#import <Foundation/Foundation.h>
#import <CoreLocation/CoreLocation.h>

#if !__has_feature(nullability)
    #define NS_ASSUME_NONNULL_BEGIN
    #define NS_ASSUME_NONNULL_END
    #define nullable
    #define nonnull
    #define null_resettable
#endif

NS_ASSUME_NONNULL_BEGIN

extern NSString * const MGLErrorDomain;

/** The mode used to track the user location on the map. */
typedef NS_ENUM(NSUInteger, MGLUserTrackingMode) {
    /** The map does not follow the user location. */
    MGLUserTrackingModeNone              = 0,
    /** The map follows the user location. */
    MGLUserTrackingModeFollow,
    /** The map follows the user location and rotates when the heading changes. */
    MGLUserTrackingModeFollowWithHeading
};

<<<<<<< HEAD
typedef struct {
    CLLocationCoordinate2D sw;
    CLLocationCoordinate2D ne;
} MGLCoordinateBounds;
=======
NS_ASSUME_NONNULL_END
>>>>>>> 69cf6ed3
<|MERGE_RESOLUTION|>--- conflicted
+++ resolved
@@ -23,11 +23,9 @@
     MGLUserTrackingModeFollowWithHeading
 };
 
-<<<<<<< HEAD
 typedef struct {
     CLLocationCoordinate2D sw;
     CLLocationCoordinate2D ne;
 } MGLCoordinateBounds;
-=======
-NS_ASSUME_NONNULL_END
->>>>>>> 69cf6ed3
+
+NS_ASSUME_NONNULL_END