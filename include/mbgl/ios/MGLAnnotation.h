#import <CoreLocation/CoreLocation.h>

<<<<<<< HEAD
/** The `MGLAnnotation` protocol is used to provide annotation-related information to a map view. To use this protocol, you adopt it in any custom objects that store or represent annotation data. Each object then serves as the source of information about a single map annotation and provides critical information, such as the annotation’s location on the map. Annotation objects do not provide the visual representation of the annotation but typically coordinate (in conjunction with the map view’s delegate) the creation of an appropriate objects to handle the display.
=======
#import "MGLTypes.h"

NS_ASSUME_NONNULL_BEGIN

/** The MGLAnnotation protocol is used to provide annotation-related information to a map view. To use this protocol, you adopt it in any custom objects that store or represent annotation data. Each object then serves as the source of information about a single map annotation and provides critical information, such as the annotation’s location on the map. Annotation objects do not provide the visual representation of the annotation but typically coordinate (in conjunction with the map view’s delegate) the creation of an appropriate objects to handle the display.
>>>>>>> 69cf6ed3
*
*   An object that adopts this protocol must implement the `coordinate` property. The other methods of this protocol are optional. */
@protocol MGLAnnotation <NSObject>

/** @name Position Attributes */

/** The center point (specified as a map coordinate) of the annotation. (required) (read-only) */
@property (nonatomic, readonly) CLLocationCoordinate2D coordinate;

@optional

/** @name Title Attributes */

/** The string containing the annotation’s title.
*
* Although this property is optional, if you support the selection of annotations in your map view, you are expected to provide this property. This string is displayed in the callout for the associated annotation. */
@property (nonatomic, readonly, copy) NSString *title;

/** The string containing the annotation’s subtitle.
*
*   This string is displayed in the callout for the associated annotation. */
@property (nonatomic, readonly, copy, nullable) NSString *subtitle;

@end

NS_ASSUME_NONNULL_END<|MERGE_RESOLUTION|>--- conflicted
+++ resolved
@@ -1,14 +1,10 @@
 #import <CoreLocation/CoreLocation.h>
 
-<<<<<<< HEAD
-/** The `MGLAnnotation` protocol is used to provide annotation-related information to a map view. To use this protocol, you adopt it in any custom objects that store or represent annotation data. Each object then serves as the source of information about a single map annotation and provides critical information, such as the annotation’s location on the map. Annotation objects do not provide the visual representation of the annotation but typically coordinate (in conjunction with the map view’s delegate) the creation of an appropriate objects to handle the display.
-=======
 #import "MGLTypes.h"
 
 NS_ASSUME_NONNULL_BEGIN
 
-/** The MGLAnnotation protocol is used to provide annotation-related information to a map view. To use this protocol, you adopt it in any custom objects that store or represent annotation data. Each object then serves as the source of information about a single map annotation and provides critical information, such as the annotation’s location on the map. Annotation objects do not provide the visual representation of the annotation but typically coordinate (in conjunction with the map view’s delegate) the creation of an appropriate objects to handle the display.
->>>>>>> 69cf6ed3
+/** The `MGLAnnotation` protocol is used to provide annotation-related information to a map view. To use this protocol, you adopt it in any custom objects that store or represent annotation data. Each object then serves as the source of information about a single map annotation and provides critical information, such as the annotation’s location on the map. Annotation objects do not provide the visual representation of the annotation but typically coordinate (in conjunction with the map view’s delegate) the creation of an appropriate objects to handle the display.
 *
 *   An object that adopts this protocol must implement the `coordinate` property. The other methods of this protocol are optional. */
 @protocol MGLAnnotation <NSObject>
