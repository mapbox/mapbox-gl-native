--- conflicted
+++ resolved
@@ -570,17 +570,13 @@
 
 /** @name Managing Annotations */
 
-<<<<<<< HEAD
 /* Tells the delegate that the user tapped on the callout view itself.
  *
  *  @param mapView The map view containing the specified annotation.
  *  @param annotation The annotation whose button was tapped.*/
 - (void)mapView:(MGLMapView *)mapView tapOnLabelForAnnotation:(id <MGLAnnotation>)annotation;
 
-/* Tells the delegate that the user tapped one of the annotation's accessory buttons.
-=======
 /** Tells the delegate that the user tapped one of the annotation's accessory buttons.
->>>>>>> 0c7490cf
 *
 *  Accessory views contain custom content and are positioned on either side of the annotation title text. If a view you specify is a descendant of the `UIControl` class, the map view calls this method as a convenience whenever the user taps your view. You can use this method to respond to taps and perform any actions associated with that control. For example, if your control displayed additional information about the annotation, you could use this method to present a modal panel with that information.
 *
