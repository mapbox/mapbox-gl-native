#import "MGLGeometry.h"
#import "MGLMapCamera.h"

#import <UIKit/UIKit.h>
#import <CoreLocation/CoreLocation.h>

#import "MGLTypes.h"

NS_ASSUME_NONNULL_BEGIN

@class MGLAnnotationImage;
@class MGLUserLocation;
@class MGLPolyline;
@class MGLPolygon;
@class MGLShape;

@protocol MGLMapViewDelegate;
@protocol MGLAnnotation;
@protocol MGLOverlay;
@protocol MGLCalloutView;

/** The vertical alignment of an annotation within a map view. */
typedef NS_ENUM(NSUInteger, MGLAnnotationVerticalAlignment) {
    /** Aligns the annotation vertically in the center of the map view. */
    MGLAnnotationVerticalAlignmentCenter = 0,
    /** Aligns the annotation vertically at the top of the map view. */
    MGLAnnotationVerticalAlignmentTop,
    /** Aligns the annotation vertically at the bottom of the map view. */
    MGLAnnotationVerticalAlignmentBottom,
};

/** Options for enabling debugging features in an MGLMapView instance. */
typedef NS_OPTIONS(NSUInteger, MGLMapDebugMaskOptions) {
    /** Edges of tile boundaries are shown as thick, red lines to help diagnose
        tile clipping issues. */
    MGLMapDebugTileBoundariesMask = 1 << 1,
    /** Each tile shows its tile coordinate (x/y/z) in the upper-left corner. */
    MGLMapDebugTileInfoMask = 1 << 2,
    /** Each tile shows a timestamp indicating when it was loaded. */
    MGLMapDebugTimestampsMask = 1 << 3,
    /** Edges of glyphs and symbols are shown as faint, green lines to help
        diagnose collision and label placement issues. */
    MGLMapDebugCollisionBoxesMask = 1 << 4,
};

/**
 An interactive, customizable map view with an interface similar to the one
 provided by Apple's MapKit.
 
 Using `MGLMapView`, you can embed the map inside a view, allow users to
 manipulate it with standard gestures, animate the map between different
 viewpoints, and present information in the form of annotations and overlays.
 
 The map view loads scalable vector tiles that conform to the
 [Mapbox Vector Tile Specification](https://github.com/mapbox/vector-tile-spec).
 It styles them with a style that conforms to the
 [Mapbox GL style specification](https://www.mapbox.com/mapbox-gl-style-spec/).
 Such styles can be designed in [Mapbox Studio](https://www.mapbox.com/studio/)
 and hosted on mapbox.com.
 
 A collection of Mapbox-hosted styles is available through the `MGLStyle`
 class. These basic styles use
 [Mapbox Streets](https://www.mapbox.com/developers/vector-tiles/mapbox-streets)
 or [Mapbox Satellite](https://www.mapbox.com/satellite/) data sources, but
 you can specify a custom style that makes use of your own data.
 
 Mapbox-hosted vector tiles and styles require an API access token, which you
 can obtain from the
 [Mapbox account page](https://www.mapbox.com/studio/account/tokens/). Access
 tokens associate requests to Mapbox's vector tile and style APIs with your
 Mapbox account. They also deter other developers from using your styles
 without your permission.
 
 @note You are responsible for getting permission to use the map data and for
 ensuring that your use adheres to the relevant terms of use.
 */
IB_DESIGNABLE
@interface MGLMapView : UIView

#pragma mark Creating Instances

/**
 Initializes and returns a newly allocated map view with the specified frame
 and the default style.
 
 @param frame The frame for the view, measured in points.
 @return An initialized map view.
 */
- (instancetype)initWithFrame:(CGRect)frame;

/**
 Initializes and returns a newly allocated map view with the specified frame
 and style URL.
 
 @param frame The frame for the view, measured in points.
 @param styleURL URL of the map style to display. The URL may be a full HTTP
    or HTTPS URL, a Mapbox URL indicating the style's map ID
    (`mapbox://styles/{user}/{style}`), or a path to a local file relative
    to the application's resource path. Specify `nil` for the default style.
 @return An initialized map view.
 */
- (instancetype)initWithFrame:(CGRect)frame styleURL:(nullable NSURL *)styleURL;

#pragma mark Accessing the Delegate

/**
 The receiver's delegate.
 
 A map view sends messages to its delegate to notify it of changes to its
 contents or the viewpoint. The delegate also provides information about
 annotations displayed on the map, such as the styles to apply to individual
 annotations.
 */
@property(nonatomic, weak, nullable) IBOutlet id<MGLMapViewDelegate> delegate;

#pragma mark Configuring the Map's Appearance

/**
 URLs of the styles bundled with the library.
 
 @deprecated Call the relevant class method of `MGLStyle` for the URL of a
    particular default style.
 */
@property (nonatomic, readonly) NS_ARRAY_OF(NSURL *) *bundledStyleURLs __attribute__((deprecated("Call the relevant class method of MGLStyle for the URL of a particular default style.")));

/**
 URL of the style currently displayed in the receiver.
 
 The URL may be a full HTTP or HTTPS URL, a Mapbox URL indicating the style's
 map ID (`mapbox://styles/{user}/{style}`), or a path to a local file
 relative to the application's resource path.
 
 If you set this property to `nil`, the receiver will use the default style
 and this property will automatically be set to that style's URL.
 */
@property (nonatomic, null_resettable) NSURL *styleURL;

/**
 A control indicating the map's direction and allowing the user to manipulate
 the direction, positioned in the upper-right corner.
 */
@property (nonatomic, readonly) UIImageView *compassView;

/**
 The Mapbox logo, positioned in the lower-left corner.
 
 @note The Mapbox terms of service, which governs the use of Mapbox-hosted
    vector tiles and styles,
    [requires](https://www.mapbox.com/help/mapbox-logo/) most Mapbox
    customers to display the Mapbox logo. If this applies to you, do not
    hide this view or change its contents.
 */
@property (nonatomic, readonly) UIImageView *logoView;

/** 
 A view showing legally required copyright notices and telemetry settings,
 positioned at the bottom-right of the map view.
 
 @note The Mapbox terms of service, which governs the use of Mapbox-hosted
    vector tiles and styles,
    [requires](https://www.mapbox.com/help/attribution/) these copyright
    notices to accompany any map that features Mapbox-designed styles,
    OpenStreetMap data, or other Mapbox data such as satellite or terrain
    data. If that applies to this map view, do not hide this view or remove
    any notices from it.

 @note You are additionally
    [required](https://www.mapbox.com/help/metrics-opt-out-for-users/) to
    provide users with the option to disable anonymous usage and location
    sharing (telemetry). If this view is hidden, you must implement this
    setting elsewhere in your app or via `Settings.bundle`. See our
    [website](https://www.mapbox.com/ios-sdk/#telemetry_opt_out) for
    implementation help.
 */
@property (nonatomic, readonly) UIButton *attributionButton;

<<<<<<< HEAD
/** Query the visible map for features at a given point. 
*
*   @param point A point on screen, for example at a user gesture.
*   @param radius A distance in screen points around which to query features.
*   @return An array of `NSDictionary` objects representing features near the point. Keys and values provided include `MGLFeatureLayerNameKey` for the feature layer name in the active style, `MGLFeatureSourceNameKey` for the feature source name in the active style, and `MGLFeaturePropertiesKey` containing a dictionary of properties of the feature from the source data as `NSString` keys and values. */
- (NS_ARRAY_OF(NSDictionary *) *)featureDescriptionsAtPoint:(CGPoint)point radius:(CGFloat)radius;

#pragma mark - Accessing the Delegate
=======
/** 
 Currently active style classes, represented as an array of string identifiers.
 */
@property (nonatomic) NS_ARRAY_OF(NSString *) *styleClasses;
>>>>>>> b3004238

/**
 Returns a Boolean value indicating whether the style class with the given
 identifier is currently active.
 
 @param styleClass The style class to query for.
 @return Whether the style class is currently active.
 */
- (BOOL)hasStyleClass:(NSString *)styleClass;

/**
 Activates the style class with the given identifier.
 
 @param styleClass The style class to activate.
 */
- (void)addStyleClass:(NSString *)styleClass;

/**
 Deactivates the style class with the given identifier.
 
 @param styleClass The style class to deactivate.
 */
- (void)removeStyleClass:(NSString *)styleClass;

#pragma mark Displaying the User's Location

/**
 A Boolean value indicating whether the map may display the user location.
 
 Setting this property to `YES` causes the map view to use the Core Location
 framework to find the current location. As long as this property is `YES`, the
 map view continues to track the user's location and update it periodically.
 
 This property does not indicate whether the user's position is actually visible
 on the map, only whether the map view is allowed to display it. To determine
 whether the user's position is visible, use the `userLocationVisible` property.
 The default value of this property is `NO`.
 
 On iOS 8 and above, your app must specify a value for
 `NSLocationWhenInUseUsageDescription` or `NSLocationAlwaysUsageDescription` in
 its `Info.plist` to satisfy the requirements of the underlying Core Location
 framework when enabling this property.
 */
@property (nonatomic, assign) BOOL showsUserLocation;

/** 
 A Boolean value indicating whether the device's current location is visible in
 the map view.
 
 Use `showsUserLocation` to control the visibility of the on-screen user
 location annotation.
 */
@property (nonatomic, assign, readonly, getter=isUserLocationVisible) BOOL userLocationVisible;

/**
 Returns the annotation object indicating the user's current location.
 */
@property (nonatomic, readonly, nullable) MGLUserLocation *userLocation;

/** 
 The mode used to track the user location. The default value is
 `MGLUserTrackingModeNone`.
 
 Changing the value of this property updates the map view with an animated
 transition. If you don’t want to animate the change, use the
 `-setUserTrackingMode:animated:` method instead.
 */
@property (nonatomic, assign) MGLUserTrackingMode userTrackingMode;

/**
 Sets the mode used to track the user location, with an optional transition.
 
 @param mode The mode used to track the user location.
 @param animated If `YES`, there is an animated transition from the current
    viewport to a viewport that results from the change to `mode`. If `NO`, the
    map view instantaneously changes to the new viewport. This parameter only
    affects the initial transition; subsequent changes to the user location or
    heading are always animated.
 */
- (void)setUserTrackingMode:(MGLUserTrackingMode)mode animated:(BOOL)animated;

/**
 The vertical alignment of the user location annotation within the receiver. The
 default value is `MGLAnnotationVerticalAlignmentCenter`.
 
 Changing the value of this property updates the map view with an animated
 transition. If you don’t want to animate the change, use the
 `-setUserLocationVerticalAlignment:animated:` method instead.
 */
@property (nonatomic, assign) MGLAnnotationVerticalAlignment userLocationVerticalAlignment;

/**
 Sets the vertical alignment of the user location annotation within the
 receiver, with an optional transition.
 
 @param alignment The vertical alignment of the user location annotation.
 @param animated If `YES`, the user location annotation animates to its new
    position within the map view. If `NO`, the user location annotation
    instantaneously moves to its new position.
 */
- (void)setUserLocationVerticalAlignment:(MGLAnnotationVerticalAlignment)alignment animated:(BOOL)animated;

/**
 Whether the map view should display a heading calibration alert when necessary.
 The default value is `YES`.
 */
@property (nonatomic, assign) BOOL displayHeadingCalibration;

/**
 The geographic coordinate that is the subject of observation as the user
 location is being tracked.
 
 By default, this property is set to an invalid coordinate, indicating that
 there is no target. In course tracking mode, the target forms one of two foci
 in the viewport, the other being the user location annotation. Typically, this
 property is set to a destination or waypoint in a real-time navigation scene.
 As the user annotation moves toward the target, the map automatically zooms in
 to fit both foci optimally within the viewport.
 
 This property has no effect if the `userTrackingMode` property is set to a
 value other than `MGLUserTrackingModeFollowWithCourse`.
 
 Changing the value of this property updates the map view with an animated
 transition. If you don’t want to animate the change, use the
 `-setTargetCoordinate:animated:` method instead.
 */
@property (nonatomic, assign) CLLocationCoordinate2D targetCoordinate;

/**
 Sets the geographic coordinate that is the subject of observation as the user
 location is being tracked, with an optional transition animation.
 
 By default, the target coordinate is set to an invalid coordinate, indicating
 that there is no target. In course tracking mode, the target forms one of two
 foci in the viewport, the other being the user location annotation. Typically,
 the target is set to a destination or waypoint in a real-time navigation scene.
 As the user annotation moves toward the target, the map automatically zooms in
 to fit both foci optimally within the viewport.
 
 This method has no effect if the `userTrackingMode` property is set to a value
 other than `MGLUserTrackingModeFollowWithCourse`.
 
 @param targetCoordinate The target coordinate to fit within the viewport.
 @param animated If `YES`, the map animates to fit the target within the map
    view. If `NO`, the map fits the target instantaneously.
 */
- (void)setTargetCoordinate:(CLLocationCoordinate2D)targetCoordinate animated:(BOOL)animated;

#pragma mark Configuring How the User Interacts with the Map

/**
 A Boolean value that determines whether the user may zoom the map in and
 out, changing the zoom level.
 
 When this property is set to `YES`, the default, the user may zoom the map
 in and out by pinching two fingers or by double tapping, holding, and moving
 the finger up and down.
 
 This property controls only user interactions with the map. If you set the
 value of this property to `NO`, you may still change the map zoom
 programmatically.
 */
@property(nonatomic, getter=isZoomEnabled) BOOL zoomEnabled;

/**
 A Boolean value that determines whether the user may scroll around the map,
 changing the center coordinate.
 
 When this property is set to `YES`, the default, the user may scroll the map
 by dragging or swiping with one finger.
 
 This property controls only user interactions with the map. If you set the
 value of this property to `NO`, you may still change the map location
 programmatically.
 */
@property(nonatomic, getter=isScrollEnabled) BOOL scrollEnabled;

/**
 A Boolean value that determines whether the user may rotate the map,
 changing the direction.
 
 When this property is set to `YES`, the default, the user may rotate the map
 by moving two fingers in a circular motion.
 
 This property controls only user interactions with the map. If you set the
 value of this property to `NO`, you may still rotate the map
 programmatically.
 */
@property(nonatomic, getter=isRotateEnabled) BOOL rotateEnabled;

/**
 A Boolean value that determines whether the user may change the pitch (tilt) of
 the map.
 
 When this property is set to `YES`, the default, the user may tilt the map by
 vertically dragging two fingers.
 
 This property controls only user interactions with the map. If you set the
 value of this property to `NO`, you may still change the pitch of the map
 programmatically.
 
 The default value of this property is `YES`.
 */
@property(nonatomic, getter=isPitchEnabled) BOOL pitchEnabled;

#pragma mark Manipulating the Viewpoint

/**
 The geographic coordinate at the center of the map view.
 
 Changing the value of this property centers the map on the new coordinate
 without changing the current zoom level.
 
 Changing the value of this property updates the map view immediately. If you
 want to animate the change, use the `-setCenterCoordinate:animated:` method
 instead.
 */
@property (nonatomic) CLLocationCoordinate2D centerCoordinate;

/**
 Changes the center coordinate of the map and optionally animates the change.
 
 Changing the center coordinate centers the map on the new coordinate without
 changing the current zoom level.
 
 @param coordinate The new center coordinate for the map.
 @param animated Specify `YES` if you want the map view to scroll to the new
    location or `NO` if you want the map to display the new location
    immediately.
 */
- (void)setCenterCoordinate:(CLLocationCoordinate2D)coordinate animated:(BOOL)animated;

/**
 Changes the center coordinate and zoom level of the map and optionally animates
 the change.
 
 @param centerCoordinate The new center coordinate for the map.
 @param zoomLevel The new zoom level for the map.
 @param animated Specify `YES` if you want the map view to animate scrolling and
    zooming to the new location or `NO` if you want the map to display the new
    location immediately.
 */
- (void)setCenterCoordinate:(CLLocationCoordinate2D)centerCoordinate zoomLevel:(double)zoomLevel animated:(BOOL)animated;

/**
 Changes the center coordinate, zoom level, and direction of the map and
 optionally animates the change.
 
 @param centerCoordinate The new center coordinate for the map.
 @param zoomLevel The new zoom level for the map.
 @param direction The new direction for the map, measured in degrees relative to
    true north.
 @param animated Specify `YES` if you want the map view to animate scrolling,
    zooming, and rotating to the new location or `NO` if you want the map to
    display the new location immediately.
 */
- (void)setCenterCoordinate:(CLLocationCoordinate2D)centerCoordinate zoomLevel:(double)zoomLevel direction:(CLLocationDirection)direction animated:(BOOL)animated;

/**
 Changes the center coordinate, zoom level, and direction of the map, calling a
 completion handler at the end of an optional animation.
 
 @param centerCoordinate The new center coordinate for the map.
 @param zoomLevel The new zoom level for the map.
 @param direction The new direction for the map, measured in degrees relative to
    true north.
 @param animated Specify `YES` if you want the map view to animate scrolling,
    zooming, and rotating to the new location or `NO` if you want the map to
    display the new location immediately.
 @param completion The block executed after the animation finishes.
 */
- (void)setCenterCoordinate:(CLLocationCoordinate2D)centerCoordinate zoomLevel:(double)zoomLevel direction:(CLLocationDirection)direction animated:(BOOL)animated completionHandler:(nullable void (^)(void))completion;

/** The zoom level of the receiver.
 
 In addition to affecting the visual size and detail of features on the map,
 the zoom level affects the size of the vector tiles that are loaded. At zoom
 level 0, each tile covers the entire world map; at zoom level 1, it covers ¼
 of the world; at zoom level 2, <sup>1</sup>⁄<sub>16</sub> of the world, and
 so on.
 
 Changing the value of this property updates the map view immediately. If you
 want to animate the change, use the `-setZoomLevel:animated:` method instead.
 */
@property (nonatomic) double zoomLevel;

/**
 Changes the zoom level of the map and optionally animates the change.
 
 Changing the zoom level scales the map without changing the current center
 coordinate.
 
 @param zoomLevel The new zoom level for the map.
 @param animated Specify `YES` if you want the map view to animate the change
    to the new zoom level or `NO` if you want the map to display the new
    zoom level immediately.
 */
- (void)setZoomLevel:(double)zoomLevel animated:(BOOL)animated;

/**
 * The minimum zoom level at which the map can be shown.
 *
 * Depending on the map view’s aspect ratio, the map view may be prevented
 * from reaching the minimum zoom level, in order to keep the map from
 * repeating within the current viewport.
 *
 * If the value of this property is greater than that of the
 * maximumZoomLevel property, the behavior is undefined.
 *
 * The default minimumZoomLevel is 0.
 */
@property (nonatomic) double minimumZoomLevel;

/**
 * The maximum zoom level the map can be shown at.
 *
 * If the value of this property is smaller than that of the
 * minimumZoomLevel property, the behavior is undefined.
 *
 * The default maximumZoomLevel is 20.
 */
@property (nonatomic) double maximumZoomLevel;

/**
 The heading of the map, measured in degrees clockwise from true north.
 
 The value `0` means that the top edge of the map view corresponds to true
 north. The value `90` means the top of the map is pointing due east. The
 value `180` means the top of the map points due south, and so on.
 
 Changing the value of this property updates the map view immediately. If you
 want to animate the change, use the `-setDirection:animated:` method instead.
 */
@property (nonatomic) CLLocationDirection direction;

/**
 Changes the heading of the map and optionally animates the change.
 
 @param direction The heading of the map, measured in degrees clockwise from
    true north.
 @param animated Specify `YES` if you want the map view to animate the change
    to the new heading or `NO` if you want the map to display the new
    heading immediately.
 
 Changing the heading rotates the map without changing the current center
 coordinate or zoom level.
 */
- (void)setDirection:(CLLocationDirection)direction animated:(BOOL)animated;

/**
 Resets the map rotation to a northern heading — a `direction` of `0` degrees.
 */
- (IBAction)resetNorth;

/**
 The coordinate bounds visible in the receiver's viewport.
 
 Changing the value of this property updates the receiver immediately. If you
 want to animate the change, call `-setVisibleCoordinateBounds:animated:`
 instead.
 */
@property (nonatomic) MGLCoordinateBounds visibleCoordinateBounds;

/**
 Changes the receiver’s viewport to fit the given coordinate bounds,
 optionally animating the change.
 
 @param bounds The bounds that the viewport will show in its entirety.
 @param animated Specify `YES` to animate the change by smoothly scrolling
    and zooming or `NO` to immediately display the given bounds.
 */
- (void)setVisibleCoordinateBounds:(MGLCoordinateBounds)bounds animated:(BOOL)animated;

/**
 Changes the receiver's viewport to fit the given coordinate bounds and
 optionally some additional padding on each side.
 
 @param bounds The bounds that the viewport will show in its entirety.
 @param insets The minimum padding (in screen points) that will be visible
    around the given coordinate bounds.
 @param animated Specify `YES` to animate the change by smoothly scrolling and
    zooming or `NO` to immediately display the given bounds.
 */
- (void)setVisibleCoordinateBounds:(MGLCoordinateBounds)bounds edgePadding:(UIEdgeInsets)insets animated:(BOOL)animated;

/**
 Changes the receiver's viewport to fit all of the given coordinates and
 optionally some additional padding on each side.
 
 @param coordinates The coordinates that the viewport will show.
 @param count The number of coordinates. This number must not be greater than
    the number of elements in `coordinates`.
 @param insets The minimum padding (in screen points) that will be visible
    around the given coordinate bounds.
 @param animated Specify `YES` to animate the change by smoothly scrolling and
    zooming or `NO` to immediately display the given bounds.
 */
- (void)setVisibleCoordinates:(CLLocationCoordinate2D *)coordinates count:(NSUInteger)count edgePadding:(UIEdgeInsets)insets animated:(BOOL)animated;

/**
 Changes the receiver's viewport to fit all of the given coordinates and
 optionally some additional padding on each side.
 
 @param coordinates The coordinates that the viewport will show.
 @param count The number of coordinates. This number must not be greater than
    the number of elements in `coordinates`.
 @param insets The minimum padding (in screen points) that will be visible
    around the given coordinate bounds.
 @param direction The direction to rotate the map to, measured in degrees
    relative to true north.
 @param duration The duration to animate the change in seconds.
 @param function The timing function to animate the change.
 @param completion The block executed after the animation finishes.
 */
- (void)setVisibleCoordinates:(CLLocationCoordinate2D *)coordinates count:(NSUInteger)count edgePadding:(UIEdgeInsets)insets direction:(CLLocationDirection)direction duration:(NSTimeInterval)duration animationTimingFunction:(nullable CAMediaTimingFunction *)function completionHandler:(nullable void (^)(void))completion;

/**
 Sets the visible region so that the map displays the specified annotations.

 Calling this method updates the value in the `visibleCoordinateBounds` property
 and potentially other properties to reflect the new map region. A small amount
 of padding is reserved around the edges of the map view. To specify a different
 amount of padding, use the `-showAnnotations:edgePadding:animated:` method.

 @param annotations The annotations that you want to be visible in the map.
 @param animated `YES` if you want the map region change to be animated, or `NO`
    if you want the map to display the new region immediately without animations.
 */
- (void)showAnnotations:(NS_ARRAY_OF(id <MGLAnnotation>) *)annotations animated:(BOOL)animated;

/**
 Sets the visible region so that the map displays the specified annotations with
 the specified amount of padding on each side.

 Calling this method updates the value in the visibleCoordinateBounds property
 and potentially other properties to reflect the new map region.

 @param annotations The annotations that you want to be visible in the map.
 @param insets The minimum padding (in screen points) around the edges of the
    map view to keep clear of annotations.
 @param animated `YES` if you want the map region change to be animated, or `NO`
    if you want the map to display the new region immediately without animations.
 */
- (void)showAnnotations:(NS_ARRAY_OF(id <MGLAnnotation>) *)annotations edgePadding:(UIEdgeInsets)insets animated:(BOOL)animated;

/**
 A camera representing the current viewpoint of the map.
 */
@property (nonatomic, copy) MGLMapCamera *camera;

/**
 Moves the viewpoint to a different location with respect to the map with an
 optional transition animation.
 
 @param camera The new viewpoint.
 @param animated Specify `YES` if you want the map view to animate the change to
    the new viewpoint or `NO` if you want the map to display the new viewpoint
    immediately.
 */
- (void)setCamera:(MGLMapCamera *)camera animated:(BOOL)animated;

/**
 Moves the viewpoint to a different location with respect to the map with an
 optional transition duration and timing function.
 
 @param camera The new viewpoint.
 @param duration The amount of time, measured in seconds, that the transition
    animation should take. Specify `0` to jump to the new viewpoint
    instantaneously.
 @param function A timing function used for the animation. Set this parameter to
    `nil` for a transition that matches most system animations. If the duration
    is `0`, this parameter is ignored.
 */
- (void)setCamera:(MGLMapCamera *)camera withDuration:(NSTimeInterval)duration animationTimingFunction:(nullable CAMediaTimingFunction *)function;

/**
 Moves the viewpoint to a different location with respect to the map with an
 optional transition duration and timing function.
 
 @param camera The new viewpoint.
 @param duration The amount of time, measured in seconds, that the transition
    animation should take. Specify `0` to jump to the new viewpoint
    instantaneously.
 @param function A timing function used for the animation. Set this parameter to
    `nil` for a transition that matches most system animations. If the duration
    is `0`, this parameter is ignored.
 @param completion The block to execute after the animation finishes.
 */
- (void)setCamera:(MGLMapCamera *)camera withDuration:(NSTimeInterval)duration animationTimingFunction:(nullable CAMediaTimingFunction *)function completionHandler:(nullable void (^)(void))completion;

/**
 Moves the viewpoint to a different location using a transition animation that
 evokes powered flight and a default duration based on the length of the flight
 path.
 
 The transition animation seamlessly incorporates zooming and panning to help
 the user find his or her bearings even after traversing a great distance.
 
 @param camera The new viewpoint.
 @param completion The block to execute after the animation finishes.
 */
- (void)flyToCamera:(MGLMapCamera *)camera completionHandler:(nullable void (^)(void))completion;

/**
 Moves the viewpoint to a different location using a transition animation that
 evokes powered flight and an optional transition duration.
 
 The transition animation seamlessly incorporates zooming and panning to help
 the user find his or her bearings even after traversing a great distance.
 
 @param camera The new viewpoint.
 @param duration The amount of time, measured in seconds, that the transition
    animation should take. Specify `0` to jump to the new viewpoint
    instantaneously. Specify a negative value to use the default duration, which
    is based on the length of the flight path.
 @param completion The block to execute after the animation finishes.
 */
- (void)flyToCamera:(MGLMapCamera *)camera withDuration:(NSTimeInterval)duration completionHandler:(nullable void (^)(void))completion;

/**
 Moves the viewpoint to a different location using a transition animation that
 evokes powered flight and an optional transition duration and peak altitude.
 
 The transition animation seamlessly incorporates zooming and panning to help
 the user find his or her bearings even after traversing a great distance.
 
 @param camera The new viewpoint.
 @param duration The amount of time, measured in seconds, that the transition
    animation should take. Specify `0` to jump to the new viewpoint
    instantaneously. Specify a negative value to use the default duration, which
    is based on the length of the flight path.
 @param peakAltitude The altitude, measured in meters, at the midpoint of the
    animation. The value of this parameter is ignored if it is negative or if
    the animation transition resulting from a similar call to
    `-setCamera:animated:` would have a midpoint at a higher altitude.
 @param completion The block to execute after the animation finishes.
 */
- (void)flyToCamera:(MGLMapCamera *)camera withDuration:(NSTimeInterval)duration peakAltitude:(CLLocationDistance)peakAltitude completionHandler:(nullable void (^)(void))completion;

/**
 The distance from the edges of the map view’s frame to the edges of the map
 view’s logical viewport.
 
 When the value of this property is equal to `UIEdgeInsetsZero`, viewport
 properties such as `centerCoordinate` assume a viewport that matches the map
 view’s frame. Otherwise, those properties are inset, excluding part of the
 frame from the viewport. For instance, if the only the top edge is inset, the
 map center is effectively shifted downward.
 
 When the map view’s superview is an instance of `UIViewController` whose
 `automaticallyAdjustsScrollViewInsets` property is `YES`, the value of this
 property may be overridden at any time.
 
 Changing the value of this property updates the map view immediately. If you
 want to animate the change, use the `-setContentInset:animated:` method
 instead.
 */
@property (nonatomic, assign) UIEdgeInsets contentInset;

/**
 Sets the distance from the edges of the map view’s frame to the edges of the
 map view’s logical viewport with an optional transition animation.
 
 When the value of this property is equal to `UIEdgeInsetsZero`, viewport
 properties such as `centerCoordinate` assume a viewport that matches the map
 view’s frame. Otherwise, those properties are inset, excluding part of the
 frame from the viewport. For instance, if the only the top edge is inset, the
 map center is effectively shifted downward.
 
 When the map view’s superview is an instance of `UIViewController` whose
 `automaticallyAdjustsScrollViewInsets` property is `YES`, the value of this
 property may be overridden at any time.
 
 @param contentInset The new values to inset the content by.
 @param animated Specify `YES` if you want the map view to animate the change to
    the content inset or `NO` if you want the map to inset the content
    immediately.
 */
- (void)setContentInset:(UIEdgeInsets)contentInset animated:(BOOL)animated;

#pragma mark Converting Geographic Coordinates

/**
 Converts a point in the given view's coordinate system to a geographic
 coordinate.
 
 @param point The point to convert.
 @param view The view in whose coordinate system the point is expressed.
 @return The geographic coordinate at the given point.
 */
- (CLLocationCoordinate2D)convertPoint:(CGPoint)point toCoordinateFromView:(nullable UIView *)view;

/**
 Converts a geographic coordinate to a point in the given view's coordinate
 system.
 
 @param coordinate The geographic coordinate to convert.
 @param view The view in whose coordinate system the returned point should be
    expressed. If this parameter is `nil`, the returned point is expressed
    in the window's coordinate system. If `view` is not `nil`, it must
    belong to the same window as the map view.
 @return The point (in the appropriate view or window coordinate system)
    corresponding to the given geographic coordinate.
 */
- (CGPoint)convertCoordinate:(CLLocationCoordinate2D)coordinate toPointToView:(nullable UIView *)view;

/**
 Converts a rectangle in the given view’s coordinate system to a geographic
 bounding box.
 
 @param rect The rectangle to convert.
 @param view The view in whose coordinate system the rectangle is expressed.
 @return The geographic bounding box coextensive with the given rectangle.
 */
- (MGLCoordinateBounds)convertRect:(CGRect)rect toCoordinateBoundsFromView:(nullable UIView *)view;

/**
 Converts a geographic bounding box to a rectangle in the given view’s
 coordinate system.
 
 @param bounds The geographic bounding box to convert.
 @param view The view in whose coordinate system the returned rectangle should
    be expressed. If this parameter is `nil`, the returned rectangle is
    expressed in the window’s coordinate system. If `view` is not `nil`, it must
    belong to the same window as the map view.
 */
- (CGRect)convertCoordinateBounds:(MGLCoordinateBounds)bounds toRectToView:(nullable UIView *)view;

/**
 Returns the distance spanned by one point in the map view's coordinate system
 at the given latitude and current zoom level.
 
 The distance between points decreases as the latitude approaches the poles.
 This relationship parallels the relationship between longitudinal coordinates
 at different latitudes.
 
 @param latitude The latitude of the geographic coordinate represented by the
    point.
 @return The distance in meters spanned by a single point.
 */
- (CLLocationDistance)metersPerPointAtLatitude:(CLLocationDegrees)latitude;

- (CLLocationDistance)metersPerPixelAtLatitude:(CLLocationDegrees)latitude __attribute__((deprecated("Use -metersPerPointAtLatitude:.")));

#pragma mark Annotating the Map

/**
 The complete list of annotations associated with the receiver. (read-only)
 
 The objects in this array must adopt the `MGLAnnotation` protocol. If no
 annotations are associated with the map view, the value of this property is
 `nil`.
 */
@property (nonatomic, readonly, nullable) NS_ARRAY_OF(id <MGLAnnotation>) *annotations;

/**
 Adds an annotation to the map view.
 
 @param annotation The annotation object to add to the receiver. This object
    must conform to the `MGLAnnotation` protocol. The map view retains the
    annotation object. */
- (void)addAnnotation:(id <MGLAnnotation>)annotation;

/**
 Adds an array of annotations to the map view.
 
 @param annotations An array of annotation objects. Each object in the array
    must conform to the `MGLAnnotation` protocol. The map view retains each
    individual annotation object.
 */
- (void)addAnnotations:(NS_ARRAY_OF(id <MGLAnnotation>) *)annotations;

/**
 Removes an annotation from the map view, deselecting it if it is selected.
 
 Removing an annotation object dissociates it from the map view entirely,
 preventing it from being displayed on the map. Thus you would typically call
 this method only when you want to hide or delete a given annotation.
 
 @param annotation The annotation object to remove. This object must conform
    to the `MGLAnnotation` protocol
 */
- (void)removeAnnotation:(id <MGLAnnotation>)annotation;

/**
 Removes an array of annotations from the map view, deselecting any selected
 annotations in the array.
 
 Removing annotation objects dissociates them from the map view entirely,
 preventing them from being displayed on the map. Thus you would typically
 call this method only when you want to hide or delete the given annotations.
 
 @param annotations The array of annotation objects to remove. Objects in the
    array must conform to the `MGLAnnotation` protocol.
 */
- (void)removeAnnotations:(NS_ARRAY_OF(id <MGLAnnotation>) *)annotations;

/**
 Returns a reusable annotation image object associated with its identifier.
 
 For performance reasons, you should generally reuse `MGLAnnotationImage`
 objects for identical-looking annotations in your map views. Dequeueing
 saves time and memory during performance-critical operations such as
 scrolling.
 
 @param identifier A string identifying the annotation image to be reused.
    This string is the same one you specify when initially returning the
    annotation image object using the `-mapView:imageForAnnotation:` method.
 @return An annotation image object with the given identifier, or `nil` if no
    such object exists in the reuse queue.
 */
- (nullable MGLAnnotationImage *)dequeueReusableAnnotationImageWithIdentifier:(NSString *)identifier;

#pragma mark Managing Annotation Selections

/**
 The currently selected annotations.
 
 Assigning a new array to this property selects only the first annotation in
 the array.
 */
@property (nonatomic, copy) NS_ARRAY_OF(id <MGLAnnotation>) *selectedAnnotations;

/**
 Selects an annotation and displays a callout view for it.
 
 If the given annotation is not visible within the current viewport, this
 method has no effect.
 
 @param annotation The annotation object to select.
 @param animated If `YES`, the callout view is animated into position.
 */
- (void)selectAnnotation:(id <MGLAnnotation>)annotation animated:(BOOL)animated;

/**
 Deselects an annotation and hides its callout view.
 
 @param annotation The annotation object to deselect.
 @param animated If `YES`, the callout view is animated offscreen.
 */
- (void)deselectAnnotation:(nullable id <MGLAnnotation>)annotation animated:(BOOL)animated;

#pragma mark Overlaying the Map

/**
 Adds a single overlay object to the map.
 
 To remove an overlay from a map, use the `-removeOverlay:` method.
 
 @param overlay The overlay object to add. This object must conform to the
    `MGLOverlay` protocol. */
- (void)addOverlay:(id <MGLOverlay>)overlay;

/**
 Adds an array of overlay objects to the map.
 
 To remove multiple overlays from a map, use the `-removeOverlays:` method.
 
 @param overlays An array of objects, each of which must conform to the
    `MGLOverlay` protocol.
 */
- (void)addOverlays:(NS_ARRAY_OF(id <MGLOverlay>) *)overlays;

/**
 Removes a single overlay object from the map.
 
 If the specified overlay is not currently associated with the map view, this
 method does nothing.
 
 @param overlay The overlay object to remove.
 */
- (void)removeOverlay:(id <MGLOverlay>)overlay;

/**
 Removes one or more overlay objects from the map.
 
 If a given overlay object is not associated with the map view, it is ignored.
 
 @param overlays An array of objects, each of which conforms to the `MGLOverlay`
    protocol.
 */
- (void)removeOverlays:(NS_ARRAY_OF(id <MGLOverlay>) *)overlays;

#pragma mark Debugging the Map

/**
 The options that determine which debugging aids are shown on the map.
 
 These options are all disabled by default and should remain disabled in
 released software for performance and aesthetic reasons.
 */
@property (nonatomic) MGLMapDebugMaskOptions debugMask;

@property (nonatomic, getter=isDebugActive) BOOL debugActive __attribute__((deprecated("Use -debugMask and -setDebugMask:.")));

- (void)toggleDebug __attribute__((deprecated("Use -setDebugMask:.")));

/**
    Empties the in-memory tile cache.
 */
- (void)emptyMemoryCache;

/**
    Resets the map to the minimum zoom level, a center coordinate of (0, 0), and
    a northern heading.
 */
- (void)resetPosition;

@end

#pragma mark - MGLMapViewDelegate

/** The MGLMapViewDelegate protocol defines a set of optional methods that you can use to receive map-related update messages. Because many map operations require the `MGLMapView` class to load data asynchronously, the map view calls these methods to notify your application when specific operations complete. The map view also uses these methods to request annotation marker symbology and to manage interactions with those markers. */
@protocol MGLMapViewDelegate <NSObject>

@optional

#pragma mark Responding to Map Position Changes

/**
 Tells the delegate that the region displayed by the map view is about to change.
 
 This method is called whenever the currently displayed map region will start changing.
 
 @param mapView The map view whose visible region will change.
 @param animated Whether the change will cause an animated effect on the map.
 */
- (void)mapView:(MGLMapView *)mapView regionWillChangeAnimated:(BOOL)animated;

/**
 Tells the delegate that the region displayed by the map view is changing.
 
 This method is called whenever the currently displayed map region changes. During movement, this method may be called many times to report updates to the map position. Therefore, your implementation of this method should be as lightweight as possible to avoid affecting performance.
 
 @param mapView The map view whose visible region is changing.
 */
- (void)mapViewRegionIsChanging:(MGLMapView *)mapView;

/**
 Tells the delegate that the region displayed by the map view just changed.
 
 This method is called whenever the currently displayed map region has finished changing.
 
 @param mapView The map view whose visible region changed.
 @param animated Whether the change caused an animated effect on the map.
 */
- (void)mapView:(MGLMapView *)mapView regionDidChangeAnimated:(BOOL)animated;

#pragma mark Loading the Map

/**
 Tells the delegate that the map view will begin to load.
 
 This method is called whenever the map view starts loading, including when a new style has been set and the map must reload.
 
 @param mapView The map view that is starting to load.
 */
- (void)mapViewWillStartLoadingMap:(MGLMapView *)mapView;

/**
 Tells the delegate that the map view has finished loading.
 
 This method is called whenever the map view finishes loading, either after the initial load or after a style change has forced a reload.
 
 @param mapView The map view that has finished loading.
 */
- (void)mapViewDidFinishLoadingMap:(MGLMapView *)mapView;

// TODO
- (void)mapViewDidFailLoadingMap:(MGLMapView *)mapView withError:(NSError *)error;

// TODO
- (void)mapViewWillStartRenderingMap:(MGLMapView *)mapView;

// TODO
- (void)mapViewDidFinishRenderingMap:(MGLMapView *)mapView fullyRendered:(BOOL)fullyRendered;

// TODO
- (void)mapViewWillStartRenderingFrame:(MGLMapView *)mapView;

// TODO
- (void)mapViewDidFinishRenderingFrame:(MGLMapView *)mapView fullyRendered:(BOOL)fullyRendered;

#pragma mark Tracking User Location

/**
 Tells the delegate that the map view will begin tracking the user's location.
 
 This method is called when the value of the `showsUserLocation` property changes to `YES`.
 
 @param mapView The map view that is tracking the user's location.
 */
- (void)mapViewWillStartLocatingUser:(MGLMapView *)mapView;

/**
 Tells the delegate that the map view has stopped tracking the user's location.
 
 This method is called when the value of the `showsUserLocation` property changes to `NO`.
 
 @param mapView The map view that is tracking the user's location.
 */
- (void)mapViewDidStopLocatingUser:(MGLMapView *)mapView;

/**
 Tells the delegate that the location of the user was updated.
 
 While the `showsUserLocation` property is set to `YES`, this method is called whenever a new location update is received by the map view. This method is also called if the map view's user tracking mode is set to `MGLUserTrackingModeFollowWithHeading` and the heading changes, or if it is set to `MGLUserTrackingModeFollowWithCourse` and the course changes.
 
 This method is not called if the application is currently running in the background. If you want to receive location updates while running in the background, you must use the Core Location framework.
 
 @param mapView The map view that is tracking the user's location.
 @param userLocation The location object representing the user's latest location. This property may be `nil`.
 */
- (void)mapView:(MGLMapView *)mapView didUpdateUserLocation:(nullable MGLUserLocation *)userLocation;

/**
 Tells the delegate that an attempt to locate the user's position failed.
 
 @param mapView The map view that is tracking the user's location.
 @param error An error object containing the reason why location tracking failed.
 */
- (void)mapView:(MGLMapView *)mapView didFailToLocateUserWithError:(NSError *)error;

/**
 Tells the delegate that the map view's user tracking mode has changed.
 
 This method is called after the map view asynchronously changes to reflect the new user tracking mode, for example by beginning to zoom or rotate.
 
 @param mapView The map view that changed its tracking mode.
 @param mode The new tracking mode.
 @param animated Whether the change caused an animated effect on the map.
 */
- (void)mapView:(MGLMapView *)mapView didChangeUserTrackingMode:(MGLUserTrackingMode)mode animated:(BOOL)animated;

#pragma mark Managing the Display of Annotations

/**
 Returns an image object to use for the marker for the specified point annotation object.
 
 @param mapView The map view that requested the annotation image.
 @param annotation The object representing the annotation that is about to be displayed.
 @return The image object to display for the specified annotation or `nil` if you want to display the default marker image.
 */
- (nullable MGLAnnotationImage *)mapView:(MGLMapView *)mapView imageForAnnotation:(id <MGLAnnotation>)annotation;

/**
 Returns the alpha value to use when rendering a shape annotation. Defaults to `1.0`.
 
 @param mapView The map view rendering the shape annotation.
 @param annotation The annotation being rendered.
 @return An alpha value between `0` and `1.0`.
 */
- (CGFloat)mapView:(MGLMapView *)mapView alphaForShapeAnnotation:(MGLShape *)annotation;

/**
 Returns the stroke color to use when rendering a shape annotation. Defaults to black.
 
 @param mapView The map view rendering the shape annotation.
 @param annotation The annotation being rendered.
 @return A color to use for the shape outline.
 */
- (UIColor *)mapView:(MGLMapView *)mapView strokeColorForShapeAnnotation:(MGLShape *)annotation;

/**
 Returns the fill color to use when rendering a polygon annotation. Defaults to blue.
 
 @param mapView The map view rendering the polygon annotation.
 @param annotation The annotation being rendered.
 @return A color to use for the polygon interior.
 */
- (UIColor *)mapView:(MGLMapView *)mapView fillColorForPolygonAnnotation:(MGLPolygon *)annotation;

/**
 Returns the line width to use when rendering a polyline annotation. Defaults to `3.0`.
 
 @param mapView The map view rendering the polygon annotation.
 @param annotation The annotation being rendered.
 @return A line width for the polyline.
 */
- (CGFloat)mapView:(MGLMapView *)mapView lineWidthForPolylineAnnotation:(MGLPolyline *)annotation;

/**
 Returns a Boolean value indicating whether the annotation is able to display extra information in a callout bubble.
 
 If the value returned is `YES`, a standard callout bubble is shown when the user taps a selected annotation. The callout uses the title and subtitle text from the associated annotation object. If there is no title text, though, the annotation will not show a callout. The callout also displays any custom callout views returned by the delegate for the left and right callout accessory views.
 
 If the value returned is `NO`, the value of the title and subtitle strings are ignored.
 
 @param mapView The map view that requested the annotation callout ability.
 @param annotation The object representing the annotation.
 @return A Boolean indicating whether the annotation should show a callout.
 */
- (BOOL)mapView:(MGLMapView *)mapView annotationCanShowCallout:(id <MGLAnnotation>)annotation;

/**
 Returns a callout view to display for the specified annotation.
 
 If this method is present in the delegate, it must return a new instance of a view dedicated to display the callout bubble. It will be configured by the map view. If this method is not present, or if it returns `nil`, a standard, two-line, bubble-like callout view is displayed by default.
 
 @param mapView The map view that requested the callout view.
 @param annotation The object representing the annotation.
 @return A view conforming to the `MGLCalloutView` protocol, or `nil` to use the default callout view.
 */
- (nullable UIView <MGLCalloutView> *)mapView:(MGLMapView *)mapView calloutViewForAnnotation:(id <MGLAnnotation>)annotation;

/**
 Returns the view to display on the left side of the standard callout bubble.
 
 The default value is treated as if `nil`. The left callout view is typically used to display information about the annotation or to link to custom information provided by your application.
 
 If the view you specify is also a descendant of the `UIControl` class, you can use the map view's delegate to receive notifications when your control is tapped. If it does not descend from `UIControl`, your view is responsible for handling any touch events within its bounds.
 
 @param mapView The map view presenting the annotation callout.
 @param annotation The object representing the annotation with the callout.
 @return The accessory view to display.
 */
- (nullable UIView *)mapView:(MGLMapView *)mapView leftCalloutAccessoryViewForAnnotation:(id <MGLAnnotation>)annotation;

/**
 Returns the view to display on the right side of the standard callout bubble.
 
 The default value is treated is if `nil`. The right callout view is typically used to link to more detailed information about the annotation. A common view to specify for this property is `UIButton` object whose type is set to `UIButtonTypeDetailDisclosure`.
 
 If the view you specify is also a descendant of the `UIControl` class, you can use the map view's delegate to receive notifications when your control is tapped. If it does not descend from `UIControl`, your view is responsible for handling any touch events within its bounds.
 
 @param mapView The map view presenting the annotation callout.
 @param annotation The object representing the annotation with the callout.
 @return The accessory view to display.
 */
- (nullable UIView *)mapView:(MGLMapView *)mapView rightCalloutAccessoryViewForAnnotation:(id <MGLAnnotation>)annotation;

#pragma mark Managing Annotations

/**
 Tells the delegate that the user tapped one of the annotation's accessory buttons.
 
 Accessory views contain custom content and are positioned on either side of the annotation title text. If a view you specify is a descendant of the `UIControl` class, the map view calls this method as a convenience whenever the user taps your view. You can use this method to respond to taps and perform any actions associated with that control. For example, if your control displayed additional information about the annotation, you could use this method to present a modal panel with that information.
 
 If your custom accessory views are not descendants of the `UIControl` class, the map view does not call this method.
 
 @param mapView The map view containing the specified annotation.
 @param annotation The annotation whose button was tapped.
 @param control The control that was tapped.
 */
- (void)mapView:(MGLMapView *)mapView annotation:(id <MGLAnnotation>)annotation calloutAccessoryControlTapped:(UIControl *)control;

/**
 Tells the delegate that the user tapped on an annotation's callout view.
 
 @param mapView The map view containing the specified annotation.
 @param annotation The annotation whose callout was tapped.
 */
- (void)mapView:(MGLMapView *)mapView tapOnCalloutForAnnotation:(id <MGLAnnotation>)annotation;

#pragma mark Selecting Annotations

/**
 Tells the delegate that one of its annotations was selected.
 
 You can use this method to track changes in the selection state of annotations.
 
 @param mapView The map view containing the annotation.
 @param annotation The annotation that was selected.
 */
- (void)mapView:(MGLMapView *)mapView didSelectAnnotation:(id <MGLAnnotation>)annotation;

/**
 Tells the delegate that one of its annotations was deselected.
 
 You can use this method to track changes in the selection state of annotations.
 
 @param mapView The map view containing the annotation.
 @param annotation The annotation that was deselected.
 */
- (void)mapView:(MGLMapView *)mapView didDeselectAnnotation:(id <MGLAnnotation>)annotation;

@end

NS_ASSUME_NONNULL_END<|MERGE_RESOLUTION|>--- conflicted
+++ resolved
@@ -174,7 +174,6 @@
  */
 @property (nonatomic, readonly) UIButton *attributionButton;
 
-<<<<<<< HEAD
 /** Query the visible map for features at a given point. 
 *
 *   @param point A point on screen, for example at a user gesture.
@@ -183,12 +182,10 @@
 - (NS_ARRAY_OF(NSDictionary *) *)featureDescriptionsAtPoint:(CGPoint)point radius:(CGFloat)radius;
 
 #pragma mark - Accessing the Delegate
-=======
 /** 
  Currently active style classes, represented as an array of string identifiers.
  */
 @property (nonatomic) NS_ARRAY_OF(NSString *) *styleClasses;
->>>>>>> b3004238
 
 /**
  Returns a Boolean value indicating whether the style class with the given
