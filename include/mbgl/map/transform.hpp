#ifndef MBGL_MAP_TRANSFORM
#define MBGL_MAP_TRANSFORM

<<<<<<< HEAD
#include <mbgl/util/time.hpp>
#include <mbgl/map/geography.h>
=======
>>>>>>> c5f35d0d
#include <mbgl/map/transform_state.hpp>
#include <mbgl/util/noncopyable.hpp>

#include <cstdint>
#include <cmath>
#include <forward_list>
#include <mutex>
#include <chrono>

namespace mbgl {

class View;
namespace util { class transition; }

class Transform : private util::noncopyable {
public:
    Transform(View &view);

    // Map view
    // Note: width * ratio does not necessarily equal fb_width
    bool resize(uint16_t width, uint16_t height, float ratio,
                uint16_t fb_width, uint16_t fb_height);

    // Position
<<<<<<< HEAD
    void moveBy(double dx, double dy, timestamp duration = 0);
    void setLatLng(LatLng latLng, timestamp duration = 0);
    void setLatLngZoom(LatLng latLng, double zoom, timestamp duration = 0);
    const LatLng getLatLng() const;
    void getLatLngZoom(LatLng &latLng, double& zoom) const;
=======
    void moveBy(double dx, double dy, std::chrono::steady_clock::duration duration = std::chrono::steady_clock::duration::zero());
    void setLonLat(double lon, double lat, std::chrono::steady_clock::duration duration = std::chrono::steady_clock::duration::zero());
    void setLonLatZoom(double lon, double lat, double zoom, std::chrono::steady_clock::duration duration = std::chrono::steady_clock::duration::zero());
    void getLonLat(double& lon, double& lat) const;
    void getLonLatZoom(double& lon, double& lat, double& zoom) const;
>>>>>>> c5f35d0d
    void startPanning();
    void stopPanning();

    // Zoom
    void scaleBy(double ds, double cx = -1, double cy = -1, std::chrono::steady_clock::duration duration = std::chrono::steady_clock::duration::zero());
    void setScale(double scale, double cx = -1, double cy = -1, std::chrono::steady_clock::duration duration = std::chrono::steady_clock::duration::zero());
    void setZoom(double zoom, std::chrono::steady_clock::duration duration = std::chrono::steady_clock::duration::zero());
    double getZoom() const;
    double getScale() const;
    void startScaling();
    void stopScaling();
    double getMinZoom() const;
    double getMaxZoom() const;

    // Angle
    void rotateBy(double sx, double sy, double ex, double ey, std::chrono::steady_clock::duration duration = std::chrono::steady_clock::duration::zero());
    void setAngle(double angle, std::chrono::steady_clock::duration duration = std::chrono::steady_clock::duration::zero());
    void setAngle(double angle, double cx, double cy);
    double getAngle() const;
    void startRotating();
    void stopRotating();

    // Projection
    void getWorldBoundsMeters(ProjectedMeters &sw, ProjectedMeters &ne) const;
    void getWorldBoundsLatLng(LatLng &sw, LatLng &ne) const;
    double getMetersPerPixelAtLatitude(const double lat, const double zoom) const;
    const ProjectedMeters projectedMetersForLatLng(const LatLng latLng) const;
    const LatLng latLngForProjectedMeters(const ProjectedMeters projectedMeters) const;
    void offsetForLatLng(const LatLng latLng, double &x, double &y) const;
    const LatLng latLngForOffset(const double x, const double y) const;

    // Transitions
    bool needsTransition() const;
    void updateTransitions(std::chrono::steady_clock::time_point now);
    void cancelTransitions();

    // Transform state
    const TransformState currentState() const;
    const TransformState finalState() const;

private:
    // Functions prefixed with underscores will *not* perform any locks. It is the caller's
    // responsibility to lock this object.
    void _moveBy(double dx, double dy, std::chrono::steady_clock::duration duration = std::chrono::steady_clock::duration::zero());
    void _setScale(double scale, double cx, double cy, std::chrono::steady_clock::duration duration = std::chrono::steady_clock::duration::zero());
    void _setScaleXY(double new_scale, double xn, double yn, std::chrono::steady_clock::duration duration = std::chrono::steady_clock::duration::zero());
    void _setAngle(double angle, std::chrono::steady_clock::duration duration = std::chrono::steady_clock::duration::zero());
    void _clearPanning();
    void _clearRotating();
    void _clearScaling();

    void constrain(double& scale, double& y) const;

private:
    View &view;

    mutable std::recursive_mutex mtx;

    // This reflects the current state of the transform, representing the actual position of the
    // map. After calling a transform function with a timer, this will likely remain the same until
    // you render a new frame.
    TransformState current;

    // This reflects the final position of the transform, after all possible transition took place.
    TransformState final;

    // Limit the amount of zooming possible on the map.
    const double min_scale = std::pow(2, 0);
    const double max_scale = std::pow(2, 18);

    // cache values for spherical mercator math
    double Bc, Cc;

    std::forward_list<util::ptr<util::transition>> transitions;
    util::ptr<util::transition> scale_timeout;
    util::ptr<util::transition> rotate_timeout;
    util::ptr<util::transition> pan_timeout;
};

}

#endif<|MERGE_RESOLUTION|>--- conflicted
+++ resolved
@@ -1,11 +1,7 @@
 #ifndef MBGL_MAP_TRANSFORM
 #define MBGL_MAP_TRANSFORM
 
-<<<<<<< HEAD
-#include <mbgl/util/time.hpp>
 #include <mbgl/map/geography.h>
-=======
->>>>>>> c5f35d0d
 #include <mbgl/map/transform_state.hpp>
 #include <mbgl/util/noncopyable.hpp>
 
@@ -30,19 +26,12 @@
                 uint16_t fb_width, uint16_t fb_height);
 
     // Position
-<<<<<<< HEAD
-    void moveBy(double dx, double dy, timestamp duration = 0);
-    void setLatLng(LatLng latLng, timestamp duration = 0);
-    void setLatLngZoom(LatLng latLng, double zoom, timestamp duration = 0);
+    void moveBy(double dx, double dy, std::chrono::steady_clock::duration duration = std::chrono::steady_clock::duration::zero());
+    void setLatLng(LatLng latLng, std::chrono::steady_clock::duration duration = std::chrono::steady_clock::duration::zero());
+
+    void setLatLngZoom(LatLng latLng, double zoom, std::chrono::steady_clock::duration duration = std::chrono::steady_clock::duration::zero());
     const LatLng getLatLng() const;
     void getLatLngZoom(LatLng &latLng, double& zoom) const;
-=======
-    void moveBy(double dx, double dy, std::chrono::steady_clock::duration duration = std::chrono::steady_clock::duration::zero());
-    void setLonLat(double lon, double lat, std::chrono::steady_clock::duration duration = std::chrono::steady_clock::duration::zero());
-    void setLonLatZoom(double lon, double lat, double zoom, std::chrono::steady_clock::duration duration = std::chrono::steady_clock::duration::zero());
-    void getLonLat(double& lon, double& lat) const;
-    void getLonLatZoom(double& lon, double& lat, double& zoom) const;
->>>>>>> c5f35d0d
     void startPanning();
     void stopPanning();
 
