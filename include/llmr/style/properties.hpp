--- conflicted
+++ resolved
@@ -86,12 +86,8 @@
     PropertyTransition translate_transition;
     TranslateAnchor translateAnchor = TranslateAnchor::Map;
     FunctionProperty size;
-<<<<<<< HEAD
-    Color color = {{ 0, 0, 0, 1 }};
-    PropertyTransition color_transition;
-=======
-    Color color = {{ 1, 1, 1, 1 }};
->>>>>>> 88cfc79a
+    Color color = {{ 1, 1, 1, 1 }};
+    PropertyTransition color_transition;
     FunctionProperty opacity = 1;
     PropertyTransition opacity_transition;
     std::string image;
@@ -177,14 +173,10 @@
     Color color = {{ 0, 0, 0, 1 }};
     PropertyTransition color_transition;
     Color halo = {{ 1, 1, 1, 0.75 }};
-<<<<<<< HEAD
     PropertyTransition halo_transition;
     FunctionProperty halo_radius = 0.25f;
     PropertyTransition halo_radius_transition;
-=======
-    FunctionProperty haloRadius = 0.25f;
     FunctionProperty haloBlur = 1.0f;
->>>>>>> 88cfc79a
     FunctionProperty size = 12.0f;
     FunctionProperty rotate = 0.0f;
     FunctionProperty always_visible = false;
@@ -198,12 +190,8 @@
     TranslateAnchor translateAnchor = TranslateAnchor::Map;
     Color color = {{ 0, 0, 0, 1 }};
     Color halo = {{ 1, 1, 1, 0.75 }};
-<<<<<<< HEAD
     float halo_radius = 0.25f;
-=======
-    float haloRadius = 0.25f;
     float haloBlur = 1.0f;
->>>>>>> 88cfc79a
     float size = 12.0f;
     float rotate = 0.0f;
     bool always_visible = false;
