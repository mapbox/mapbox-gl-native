#ifndef LLMR_RENDERER_PAINTER
#define LLMR_RENDERER_PAINTER

#include <llmr/map/tile_data.hpp>
#include <llmr/geometry/vao.hpp>
#include <llmr/geometry/vertex_buffer.hpp>
#include <llmr/util/mat4.hpp>
#include <llmr/util/noncopyable.hpp>
#include <llmr/renderer/frame_history.hpp>

#include <llmr/shader/plain_shader.hpp>
#include <llmr/shader/outline_shader.hpp>
#include <llmr/shader/pattern_shader.hpp>
#include <llmr/shader/line_shader.hpp>
#include <llmr/shader/linejoin_shader.hpp>
#include <llmr/shader/point_shader.hpp>
#include <llmr/shader/raster_shader.hpp>
#include <llmr/shader/text_shader.hpp>
#include <llmr/shader/dot_shader.hpp>

#include <llmr/map/transform_state.hpp>

namespace llmr {

class Transform;
class Style;
class Tile;
class GlyphAtlas;

class FillBucket;
class LineBucket;
class PointBucket;
class TextBucket;
class RasterBucket;

class LayerDescription;
class RasterTileData;

class Painter : private util::noncopyable {
public:
    Painter(Map &map);


    void setup();
    void clear();

    // Updates the default matrices to the current viewport dimensions.
    void changeMatrix();

    // Renders a particular layer from a tile.
    void renderTileLayer(const Tile& tile, const LayerDescription &layer_desc);

    // Renders debug information for a tile.
    void renderTileDebug(const Tile& tile);

    // Renders the backdrop of the OpenGL view. This also paints in areas where we don't have any
    // tiles whatsoever.
    void renderMatte();

    // Renders the red debug frame around a tile, visualizing its perimeter.
    void renderDebugFrame();

    void renderDebugText(DebugBucket& bucket);
    void renderDebugText(const std::vector<std::string> &strings);
    void renderFill(FillBucket& bucket, const std::string& layer_name, const Tile::ID& id);
    void renderLine(LineBucket& bucket, const std::string& layer_name, const Tile::ID& id);
    void renderPoint(PointBucket& bucket, const std::string& layer_name, const Tile::ID& id);
    void renderText(TextBucket& bucket, const std::string& layer_name, const Tile::ID& id);
    void renderRaster(RasterBucket& bucket, const std::string& layer_name, const Tile::ID& id);

    void resize();

    // Changes whether debug information is drawn onto the map
    void setDebug(bool enabled);

    // Opaque/Translucent pass setting
    void startOpaquePass();
    void startTranslucentPass();
    void endPass();

    // Configures the painter strata that is used for early z-culling of fragments.
    void setStrata(float strata);

    void prepareClippingMask();
    void drawClippingMask(const mat4& matrix, const ClipID& clip);
    void finishClippingMask();

    bool needsAnimation() const;
private:
    void setupShaders();
<<<<<<< HEAD
    void renderLayers(const std::shared_ptr<TileData>& tile, const std::vector<LayerDescription>& layers);
    void renderLayer(const std::shared_ptr<TileData>& tile_data, const LayerDescription& layer_desc);
    void translateLayer(std::array<float, 2> translation, bool reverse = false);
    void renderDebug(const std::shared_ptr<TileData>& tile);
=======
    void translateLayer(std::array<float, 2> translation, bool reverse = false);
>>>>>>> 5c894884

    void prepareTile(const Tile& tile);
    void useProgram(uint32_t program);
    void lineWidth(float lineWidth);
    void depthMask(bool value);

public:
    mat4 matrix;
    mat4 projMatrix;
    mat4 nativeMatrix;
    mat4 extrudeMatrix;

private:
    Map& map;

    FrameHistory frameHistory;

    bool debug = false;

    uint32_t gl_program = 0;
    float gl_lineWidth = 0;
    bool gl_depthMask = true;
    std::array<uint16_t, 2> gl_viewport = {{ 0, 0 }};
    float strata = 0;
    enum { Opaque, Translucent } pass = Opaque;
    const float strata_epsilon = 1.0f / (1 << 16);

    std::unique_ptr<PlainShader> plainShader;
    std::unique_ptr<OutlineShader> outlineShader;
    std::unique_ptr<LineShader> lineShader;
    std::unique_ptr<LinejoinShader> linejoinShader;
    std::unique_ptr<PatternShader> patternShader;
    std::unique_ptr<PointShader> pointShader;
    std::unique_ptr<RasterShader> rasterShader;
    std::unique_ptr<TextShader> textShader;
    std::unique_ptr<DotShader> dotShader;

    // Set up the stencil quad we're using to generate the stencil mask.
    VertexBuffer tileStencilBuffer = {
        // top left triangle
        0, 0,
        4096, 0,
        0, 4096,

        // bottom right triangle
        4096, 0,
        0, 4096,
        4096, 4096
    };

    VertexArrayObject coveringPlainArray;
    VertexArrayObject coveringPatternArray;
    VertexArrayObject coveringRasterArray;
    VertexArrayObject matteArray;

    // Set up the tile boundary lines we're using to draw the tile outlines.
    VertexBuffer tileBorderBuffer = {
        0, 0,
        4096, 0,
        4096, 4096,
        0, 4096,
        0, 0
    };

    VertexArrayObject tileBorderArray;

};

}

#endif<|MERGE_RESOLUTION|>--- conflicted
+++ resolved
@@ -88,14 +88,7 @@
     bool needsAnimation() const;
 private:
     void setupShaders();
-<<<<<<< HEAD
-    void renderLayers(const std::shared_ptr<TileData>& tile, const std::vector<LayerDescription>& layers);
-    void renderLayer(const std::shared_ptr<TileData>& tile_data, const LayerDescription& layer_desc);
     void translateLayer(std::array<float, 2> translation, bool reverse = false);
-    void renderDebug(const std::shared_ptr<TileData>& tile);
-=======
-    void translateLayer(std::array<float, 2> translation, bool reverse = false);
->>>>>>> 5c894884
 
     void prepareTile(const Tile& tile);
     void useProgram(uint32_t program);
