package com.mapbox.mapboxsdk.views;

import android.app.Activity;
import android.app.ActivityManager;
import android.app.Dialog;
import android.app.Fragment;
import android.content.BroadcastReceiver;
import android.content.Context;
import android.content.DialogInterface;
import android.content.Intent;
import android.content.IntentFilter;
import android.content.pm.PackageManager;
import android.content.res.TypedArray;
import android.graphics.Bitmap;
import android.graphics.Canvas;
import android.graphics.PointF;
import android.graphics.RectF;
import android.graphics.SurfaceTexture;
import android.location.Location;
import android.net.ConnectivityManager;
import android.net.NetworkInfo;
import android.net.Uri;
import android.os.Build;
import android.os.Bundle;
import android.support.annotation.CallSuper;
import android.support.annotation.FloatRange;
import android.support.annotation.IntDef;
import android.support.annotation.IntRange;
import android.support.annotation.NonNull;
import android.support.annotation.Nullable;
import android.support.annotation.UiThread;
import android.support.v4.view.GestureDetectorCompat;
import android.support.v4.view.ScaleGestureDetectorCompat;
import android.support.v7.app.AlertDialog;
import android.text.TextUtils;
import android.util.AttributeSet;
import android.util.DisplayMetrics;
import android.util.Log;
import android.view.GestureDetector;
import android.view.Gravity;
import android.view.InputDevice;
import android.view.KeyEvent;
import android.view.LayoutInflater;
import android.view.MotionEvent;
import android.view.ScaleGestureDetector;
import android.view.Surface;
import android.view.TextureView;
import android.view.View;
import android.view.ViewConfiguration;
import android.widget.ArrayAdapter;
import android.widget.FrameLayout;
import android.widget.ImageView;
import android.widget.ZoomButtonsController;

import com.almeros.android.multitouch.gesturedetectors.RotateGestureDetector;
import com.almeros.android.multitouch.gesturedetectors.ShoveGestureDetector;
import com.almeros.android.multitouch.gesturedetectors.TwoFingerGestureDetector;
import com.mapbox.mapboxsdk.R;
import com.mapbox.mapboxsdk.annotations.Annotation;
import com.mapbox.mapboxsdk.annotations.InfoWindow;
import com.mapbox.mapboxsdk.annotations.Marker;
import com.mapbox.mapboxsdk.annotations.MarkerOptions;
import com.mapbox.mapboxsdk.annotations.Polygon;
import com.mapbox.mapboxsdk.annotations.PolygonOptions;
import com.mapbox.mapboxsdk.annotations.Polyline;
import com.mapbox.mapboxsdk.annotations.PolylineOptions;
import com.mapbox.mapboxsdk.annotations.Sprite;
import com.mapbox.mapboxsdk.annotations.SpriteFactory;
import com.mapbox.mapboxsdk.constants.MyBearingTracking;
import com.mapbox.mapboxsdk.constants.MyLocationTracking;
import com.mapbox.mapboxsdk.constants.Style;
import com.mapbox.mapboxsdk.exceptions.InvalidAccessTokenException;
import com.mapbox.mapboxsdk.exceptions.SpriteBitmapChangedException;
import com.mapbox.mapboxsdk.geometry.BoundingBox;
import com.mapbox.mapboxsdk.geometry.CoordinateBounds;
import com.mapbox.mapboxsdk.geometry.LatLng;
import com.mapbox.mapboxsdk.geometry.LatLngZoom;
import com.mapbox.mapboxsdk.utils.ApiAccess;

import java.lang.annotation.Retention;
import java.lang.annotation.RetentionPolicy;
import java.nio.ByteBuffer;
import java.util.ArrayList;
import java.util.Arrays;
import java.util.Collections;
import java.util.List;

/**
 * A {@code MapView} provides an embeddable map interface.
 * You use this class to display map information and to manipulate the map contents from your application.
 * You can center the map on a given coordinate, specify the size of the area you want to display,
 * and style the features of the map to fit your application's use case.
 * <p/>
 * Use of {@code MapView} requires a Mapbox API access token.
 * Obtain an access token on the <a href="https://www.mapbox.com/studio/account/tokens/">Mapbox account page</a>.
 * <p/>
 * <strong>Warning:</strong> Please note that you are responsible for getting permission to use the map data,
 * and for ensuring your use adheres to the relevant terms of use.
 *
 * @see MapView#setAccessToken(String)
 */
public final class MapView extends FrameLayout {

    //
    // Static members
    //

    // Used for logging
    private static final String TAG = "MapView";

    // Used for animation
    private static final long ANIMATION_DURATION = 300;

    // Used for saving instance state
    private static final String STATE_CENTER_COORDINATE = "centerCoordinate";
    private static final String STATE_CENTER_DIRECTION = "centerDirection";
    private static final String STATE_ZOOM_LEVEL = "zoomLevel";
    private static final String STATE_DIRECTION = "direction";
    private static final String STATE_ZOOM_ENABLED = "zoomEnabled";
    private static final String STATE_SCROLL_ENABLED = "scrollEnabled";
    private static final String STATE_ROTATE_ENABLED = "rotateEnabled";
    private static final String STATE_TILT_ENABLED = "tiltEnabled";
    private static final String STATE_ZOOM_CONTROLS_ENABLED = "zoomControlsEnabled";
    private static final String STATE_DEBUG_ACTIVE = "debugActive";
    private static final String STATE_STYLE_URL = "styleUrl";
    private static final String STATE_ACCESS_TOKEN = "accessToken";
    private static final String STATE_STYLE_CLASSES = "styleClasses";
    private static final String STATE_DEFAULT_TRANSITION_DURATION = "defaultTransitionDuration";
    private static final String STATE_MY_LOCATION_ENABLED = "myLocationEnabled";
    private static final String STATE_MY_LOCATION_TRACKING_MODE = "myLocationTracking";
    private static final String STATE_COMPASS_ENABLED = "compassEnabled";
    private static final String STATE_COMPASS_GRAVITY = "compassGravity";
    private static final String STATE_COMPASS_MARGIN_LEFT = "compassMarginLeft";
    private static final String STATE_COMPASS_MARGIN_TOP = "compassMarginTop";
    private static final String STATE_COMPASS_MARGIN_RIGHT = "compassMarginRight";
    private static final String STATE_COMPASS_MARGIN_BOTTOM = "compassMarginBottom";
    private static final String STATE_LOGO_GRAVITY = "logoGravity";
    private static final String STATE_LOGO_MARGIN_LEFT = "logoMarginLeft";
    private static final String STATE_LOGO_MARGIN_TOP = "logoMarginTop";
    private static final String STATE_LOGO_MARGIN_RIGHT = "logoMarginRight";
    private static final String STATE_LOGO_MARGIN_BOTTOM = "logoMarginBottom";
    private static final String STATE_LOGO_VISIBILITY = "logoVisibility";
    private static final String STATE_ATTRIBUTION_GRAVITY = "attrGravity";
    private static final String STATE_ATTRIBUTION_MARGIN_LEFT = "attrMarginLeft";
    private static final String STATE_ATTRIBUTION_MARGIN_TOP = "attrMarginTop";
    private static final String STATE_ATTRIBUTION_MARGIN_RIGHT = "attrMarginRight";
    private static final String STATE_ATTRIBUTION_MARGIN_BOTTOM = "atrrMarginBottom";
    private static final String STATE_ATTRIBUTION_VISIBILITY = "atrrVisibility";

    // Used for positioning views
    private static final float DIMENSION_SEVEN_DP = 7f;
    private static final float DIMENSION_TEN_DP = 10f;
    private static final float DIMENSION_SIXTEEN_DP = 16f;
    private static final float DIMENSION_SEVENTYSIX_DP = 76f;

    // Used to select "Improve this map" link in the attribution dialog
    // Index into R.arrays.attribution_links
    private static final int ATTRIBUTION_INDEX_IMPROVE_THIS_MAP = 2;

    /**
     * The currently supported maximum zoom level.
     *
     * @see MapView#setZoomLevel(double)
     */
    public static final double MAXIMUM_ZOOM_LEVEL = 18.0;

    /**
     * The currently supported maximum and minimum tilt values.
     *
     * @see MapView#setTilt(double)
     */
    private static final double MINIMUM_TILT = 0;
    private static final double MAXIMUM_TILT = 60;

    //
    // Instance members
    //

    // Used to call JNI NativeMapView
    private NativeMapView mNativeMapView;

    // Used to track rendering
    private TextureView mTextureView;

    // Used to handle DPI scaling
    private float mScreenDensity = 1.0f;

    // Touch gesture detectors
    private GestureDetectorCompat mGestureDetector;
    private ScaleGestureDetector mScaleGestureDetector;
    private RotateGestureDetector mRotateGestureDetector;
    private ShoveGestureDetector mShoveGestureDetector;
    private boolean mTwoTap = false;
    private boolean mZoomStarted = false;
    private boolean mQuickZoom = false;

    // Shows zoom buttons
    private ZoomButtonsController mZoomButtonsController;
    private boolean mZoomControlsEnabled = false;

    // Used to track trackball long presses
    private TrackballLongPressTimeOut mCurrentTrackballLongPressTimeOut;

    // Receives changes to network connectivity
    private ConnectivityReceiver mConnectivityReceiver;

    // Used for user location
    private UserLocationView mUserLocationView;

    // Used for the compass
    private CompassView mCompassView;

    // Used for displaying annotations
    // Every annotation that has been added to the map
    private final List<Annotation> mAnnotations = new ArrayList<>();
    private List<Marker> mMarkersNearLastTap = new ArrayList<>();
    private List<Marker> mSelectedMarkers = new ArrayList<>();
    private List<InfoWindow> mInfoWindows = new ArrayList<>();
    private InfoWindowAdapter mInfoWindowAdapter;
    private SpriteFactory mSpriteFactory;
    private ArrayList<Sprite> mSprites = new ArrayList<>();

    // Used for the Mapbox Logo
    private ImageView mLogoView;

    // Used for attributions control
    private ImageView mAttributionsView;

    // Used to manage MapChange event listeners
    private ArrayList<OnMapChangedListener> mOnMapChangedListener = new ArrayList<>();

    // Used to manage map click event listeners
    private OnMapClickListener mOnMapClickListener;
    private OnMapLongClickListener mOnMapLongClickListener;

    // Used to manage fling and scroll event listeners
    private OnFlingListener mOnFlingListener;
    private OnScrollListener mOnScrollListener;

    // Used to manage marker click event listeners
    private OnMarkerClickListener mOnMarkerClickListener;
    private OnInfoWindowClickListener mOnInfoWindowClickListener;

    // Used to manage FPS change event listeners
    private OnFpsChangedListener mOnFpsChangedListener;

    //
    // Properties
    //

    // These are properties with setters/getters, saved in onSaveInstanceState and XML attributes
    private boolean mZoomEnabled = true;
    private boolean mScrollEnabled = true;
    private boolean mRotateEnabled = true;
    private boolean mTiltEnabled = true;
    private boolean mAllowConcurrentMultipleOpenInfoWindows = false;
    private String mStyleUrl;

    //
    // Inner classes
    //

    //
    // Enums
    //

    /**
     * Map change event types.
     *
     * @see MapView.OnMapChangedListener#onMapChanged(int)
     */
    @IntDef({REGION_WILL_CHANGE,
            REGION_WILL_CHANGE_ANIMATED,
            REGION_IS_CHANGING,
            REGION_DID_CHANGE,
            REGION_DID_CHANGE_ANIMATED,
            WILL_START_LOADING_MAP,
            DID_FINISH_LOADING_MAP,
            DID_FAIL_LOADING_MAP,
            WILL_START_RENDERING_FRAME,
            DID_FINISH_RENDERING_FRAME,
            DID_FINISH_RENDERING_FRAME_FULLY_RENDERED,
            WILL_START_RENDERING_MAP,
            DID_FINISH_RENDERING_MAP,
            DID_FINISH_RENDERING_MAP_FULLY_RENDERED
    })
    @Retention(RetentionPolicy.SOURCE)
    public @interface MapChange {
    }

    /**
     * This {@link MapChange} is triggered whenever the currently displayed map region is about to changing
     * without an animation.
     * <p/>
     * This event is followed by a series of {@link MapView#REGION_IS_CHANGING} and ends
     * with {@link MapView#REGION_DID_CHANGE}.
     * <p/>
     * More information in {@see com.mapbox.mapboxsdk.views.MapView.OnMapChangedListener}
     */
    public static final int REGION_WILL_CHANGE = 0;

    /**
     * This {@link MapChange} is triggered whenever the currently displayed map region is about to changing
     * with an animation.
     * <p/>
     * This event is followed by a series of {@link MapView#REGION_IS_CHANGING} and ends
     * with {@link MapView#REGION_DID_CHANGE_ANIMATED}.
     * <p/>
     * More information in {@see com.mapbox.mapboxsdk.views.MapView.OnMapChangedListener}
     */
    public static final int REGION_WILL_CHANGE_ANIMATED = 1;

    /**
     * This {@link MapChange} is triggered whenever the currently displayed map region is changing.
     * <p/>
     * More information in {@see com.mapbox.mapboxsdk.views.MapView.OnMapChangedListener}
     */
    public static final int REGION_IS_CHANGING = 2;

    /**
     * This {@link MapChange} is triggered whenever the currently displayed map region finished changing
     * without an animation.
     * <p/>
     * More information in {@see com.mapbox.mapboxsdk.views.MapView.OnMapChangedListener}
     */
    public static final int REGION_DID_CHANGE = 3;

    /**
     * This {@link MapChange} is triggered whenever the currently displayed map region finished changing
     * with an animation.
     * <p/>
     * More information in {@see com.mapbox.mapboxsdk.views.MapView.OnMapChangedListener}
     */
    public static final int REGION_DID_CHANGE_ANIMATED = 4;

    /**
     * This {@link MapChange} is triggered when the map is about to start loading a new map style.
     * <p/>
     * This event is followed by {@link MapView#DID_FINISH_LOADING_MAP} or
     * {@link MapView#DID_FAIL_LOADING_MAP}.
     * <p/>
     * More information in {@see com.mapbox.mapboxsdk.views.MapView.OnMapChangedListener}
     */
    public static final int WILL_START_LOADING_MAP = 5;

    /**
     * This {@link MapChange} is triggered when the map has successfully loaded a new map style.
     * <p/>
     * More information in {@see com.mapbox.mapboxsdk.views.MapView.OnMapChangedListener}
     */
    public static final int DID_FINISH_LOADING_MAP = 6;

    /**
     * This {@link MapChange} is currently not implemented.
     * <p/>
     * This event is triggered when the map has failed to load a new map style.
     * <p/>
     * More information in {@see com.mapbox.mapboxsdk.views.MapView.OnMapChangedListener}
     */
    public static final int DID_FAIL_LOADING_MAP = 7;

    /**
     * This {@link MapChange} is currently not implemented.
     * <p/>
     * More information in {@see com.mapbox.mapboxsdk.views.MapView.OnMapChangedListener}
     */
    public static final int WILL_START_RENDERING_FRAME = 8;

    /**
     * This {@link MapChange} is currently not implemented.
     * <p/>
     * More information in {@see com.mapbox.mapboxsdk.views.MapView.OnMapChangedListener}
     */
    public static final int DID_FINISH_RENDERING_FRAME = 9;

    /**
     * This {@link MapChange} is currently not implemented.
     * <p/>
     * More information in {@see com.mapbox.mapboxsdk.views.MapView.OnMapChangedListener}
     */
    public static final int DID_FINISH_RENDERING_FRAME_FULLY_RENDERED = 10;

    /**
     * This {@link MapChange} is currently not implemented.
     * <p/>
     * More information in {@see com.mapbox.mapboxsdk.views.MapView.OnMapChangedListener}
     */
    public static final int WILL_START_RENDERING_MAP = 11;

    /**
     * This {@link MapChange} is currently not implemented.
     * <p/>
     * More information in {@see com.mapbox.mapboxsdk.views.MapView.OnMapChangedListener}
     */
    public static final int DID_FINISH_RENDERING_MAP = 12;

    /**
     * This {@link MapChange} is currently not implemented.
     * <p/>
     * More information in {@see com.mapbox.mapboxsdk.views.MapView.OnMapChangedListener}
     */
    public static final int DID_FINISH_RENDERING_MAP_FULLY_RENDERED = 13;

    //
    // Interfaces
    //

    /**
     * Interface definition for a callback to be invoked when the map is flinged.
     *
     * @see MapView#setOnFlingListener(OnFlingListener)
     */
    public interface OnFlingListener {
        /**
         * Called when the map is flinged.
         */
        void onFling();
    }

    /**
     * Interface definition for a callback to be invoked when the map is scrolled.
     *
     * @see MapView#setOnScrollListener(OnScrollListener)
     */
    public interface OnScrollListener {
        /**
         * Called when the map is scrolled.
         */
        void onScroll();
    }

    /**
     * Interface definition for a callback to be invoked on every frame rendered to the map view.
     *
     * @see MapView#setOnFpsChangedListener(OnFpsChangedListener)
     */
    public interface OnFpsChangedListener {
        /**
         * Called for every frame rendered to the map view.
         *
         * @param fps The average number of frames rendered over the last second.
         */
        void onFpsChanged(double fps);
    }

    /**
     * Interface definition for a callback to be invoked when the user clicks on the map view.
     *
     * @see MapView#setOnMapClickListener(OnMapClickListener)
     */
    public interface OnMapClickListener {
        /**
         * Called when the user clicks on the map view.
         *
         * @param point The projected map coordinate the user clicked on.
         */
        void onMapClick(@NonNull LatLng point);
    }

    /**
     * Interface definition for a callback to be invoked when the user long clicks on the map view.
     *
     * @see MapView#setOnMapLongClickListener(OnMapLongClickListener)
     */
    public interface OnMapLongClickListener {
        /**
         * Called when the user long clicks on the map view.
         *
         * @param point The projected map coordinate the user long clicked on.
         */
        void onMapLongClick(@NonNull LatLng point);
    }

    /**
     * Interface definition for a callback to be invoked when the user clicks on a marker.
     *
     * @see MapView#setOnMarkerClickListener(OnMarkerClickListener)
     */
    public interface OnMarkerClickListener {
        /**
         * Called when the user clicks on a marker.
         *
         * @param marker The marker the user clicked on.
         * @return If true the listener has consumed the event and the info window will not be shown.
         */
        boolean onMarkerClick(@NonNull Marker marker);
    }

    /**
     * Interface definition for a callback to be invoked when the user clicks on an info window.
     *
     * @see MapView#setOnInfoWindowClickListener(OnInfoWindowClickListener)
     */
    public interface OnInfoWindowClickListener {
        /**
         * Called when the user clicks on an info window.
         *
         * @param marker The marker of the info window the user clicked on.
         * @return If true the listener has consumed the event and the info window will not be closed.
         */
        boolean onMarkerClick(@NonNull Marker marker);
    }

    /**
     * Interface definition for a callback to be invoked when the displayed map view changes.
     *
     * @see MapView#addOnMapChangedListener(OnMapChangedListener)
     * @see MapView.MapChange
     */
    public interface OnMapChangedListener {
        /**
         * Called when the displayed map view changes.
         *
         * @param change Type of map change event, one of {@link #REGION_WILL_CHANGE},
         *               {@link #REGION_WILL_CHANGE_ANIMATED},
         *               {@link #REGION_IS_CHANGING},
         *               {@link #REGION_DID_CHANGE},
         *               {@link #REGION_DID_CHANGE_ANIMATED},
         *               {@link #WILL_START_LOADING_MAP},
         *               {@link #DID_FAIL_LOADING_MAP},
         *               {@link #DID_FINISH_LOADING_MAP},
         *               {@link #WILL_START_RENDERING_FRAME},
         *               {@link #DID_FINISH_RENDERING_FRAME},
         *               {@link #DID_FINISH_RENDERING_FRAME_FULLY_RENDERED},
         *               {@link #WILL_START_RENDERING_MAP},
         *               {@link #DID_FINISH_RENDERING_MAP},
         *               {@link #DID_FINISH_RENDERING_MAP_FULLY_RENDERED}.
         */
        void onMapChanged(@MapChange int change);
    }

    /**
     * Interface definition for a callback to be invoked when an info window will be shown.
     *
     * @see MapView#setInfoWindowAdapter(InfoWindowAdapter)
     */
    public interface InfoWindowAdapter {
        /**
         * Called when an info window will be shown as a result of a marker click.
         *
         * @param marker The marker the user clicked on.
         * @return View to be shown as a info window. If null is returned the default
         * info window will be shown.
         */
        @Nullable
        View getInfoWindow(@NonNull Marker marker);
    }

    /**
     * Interface definition for a callback to be invoked when the the My Location dot
     * (which signifies the user's location) changes location.
     *
     * @see MapView#setOnMyLocationChangeListener(OnMyLocationChangeListener)
     */
    public interface OnMyLocationChangeListener {
        /**
         * Called when the location of the My Location dot has changed
         * (be it latitude/longitude, bearing or accuracy).
         *
         * @param location The current location of the My Location dot The type of map change event.
         */
        void onMyLocationChange(@Nullable Location location);
    }

    //
    // Constructors
    //

    /**
     * Simple constructor to use when creating a {@link MapView} from code using the default map style.
     *
     * @param context     The {@link Context} of the {@link android.app.Activity}
     *                    or {@link android.app.Fragment} the {@link MapView} is running in.
     * @param accessToken Your public Mapbox access token. Used to load map styles and tiles.
     */
    @UiThread
    public MapView(@NonNull Context context, @NonNull String accessToken) {
        super(context);
        if (accessToken == null) {
            Log.w(TAG, "accessToken was null, so just returning");
            return;
        }
        initialize(context, null);
        setAccessToken(accessToken);
        setStyleUrl(null);
    }

    /**
     * Simple constructor to use when creating a {@link MapView} from code using the provided map style URL.
     *
     * @param context     The {@link Context} of the {@link android.app.Activity}
     *                    or {@link android.app.Fragment} the {@link MapView} is running in.
     * @param accessToken Your public Mapbox access token. Used to load map styles and tiles.
     * @param styleUrl    A URL to the map style initially displayed. See {@link MapView#setStyleUrl(String)} for possible values.
     * @see MapView#setStyleUrl(String)
     */
    @UiThread
    public MapView(@NonNull Context context, @NonNull String accessToken, @NonNull String styleUrl) {
        super(context);
        if (accessToken == null) {
            Log.w(TAG, "accessToken was null, so just returning");
            return;
        }
        if (styleUrl == null) {
            Log.w(TAG, "styleUrl was null, so just returning");
            return;
        }
        initialize(context, null);
        setAccessToken(accessToken);
        setStyleUrl(styleUrl);
    }

    // Constructor that is called when inflating a view from XML.

    /**
     * Do not call from code.
     */
    @UiThread
    public MapView(@NonNull Context context, @Nullable AttributeSet attrs) {
        super(context, attrs);
        initialize(context, attrs);
    }

    // Constructor that is called when inflating a view from XML.

    /**
     * Do not call from code.
     */
    @UiThread
    public MapView(@NonNull Context context, @Nullable AttributeSet attrs, int defStyleAttr) {
        super(context, attrs, defStyleAttr);
        initialize(context, attrs);
    }

    //
    // Initialization
    //

    // Common initialization code goes here
    private void initialize(Context context, AttributeSet attrs) {
        if (context == null) {
            Log.w(TAG, "context was null, so just returning");
            return;
        }

        // Inflate content
        View view = LayoutInflater.from(context).inflate(R.layout.mapview_internal, this);

        if (!isInEditMode()) {
            setWillNotDraw(false);
        }

        // Reference the TextureView
        mTextureView = (TextureView) view.findViewById(R.id.textureView);
        mTextureView.setSurfaceTextureListener(new SurfaceTextureListener());

        // Check if we are in Android Studio UI editor to avoid error in layout preview
        if (isInEditMode()) {
            return;
        }

        // Get the screen's density
        mScreenDensity = context.getResources().getDisplayMetrics().density;

        // Get the cache path
        String cachePath = context.getCacheDir().getAbsolutePath();
        String dataPath = context.getFilesDir().getAbsolutePath();
        String apkPath = context.getPackageCodePath();

        // Create the NativeMapView
        int availableProcessors = Runtime.getRuntime().availableProcessors();
        ActivityManager.MemoryInfo memoryInfo = new ActivityManager.MemoryInfo();
        ActivityManager activityManager = (ActivityManager) context
                .getSystemService(Context.ACTIVITY_SERVICE);
        activityManager.getMemoryInfo(memoryInfo);
        long maxMemory = memoryInfo.availMem;
        if (Build.VERSION.SDK_INT >= Build.VERSION_CODES.JELLY_BEAN) {
            maxMemory = memoryInfo.totalMem;
        }
        mNativeMapView = new
                NativeMapView(this, cachePath, dataPath, apkPath, mScreenDensity, availableProcessors, maxMemory);

        // Ensure this view is interactable
        setClickable(true);
        setLongClickable(true);
        setFocusable(true);
        setFocusableInTouchMode(true);
        requestFocus();

        // Touch gesture detectors
        mGestureDetector = new GestureDetectorCompat(context, new GestureListener());
        mGestureDetector.setIsLongpressEnabled(true);
        mScaleGestureDetector = new ScaleGestureDetector(context, new ScaleGestureListener());
        ScaleGestureDetectorCompat.setQuickScaleEnabled(mScaleGestureDetector, true);
        mRotateGestureDetector = new RotateGestureDetector(context, new RotateGestureListener());
        mShoveGestureDetector = new ShoveGestureDetector(context, new ShoveGestureListener());

        // Shows the zoom controls
        if (!context.getPackageManager()
                .hasSystemFeature(PackageManager.FEATURE_TOUCHSCREEN_MULTITOUCH)) {
            mZoomControlsEnabled = true;
        }
        mZoomButtonsController = new ZoomButtonsController(this);
        mZoomButtonsController.setZoomSpeed(ANIMATION_DURATION);
        mZoomButtonsController.setOnZoomListener(new OnZoomListener());

        // Check current connection status
        ConnectivityManager connectivityManager = (ConnectivityManager) context
                .getSystemService(Context.CONNECTIVITY_SERVICE);
        NetworkInfo activeNetwork = connectivityManager.getActiveNetworkInfo();
        boolean isConnected = (activeNetwork != null) && activeNetwork.isConnectedOrConnecting();
        onConnectivityChanged(isConnected);

        // Setup user location UI
        mUserLocationView = (UserLocationView) view.findViewById(R.id.userLocationView);
        mUserLocationView.setMapView(this);

        // Setup compass
        mCompassView = (CompassView) view.findViewById(R.id.compassView);
        mCompassView.setOnClickListener(new CompassView.CompassClickListener(this));

        // Setup Mapbox logo
        mLogoView = (ImageView) view.findViewById(R.id.logoView);

        // Setup Attributions control
        mAttributionsView = (ImageView) view.findViewById(R.id.attributionView);
        mAttributionsView.setOnClickListener(new AttributionOnClickListener(this));

        // Load the attributes
        TypedArray typedArray = context.obtainStyledAttributes(attrs, R.styleable.MapView, 0, 0);
        try {
            double centerLatitude = typedArray.getFloat(R.styleable.MapView_center_latitude, 0.0f);
            double centerLongitude = typedArray.getFloat(R.styleable.MapView_center_longitude, 0.0f);
            LatLng centerCoordinate = new LatLng(centerLatitude, centerLongitude);
            setCenterCoordinate(centerCoordinate);
            // need to set zoom level first because of limitation on rotating when zoomed out
            setZoomLevel(typedArray.getFloat(R.styleable.MapView_zoom_level, 0.0f));
            setDirection(typedArray.getFloat(R.styleable.MapView_direction, 0.0f));
            setZoomEnabled(typedArray.getBoolean(R.styleable.MapView_zoom_enabled, true));
            setScrollEnabled(typedArray.getBoolean(R.styleable.MapView_scroll_enabled, true));
            setRotateEnabled(typedArray.getBoolean(R.styleable.MapView_rotate_enabled, true));
            setTiltEnabled(typedArray.getBoolean(R.styleable.MapView_tilt_enabled, true));
            setZoomControlsEnabled(typedArray.getBoolean(R.styleable.MapView_zoom_controls_enabled, isZoomControlsEnabled()));
            setDebugActive(typedArray.getBoolean(R.styleable.MapView_debug_active, false));
            if (typedArray.getString(R.styleable.MapView_style_url) != null) {
                setStyleUrl(typedArray.getString(R.styleable.MapView_style_url));
            }
            if (typedArray.getString(R.styleable.MapView_access_token) != null) {
                setAccessToken(typedArray.getString(R.styleable.MapView_access_token));
            }
            if (typedArray.getString(R.styleable.MapView_style_classes) != null) {
                List<String> styleClasses = Arrays.asList(typedArray
                        .getString(R.styleable.MapView_style_classes).split("\\s*,\\s*"));
                for (String styleClass : styleClasses) {
                    if (styleClass.length() == 0) {
                        styleClasses.remove(styleClass);
                    }
                }
                setStyleClasses(styleClasses);
            }

            // Compass
            setCompassEnabled(typedArray.getBoolean(R.styleable.MapView_compass_enabled, true));
            setCompassGravity(typedArray.getInt(R.styleable.MapView_compass_gravity, Gravity.TOP | Gravity.END));
            setWidgetMargins(mCompassView, typedArray.getDimension(R.styleable.MapView_compass_margin_left, DIMENSION_TEN_DP)
                    , typedArray.getDimension(R.styleable.MapView_compass_margin_top, DIMENSION_TEN_DP)
                    , typedArray.getDimension(R.styleable.MapView_compass_margin_right, DIMENSION_TEN_DP)
                    , typedArray.getDimension(R.styleable.MapView_compass_margin_bottom, DIMENSION_TEN_DP));

            // Logo
            setLogoVisibility(typedArray.getInt(R.styleable.MapView_logo_visibility, View.VISIBLE));
            setLogoGravity(typedArray.getInt(R.styleable.MapView_logo_gravity, Gravity.BOTTOM | Gravity.START));
            setWidgetMargins(mLogoView, typedArray.getDimension(R.styleable.MapView_logo_margin_left, DIMENSION_SIXTEEN_DP)
                    , typedArray.getDimension(R.styleable.MapView_logo_margin_top, DIMENSION_SIXTEEN_DP)
                    , typedArray.getDimension(R.styleable.MapView_logo_margin_right, DIMENSION_SIXTEEN_DP)
                    , typedArray.getDimension(R.styleable.MapView_logo_margin_bottom, DIMENSION_SIXTEEN_DP));

            // Attribution
            setAttributionVisibility(typedArray.getInt(R.styleable.MapView_attribution_visibility, View.VISIBLE));
            setAttributionGravity(typedArray.getInt(R.styleable.MapView_attribution_gravity, Gravity.BOTTOM));
            setWidgetMargins(mAttributionsView, typedArray.getDimension(R.styleable.MapView_attribution_margin_left, DIMENSION_SEVENTYSIX_DP)
                    , typedArray.getDimension(R.styleable.MapView_attribution_margin_top, DIMENSION_SEVEN_DP)
                    , typedArray.getDimension(R.styleable.MapView_attribution_margin_right, DIMENSION_SEVEN_DP)
                    , typedArray.getDimension(R.styleable.MapView_attribution_margin_bottom, DIMENSION_SEVEN_DP));

            // User location
            setMyLocationEnabled(typedArray.getBoolean(R.styleable.MapView_my_location_enabled, false));
        } finally {
            typedArray.recycle();
        }
    }

    //
    // Lifecycle events
    //

    /**
     * You must call this method from the parent's {@link android.app.Activity#onCreate(Bundle)} or
     * {@link android.app.Fragment#onCreate(Bundle)}.
     * </p>
     * You must set a valid access token with {@link MapView#setAccessToken(String)} before you this method
     * or an exception will be thrown.
     *
     * @param savedInstanceState Pass in the parent's savedInstanceState.
     * @see MapView#setAccessToken(String)
     */
    @UiThread
    public void onCreate(@Nullable Bundle savedInstanceState) {
        if (savedInstanceState != null) {
            setCenterCoordinate((LatLng) savedInstanceState.getParcelable(STATE_CENTER_COORDINATE));
            // need to set zoom level first because of limitation on rotating when zoomed out
            setZoomLevel(savedInstanceState.getDouble(STATE_ZOOM_LEVEL));
            setDirection(savedInstanceState.getDouble(STATE_CENTER_DIRECTION));
            setDirection(savedInstanceState.getDouble(STATE_DIRECTION));
            setZoomEnabled(savedInstanceState.getBoolean(STATE_ZOOM_ENABLED));
            setScrollEnabled(savedInstanceState.getBoolean(STATE_SCROLL_ENABLED));
            setRotateEnabled(savedInstanceState.getBoolean(STATE_ROTATE_ENABLED));
            setTiltEnabled(savedInstanceState.getBoolean(STATE_TILT_ENABLED));
            setZoomControlsEnabled(savedInstanceState.getBoolean(STATE_ZOOM_CONTROLS_ENABLED));
            setDebugActive(savedInstanceState.getBoolean(STATE_DEBUG_ACTIVE));
            setStyleUrl(savedInstanceState.getString(STATE_STYLE_URL));
            setAccessToken(savedInstanceState.getString(STATE_ACCESS_TOKEN));
            List<String> appliedStyleClasses = savedInstanceState.getStringArrayList(STATE_STYLE_CLASSES);
            if (!appliedStyleClasses.isEmpty()) {
                setStyleClasses(appliedStyleClasses);
            }
            mNativeMapView.setDefaultTransitionDuration(
                    savedInstanceState.getLong(STATE_DEFAULT_TRANSITION_DURATION));
            setMyLocationEnabled(savedInstanceState.getBoolean(STATE_MY_LOCATION_ENABLED));

            // Compass
            setCompassEnabled(savedInstanceState.getBoolean(STATE_COMPASS_ENABLED));
            setCompassGravity(savedInstanceState.getInt(STATE_COMPASS_GRAVITY));
            setCompassMargins(savedInstanceState.getInt(STATE_COMPASS_MARGIN_LEFT)
                    , savedInstanceState.getInt(STATE_COMPASS_MARGIN_TOP)
                    , savedInstanceState.getInt(STATE_COMPASS_MARGIN_RIGHT)
                    , savedInstanceState.getInt(STATE_COMPASS_MARGIN_BOTTOM));

            // Logo
            setLogoVisibility(savedInstanceState.getInt(STATE_LOGO_VISIBILITY));
            setLogoGravity(savedInstanceState.getInt(STATE_LOGO_GRAVITY));
            setLogoMargins(savedInstanceState.getInt(STATE_LOGO_MARGIN_LEFT)
                    , savedInstanceState.getInt(STATE_LOGO_MARGIN_TOP)
                    , savedInstanceState.getInt(STATE_LOGO_MARGIN_RIGHT)
                    , savedInstanceState.getInt(STATE_LOGO_MARGIN_BOTTOM));

            // Attribution
            setAttributionVisibility(savedInstanceState.getInt(STATE_ATTRIBUTION_VISIBILITY));
            setAttributionGravity(savedInstanceState.getInt(STATE_ATTRIBUTION_GRAVITY));
            setAttributionMargins(savedInstanceState.getInt(STATE_ATTRIBUTION_MARGIN_LEFT)
                    , savedInstanceState.getInt(STATE_ATTRIBUTION_MARGIN_TOP)
                    , savedInstanceState.getInt(STATE_ATTRIBUTION_MARGIN_RIGHT)
                    , savedInstanceState.getInt(STATE_ATTRIBUTION_MARGIN_BOTTOM));

            //noinspection ResourceType
            setMyLocationTrackingMode(savedInstanceState.getInt(STATE_MY_LOCATION_TRACKING_MODE, MyLocationTracking.TRACKING_NONE));
        }

        // Force a check for an access token
        validateAccessToken(getAccessToken());

        // Initialize EGL
        mNativeMapView.initializeDisplay();
        mNativeMapView.initializeContext();

        // Add annotation deselection listener
        addOnMapChangedListener(new OnMapChangedListener() {
            @Override
            public void onMapChanged(@MapChange int change) {
                if (change == DID_FINISH_LOADING_MAP) {
                    reloadSprites();
                    reloadMarkers();
                    adjustTopOffsetPixels();
                }
            }
        });
    }

    /**
     * You must call this method from the parent's {@link android.app.Activity#onSaveInstanceState(Bundle)}
     * or {@link android.app.Fragment#onSaveInstanceState(Bundle)}.
     *
     * @param outState Pass in the parent's outState.
     */
    @UiThread
    public void onSaveInstanceState(@NonNull Bundle outState) {
        if (outState == null) {
            Log.w(TAG, "outState was null, so just returning");
            return;
        }

        outState.putParcelable(STATE_CENTER_COORDINATE, getCenterCoordinate());
        // need to set zoom level first because of limitation on rotating when zoomed out
        outState.putDouble(STATE_ZOOM_LEVEL, getZoomLevel());
        outState.putDouble(STATE_CENTER_DIRECTION, getDirection());
        outState.putBoolean(STATE_ZOOM_ENABLED, isZoomEnabled());
        outState.putBoolean(STATE_SCROLL_ENABLED, isScrollEnabled());
        outState.putBoolean(STATE_ROTATE_ENABLED, isRotateEnabled());
        outState.putBoolean(STATE_TILT_ENABLED, isTiltEnabled());
        outState.putBoolean(STATE_ZOOM_CONTROLS_ENABLED, isZoomControlsEnabled());
        outState.putBoolean(STATE_DEBUG_ACTIVE, isDebugActive());
        outState.putString(STATE_STYLE_URL, getStyleUrl());
        outState.putString(STATE_ACCESS_TOKEN, getAccessToken());
        outState.putStringArrayList(STATE_STYLE_CLASSES, new ArrayList<>(getStyleClasses()));
        outState.putLong(STATE_DEFAULT_TRANSITION_DURATION, mNativeMapView.getDefaultTransitionDuration());
        outState.putBoolean(STATE_MY_LOCATION_ENABLED, isMyLocationEnabled());
        outState.putInt(STATE_MY_LOCATION_TRACKING_MODE, mUserLocationView.getMyLocationTrackingMode());

        // Compass
        LayoutParams compassParams = (LayoutParams) mCompassView.getLayoutParams();
        outState.putBoolean(STATE_COMPASS_ENABLED, isCompassEnabled());
        outState.putInt(STATE_COMPASS_GRAVITY, compassParams.gravity);
        outState.putInt(STATE_COMPASS_MARGIN_LEFT, compassParams.leftMargin);
        outState.putInt(STATE_COMPASS_MARGIN_TOP, compassParams.topMargin);
        outState.putInt(STATE_COMPASS_MARGIN_BOTTOM, compassParams.bottomMargin);
        outState.putInt(STATE_COMPASS_MARGIN_RIGHT, compassParams.rightMargin);

        // Logo
        LayoutParams logoParams = (LayoutParams) mLogoView.getLayoutParams();
        outState.putInt(STATE_LOGO_GRAVITY, logoParams.gravity);
        outState.putInt(STATE_LOGO_MARGIN_LEFT, logoParams.leftMargin);
        outState.putInt(STATE_LOGO_MARGIN_TOP, logoParams.topMargin);
        outState.putInt(STATE_LOGO_MARGIN_RIGHT, logoParams.rightMargin);
        outState.putInt(STATE_LOGO_MARGIN_BOTTOM, logoParams.bottomMargin);
        outState.putInt(STATE_LOGO_VISIBILITY, mLogoView.getVisibility());

        // Attribution
        LayoutParams attrParams = (LayoutParams) mAttributionsView.getLayoutParams();
        outState.putInt(STATE_ATTRIBUTION_GRAVITY, attrParams.gravity);
        outState.putInt(STATE_ATTRIBUTION_MARGIN_LEFT, attrParams.leftMargin);
        outState.putInt(STATE_ATTRIBUTION_MARGIN_TOP, attrParams.topMargin);
        outState.putInt(STATE_ATTRIBUTION_MARGIN_RIGHT, attrParams.rightMargin);
        outState.putInt(STATE_ATTRIBUTION_MARGIN_BOTTOM, attrParams.bottomMargin);
        outState.putInt(STATE_ATTRIBUTION_VISIBILITY, mAttributionsView.getVisibility());
    }

    /**
     * You must call this method from the parent's {@link Activity#onDestroy()} or {@link Fragment#onDestroy()}.
     */
    @UiThread
    public void onDestroy() {
        mNativeMapView.terminateContext();
        mNativeMapView.terminateDisplay();
        mNativeMapView.destroySurface();
        mNativeMapView.destroy();
        mNativeMapView = null;
    }

    /**
     * You must call this method from the parent's {@link Activity#onStart()} or {@link Fragment#onStart()}.
     */
    @UiThread
    public void onStart() {
        mUserLocationView.onStart();
    }

    /**
     * You must call this method from the parent's {@link Activity#onStop()} or {@link Fragment#onStop()}
     */
    @UiThread
    public void onStop() {
        mUserLocationView.onStop();
    }

    /**
     * You must call this method from the parent's {@link Activity#onPause()} or {@link Fragment#onPause()}.
     */
    @UiThread
    public void onPause() {
        // Register for connectivity changes
        getContext().unregisterReceiver(mConnectivityReceiver);
        mConnectivityReceiver = null;

        mUserLocationView.pause();
        mNativeMapView.pause();
    }

    /**
     * You must call this method from the parent's {@link Activity#onResume()} or {@link Fragment#onResume()}.
     */
    @UiThread
    public void onResume() {
        // Register for connectivity changes
        mConnectivityReceiver = new ConnectivityReceiver();
        getContext().registerReceiver(mConnectivityReceiver, new IntentFilter(ConnectivityManager.CONNECTIVITY_ACTION));

        mUserLocationView.resume();
        mNativeMapView.resume();
        mNativeMapView.update();
    }

    /**
     * You must call this method from the parent's {@link Activity#onLowMemory()} or {@link Fragment#onLowMemory()}.
     */
    @UiThread
    public void onLowMemory() {
        mNativeMapView.onLowMemory();
    }

    //
    // Position
    //

    /**
     * Returns the current coordinate at the center of the map view.
     *
     * @return The current coordinate.
     */
    @UiThread
    @NonNull
    public LatLng getCenterCoordinate() {
        return mNativeMapView.getLatLng();
    }

    /**
     * Centers the map on a new coordinate immediately without changing the zoom level.
     * <p/>
     * The initial coordinate is (0, 0).
     * <p/>
     * If you want to animate the change, use {@link MapView#setCenterCoordinate(LatLng, boolean)}.
     *
     * @param centerCoordinate The new coordinate.
     * @see MapView#setCenterCoordinate(LatLng, boolean)
     */
    @UiThread
    public void setCenterCoordinate(@NonNull LatLng centerCoordinate) {
        setCenterCoordinate(centerCoordinate, false);
    }

    /**
     * Centers the map on a new coordinate without changing the zoom level and optionally animates the change.
     * <p/>
     * The initial coordinate is (0, 0).
     *
     * @param centerCoordinate The new coordinate.
     * @param animated         If true, animates the change. If false, immediately changes the map.
     */
    @UiThread
    public void setCenterCoordinate(@NonNull LatLng centerCoordinate, boolean animated) {
        if (centerCoordinate == null) {
            Log.w(TAG, "centerCoordinate was null, so just returning");
            return;
        }
        long duration = animated ? ANIMATION_DURATION : 0;
        mNativeMapView.cancelTransitions();
        mNativeMapView.setLatLng(centerCoordinate, duration);
    }


    /**
     * Centers the map on a new coordinate immediately while changing the current zoom level.
     * <p/>
     * The initial value is a center coordinate of (0, 0) and a zoom level of 0.
     * <p/>
     * If you want to animate the change, use {@link MapView#setCenterCoordinate(LatLngZoom, boolean)}.
     *
     * @param centerCoordinate The new coordinate and zoom level.
     * @see MapView#setCenterCoordinate(LatLngZoom, boolean)
     */
    @UiThread
    public void setCenterCoordinate(@NonNull LatLngZoom centerCoordinate) {
        setCenterCoordinate(centerCoordinate, false);
    }

    /**
     * Resets the map to the minimum zoom level, a center coordinate of (0, 0), a true north heading,
     * and animates the change.
     */
    @UiThread
    public void resetPosition() {
        mNativeMapView.cancelTransitions();
        mNativeMapView.resetPosition();
    }

    /**
     * Centers the map on a new coordinate while changing the zoom level and optionally animates the change.
     * <p/>
     * The initial value is a center coordinate of (0, 0) and a zoom level of 0.
     *
     * @param centerCoordinate The new coordinate and zoom level.
     * @param animated         If true, animates the change. If false, immediately changes the map.
     */
    @UiThread
    public void setCenterCoordinate(@NonNull LatLngZoom centerCoordinate,
                                    boolean animated) {
        if (centerCoordinate == null) {
            Log.w(TAG, "centerCoordinate was null, so just returning");
            return;
        }
        long duration = animated ? ANIMATION_DURATION : 0;
        mNativeMapView.cancelTransitions();
        mNativeMapView.setLatLngZoom(centerCoordinate, duration);
    }

    /**
     * Returns whether the user may scroll around the map.
     *
     * @return If true, scrolling is enabled.
     */
    @UiThread
    public boolean isScrollEnabled() {
        return mScrollEnabled;
    }

    /**
     * Changes whether the user may scroll around the map.
     * <p/>
     * This setting controls only user interactions with the map. If you set the value to false,
     * you may still change the map location programmatically.
     * <p/>
     * The default value is true.
     *
     * @param scrollEnabled If true, scrolling is enabled.
     */
    @UiThread
    public void setScrollEnabled(boolean scrollEnabled) {
        this.mScrollEnabled = scrollEnabled;
    }

    //
    // Pitch / Tilt
    //

    /**
     * Gets the current Tilt in degrees of the MapView
     * @return tilt in degrees
     */
    public double getTilt() {
        return mNativeMapView.getPitch();
    }

    /**
     * Sets the Tilt in degrees of the MapView.
     * @param pitch New tilt in degrees
     * @param duration Animation time in milliseconds.  If null then 0 is used, making the animation immediate.
     */
    @FloatRange(from = 0.0, to = 60.0)
    public void setTilt(Double pitch, @Nullable Long duration) {
        long actualDuration = 0;
        if (duration != null) {
            actualDuration = duration;
        }
        mNativeMapView.setPitch(pitch, actualDuration);
    }

    //
    // Rotation
    //

    /**
     * Returns the current heading of the map relative to true north.
     *
     * @return The current heading measured in degrees.
     */
    @UiThread
    @FloatRange(from = 0, to = 360)
    public double getDirection() {
        double direction = -mNativeMapView.getBearing();

        while (direction > 360) {
            direction -= 360;
        }
        while (direction < 0) {
            direction += 360;
        }

        return direction;
    }

    /**
     * Rotates the map to a new heading relative to true north immediately.
     * <p/>
     * The value 0 means that the top edge of the map view will correspond to true north.<br>
     * The value 90 means the top of the map will point due east.<br>
     * The value 180 means the top of the map will point due south.<br>
     * The value 270 means the top of the map will point due west.
     * <p/>
     * The initial heading is 0.
     * <p/>
     * If you want to animate the change, use {@link MapView#setDirection(double, boolean)}.
     *
     * @param direction The new heading measured in degrees.
     * @see MapView#setDirection(double, boolean)
     */
    @UiThread
    public void setDirection(@FloatRange(from = 0, to = 360) double direction) {
        setDirection(direction, false);
    }

    /**
     * Rotates the map to a new heading relative to true north and optionally animates the change.
     * <p/>
     * The value 0 means that the top edge of the map view will correspond to true north.<br/>
     * The value 90 means the top of the map will point due east.<br/>
     * The value 180 means the top of the map will point due south.<br/>
     * The value 270 means the top of the map will point due west
     * <p/>
     * The initial heading is 0.
     *
     * @param direction The new heading measured in degrees from true north.
     * @param animated  If true, animates the change. If false, immediately changes the map.
     */
    @UiThread
    public void setDirection(@FloatRange(from = 0, to = 360) double direction, boolean animated) {
        long duration = animated ? ANIMATION_DURATION : 0;
        mNativeMapView.cancelTransitions();
        // Out of range direactions are normallised in setBearing
        mNativeMapView.setBearing(-direction, duration);
    }

    /**
     * Resets the map heading to true north and animates the change.
     */
    @UiThread
    public void resetNorth() {
        mNativeMapView.cancelTransitions();
        mNativeMapView.resetNorth();
    }

    /**
     * Returns whether the user may rotate the map.
     *
     * @return If true, rotating is enabled.
     */
    @UiThread
    public boolean isRotateEnabled() {
        return mRotateEnabled;
    }

    /**
     * Changes whether the user may rotate the map.
     * <p/>
     * This setting controls only user interactions with the map. If you set the value to false,
     * you may still change the map location programmatically.
     * <p/>
     * The default value is true.
     *
     * @param rotateEnabled If true, rotating is enabled.
     */
    @UiThread
    public void setRotateEnabled(boolean rotateEnabled) {
        this.mRotateEnabled = rotateEnabled;
    }

    //
    // Scale
    //

    /**
     * Returns the current zoom level of the map view.
     *
     * @return The current zoom level.
     */
    @UiThread
    @FloatRange(from = 0.0, to = MAXIMUM_ZOOM_LEVEL)
    public double getZoomLevel() {
        return mNativeMapView.getZoom();
    }

    /**
     * Zooms the map to a new zoom level immediately without changing the center coordinate.
     * <p/>
     * At zoom level 0, tiles cover the entire world map;
     * at zoom level 1, tiles cover &frac14 of the world;
     * at zoom level 2, tiles cover 1/16 of the world, and so on.
     * <p/>
     * The initial zoom level is 0. The maximum zoom level is {@link MapView#MAXIMUM_ZOOM_LEVEL}.
     * <p/>
     * If you want to animate the change, use {@link MapView#setZoomLevel(double, boolean)}.
     *
     * @param zoomLevel The new coordinate.
     * @see MapView#setZoomLevel(double, boolean)
     * @see MapView#MAXIMUM_ZOOM_LEVEL
     */
    @UiThread
    public void setZoomLevel(@FloatRange(from = 0.0, to = MAXIMUM_ZOOM_LEVEL) double zoomLevel) {
        setZoomLevel(zoomLevel, false);
    }

    /**
     * Zooms the map to a new zoom level and optionally animates the change without changing the center coordinate.
     * <p/>
     * At zoom level 0, tiles cover the entire world map;
     * at zoom level 1, tiles cover &frac14 of the world;
     * at zoom level 2, tiles cover 1/16 of the world, and so on.
     * <p/>
     * The initial zoom level is 0. The maximum zoom level is {@link MapView#MAXIMUM_ZOOM_LEVEL}.
     *
     * @param zoomLevel The new coordinate.
     * @param animated  If true, animates the change. If false, immediately changes the map.
     * @see MapView#MAXIMUM_ZOOM_LEVEL
     */
    @UiThread
    public void setZoomLevel(@FloatRange(from = 0.0, to = MAXIMUM_ZOOM_LEVEL) double zoomLevel, boolean animated) {
        if ((zoomLevel < 0.0) || (zoomLevel > MAXIMUM_ZOOM_LEVEL)) {
            throw new IllegalArgumentException("zoomLevel is < 0 or > MapView.MAXIMUM_ZOOM_LEVEL");
        }
        long duration = animated ? ANIMATION_DURATION : 0;
        mNativeMapView.cancelTransitions();
        mNativeMapView.setZoom(zoomLevel, duration);
    }

    /**
     * Returns whether the user may zoom the map.
     *
     * @return If true, zooming is enabled.
     */
    @UiThread
    public boolean isZoomEnabled() {
        return mZoomEnabled;
    }

    /**
     * Changes whether the user may zoom the map.
     * <p/>
     * This setting controls only user interactions with the map. If you set the value to false,
     * you may still change the map location programmatically.
     * <p/>
     * The default value is true.
     *
     * @param zoomEnabled If true, zooming is enabled.
     */
    @UiThread
    public void setZoomEnabled(boolean zoomEnabled) {
        this.mZoomEnabled = zoomEnabled;

        if (mZoomControlsEnabled && (getVisibility() == View.VISIBLE) && mZoomEnabled) {
            mZoomButtonsController.setVisible(true);
        } else {
            mZoomButtonsController.setVisible(false);
        }
    }

    /**
     * Gets whether the zoom controls are enabled.
     *
     * @return If true, the zoom controls are enabled.
     */
    public boolean isZoomControlsEnabled() {
        return mZoomControlsEnabled;
    }

    /**
     * Sets whether the zoom controls are enabled.
     * If enabled, the zoom controls are a pair of buttons
     * (one for zooming in, one for zooming out) that appear on the screen.
     * When pressed, they cause the camera to zoom in (or out) by one zoom level.
     * If disabled, the zoom controls are not shown.
     * <p/>
     * By default the zoom controls are enabled if the device is only single touch capable;
     *
     * @param enabled If true, the zoom controls are enabled.
     */
    public void setZoomControlsEnabled(boolean enabled) {
        mZoomControlsEnabled = enabled;

        if (mZoomControlsEnabled && (getVisibility() == View.VISIBLE) && mZoomEnabled) {
            mZoomButtonsController.setVisible(true);
        } else {
            mZoomButtonsController.setVisible(false);
        }
    }

    // Zoom in or out
    private void zoom(boolean zoomIn) {
        zoom(zoomIn, -1.0f, -1.0f);
    }

    private void zoom(boolean zoomIn, float x, float y) {
        // Cancel any animation
        mNativeMapView.cancelTransitions();

        if (zoomIn) {
            mNativeMapView.scaleBy(2.0, x / mScreenDensity, y / mScreenDensity, ANIMATION_DURATION);
        } else {
            mNativeMapView.scaleBy(0.5, x / mScreenDensity, y / mScreenDensity, ANIMATION_DURATION);
        }
    }

    //
    // Tilt
    //

    /**
     * Returns whether the user may tilt the map.
     *
     * @return If true, tilting is enabled.
     */
    @UiThread
    public boolean isTiltEnabled() {
        return mTiltEnabled;
    }

    /**
     * Changes whether the user may tilt the map.
     * <p/>
     * This setting controls only user interactions with the map. If you set the value to false,
     * you may still change the map location programmatically.
     * <p/>
     * The default value is true.
     *
     * @param tiltEnabled If true, tilting is enabled.
     */
    @UiThread
    public void setTiltEnabled(boolean tiltEnabled) {
        this.mTiltEnabled = tiltEnabled;
    }

    //
    // InfoWindows
    //

    /**
     * Changes whether the map allows concurrent multiple infowindows to be shown.
     *
     * @param allow If true, map allows concurrent multiple infowindows to be shown.
     */
    @UiThread
    public void setAllowConcurrentMultipleOpenInfoWindows(boolean allow) {
        this.mAllowConcurrentMultipleOpenInfoWindows = allow;
    }

    /**
     * Returns whether the map allows concurrent multiple infowindows to be shown.
     *
     * @return If true, map allows concurrent multiple infowindows to be shown.
     */
    @UiThread
    public boolean isAllowConcurrentMultipleOpenInfoWindows() {
        return this.mAllowConcurrentMultipleOpenInfoWindows;
    }

    //
    // Debug
    //

    /**
     * Returns whether the map debug information is currently shown.
     *
     * @return If true, map debug information is currently shown.
     */
    @UiThread
    public boolean isDebugActive() {
        return mNativeMapView.getDebug();
    }

    /**
     * Changes whether the map debug information is shown.
     * <p/>
     * The default value is false.
     *
     * @param debugActive If true, map debug information is shown.
     */
    @UiThread
    public void setDebugActive(boolean debugActive) {
        mNativeMapView.setDebug(debugActive);
    }

    /**
     * Cycles through the map debug options.
     * <p/>
     * The value of {@link MapView#isDebugActive()} reflects whether there are
     * any map debug options enabled or disabled.
     *
     * @see MapView#isDebugActive()
     */
    @UiThread
    public void cycleDebugOptions() {
        mNativeMapView.cycleDebugOptions();
    }

    // True if map has finished loading the view
    private boolean isFullyLoaded() {
        return mNativeMapView.isFullyLoaded();
    }

    //
    // Styling
    //

    /**
     * Loads a new map style from the specified URL.
     * <p/>
     * {@code url} can take the following forms:
     * <ul>
     * <li>{@code Style.*}: load one of the bundled styles in {@link Style}.</li>
     * <li>{@code mapbox://styles/<user>/<style>}:
     * retrieves the style from a <a href="https://www.mapbox.com/account/">Mapbox account.</a>
     * {@code user} is your username. {@code style} is the ID of your custom
     * style created in <a href="https://www.mapbox.com/studio">Mapbox Studio</a>.</li>
     * <li>{@code http://...} or {@code https://...}:
     * retrieves the style over the Internet from any web server.</li>
     * <li>{@code asset://...}:
     * reads the style from the APK {@code asset/} directory.
     * This is used to load a style bundled with your app.</li>
     * <li>{@code null}: loads the default {@link Style#MAPBOX_STREETS} style.</li>
     * </ul>
     * <p/>
     * This method is asynchronous and will return immediately before the style finishes loading.
     * If you wish to wait for the map to finish loading listen for the {@link MapView#DID_FINISH_LOADING_MAP} event.
     * <p/>
     * If the style fails to load or an invalid style URL is set, the map view will become blank.
     * An error message will be logged in the Android logcat and {@link MapView#DID_FAIL_LOADING_MAP} event will be sent.
     *
     * @param url The URL of the map style
     * @see Style
     */
    @UiThread
    public void setStyleUrl(@Nullable String url) {
        if (url == null) {
            url = Style.MAPBOX_STREETS;
        }
        mStyleUrl = url;
        mNativeMapView.setStyleUrl(url);
    }

    /**
     * Loads a new map style from the specified bundled style.
     * <p/>
     * This method is asynchronous and will return immediately before the style finishes loading.
     * If you wish to wait for the map to finish loading listen for the {@link MapView#DID_FINISH_LOADING_MAP} event.
     * <p/>
     * If the style fails to load or an invalid style URL is set, the map view will become blank.
     * An error message will be logged in the Android logcat and {@link MapView#DID_FAIL_LOADING_MAP} event will be sent.
     *
     * @param style The bundled style. Accepts one of the values from {@link Style}.
     * @see Style
     */
    @UiThread
    public void setStyle(@Style.StyleUrl String style) {
        setStyleUrl(style);
    }

    /**
     * Returns the map style currently displayed in the map view.
     * <p/>
     * If the default style is currently displayed, a URL will be returned instead of null.
     *
     * @return The URL of the map style.
     */
    @UiThread
    @NonNull
    public String getStyleUrl() {
        return mStyleUrl;
    }

    /**
     * Returns the set of currently active map style classes.
     *
     * @return A list of class identifiers.
     */
    @UiThread
    @NonNull
    public List<String> getStyleClasses() {
        return Collections.unmodifiableList(mNativeMapView.getClasses());
    }

    /**
     * Changes the set of currently active map style classes immediately.
     * <p/>
     * The list of valid class identifiers is defined by the currently loaded map style.
     * <p/>
     * If you want to animate the change, use {@link MapView#setStyleClasses(List, long)}.
     *
     * @param styleClasses A list of class identifiers.
     * @see MapView#setStyleClasses(List, long)
     * @see MapView#setStyleUrl(String)
     */
    @UiThread
    public void setStyleClasses(@NonNull List<String> styleClasses) {
        setStyleClasses(styleClasses, 0);
    }

    /**
     * Changes the set of currently active map style classes with an animated transition.
     * <p/>
     * The list of valid class identifiers is defined by the currently loaded map style.
     *
     * @param styleClasses       A list of class identifiers.
     * @param transitionDuration The duration of the transition animation in milliseconds.
     * @see MapView#setStyleClasses(List, long)
     * @see MapView#setStyleUrl(String)
     */
    @UiThread
    public void setStyleClasses(@NonNull List<String> styleClasses, @IntRange(from = 0) long transitionDuration) {
        if (styleClasses == null) {
            Log.w(TAG, "styleClasses was null, so just returning");
            return;
        }
        if (transitionDuration < 0) {
            throw new IllegalArgumentException("transitionDuration is < 0");
        }
        // TODO non negative check and annotation (go back and check other functions too)
        mNativeMapView.setDefaultTransitionDuration(transitionDuration);
        mNativeMapView.setClasses(styleClasses);
    }

    /**
     * Activates the specified map style class.
     * <p/>
     * If you want to animate the change, use {@link MapView#setStyleClasses(List, long)}.
     *
     * @param styleClass The class identifier.
     * @see MapView#setStyleClasses(List, long)
     */
    @UiThread
    public void addStyleClass(@NonNull String styleClass) {
        if (styleClass == null) {
            Log.w(TAG, "styleClass was null, so just returning");
            return;
        }
        mNativeMapView.addClass(styleClass);
    }

    /**
     * Deactivates the specified map style class.
     * <p/>
     * If you want to animate the change, use {@link MapView#setStyleClasses(List, long)}.
     *
     * @param styleClass The class identifier.
     * @see MapView#setStyleClasses(List, long)
     */
    @UiThread
    public void removeStyleClass(@NonNull String styleClass) {
        if (styleClass == null) {
            Log.w(TAG, "styleClass was null, so just returning");
            return;
        }
        mNativeMapView.removeClass(styleClass);
    }

    /**
     * Returns whether the specified map style class is currently active.
     *
     * @param styleClass The class identifier.
     * @return If true, the class is currently active.
     */
    @UiThread
    public boolean hasStyleClass(@NonNull String styleClass) {
        if (styleClass == null) {
            Log.w(TAG, "centerCoordinate was null, so just returning false");
            return false;
        }
        return mNativeMapView.hasClass(styleClass);
    }

    /**
     * Deactivates all the currently active map style classes immediately.
     * <p/>
     * If you want to animate the change, use {@link MapView#removeAllStyleClasses(long)}.
     *
     * @see MapView#removeAllStyleClasses(long)
     */
    @UiThread
    public void removeAllStyleClasses() {
        removeAllStyleClasses(0);
    }

    /**
     * Deactivates all the currently active map style classes with an animated transition.
     *
     * @param transitionDuration The duration of the transition animation in milliseconds.
     */
    @UiThread
    public void removeAllStyleClasses(@IntRange(from = 0) long transitionDuration) {
        if (transitionDuration < 0) {
            throw new IllegalArgumentException("transitionDuration is < 0");
        }
        mNativeMapView.setDefaultTransitionDuration(transitionDuration);
        ArrayList<String> styleClasses = new ArrayList<>(0);
        setStyleClasses(styleClasses);
    }

    //
    // Access token
    //

    // Checks if the given token is valid
    private void validateAccessToken(String accessToken) {
        if (TextUtils.isEmpty(accessToken) || (!accessToken.startsWith("pk.") && !accessToken.startsWith("sk."))) {
            throw new InvalidAccessTokenException();
        }
    }

    /**
     * Sets the current Mapbox access token used to load map styles and tiles.
     * <p/>
     * You must set a valid access token before you call {@link MapView#onCreate(Bundle)}
     * or an exception will be thrown.
     * <p/>
     * You can use {@link ApiAccess#getToken(Context)} to load an access token from your
     * application's manifest.
     *
     * @param accessToken Your public Mapbox access token.
     * @see MapView#onCreate(Bundle)
     * @see ApiAccess#getToken(Context)
     */
    @UiThread
    public void setAccessToken(@NonNull String accessToken) {
        // validateAccessToken does the null check
        if (!TextUtils.isEmpty(accessToken)) {
            accessToken = accessToken.trim();
        }
        validateAccessToken(accessToken);
        mNativeMapView.setAccessToken(accessToken);
    }

    /**
     * Returns the current Mapbox access token used to load map styles and tiles.
     *
     * @return The current Mapbox access token.
     */
    @UiThread
    @Nullable
    public String getAccessToken() {
        return mNativeMapView.getAccessToken();
    }

    //
    // Projection
    //

    /**
     * Converts a point in this view's coordinate system to a map coordinate.
     *
     * @param point A point in this view's coordinate system.
     * @return The converted map coordinate.
     */
    @UiThread
    @NonNull
    public LatLng fromScreenLocation(@NonNull PointF point) {
        if (point == null) {
            Log.w(TAG, "point was null, so just returning (0, 0)");
            return new LatLng();
        }

        float x = point.x;
        float y = point.y;

        // flip y direction vertically to match core GL
        y = getHeight() - y;

        return mNativeMapView.latLngForPixel(new PointF(x / mScreenDensity, y / mScreenDensity));
    }

    /**
     * Converts a map coordinate to a point in this view's coordinate system.
     *
     * @param location A map coordinate.
     * @return The converted point in this view's coordinate system.
     */
    @UiThread
    @NonNull
    public PointF toScreenLocation(@NonNull LatLng location) {
        if (location == null) {
            Log.w(TAG, "location was null, so just returning (0, 0)");
            return new PointF();
        }

        PointF point = mNativeMapView.pixelForLatLng(location);

        float x = point.x * mScreenDensity;
        float y = point.y * mScreenDensity;

        // flip y direction vertically to match core GL
        y = getHeight() - y;

        return new PointF(x, y);
    }

    //
    // Annotations
    //

    public SpriteFactory getSpriteFactory() {
        if (mSpriteFactory == null) {
            mSpriteFactory = new SpriteFactory(this);
        }
        return mSpriteFactory;
    }

    private void loadSprite(Sprite sprite) {
        Bitmap bitmap = sprite.getBitmap();
        String id = sprite.getId();
        if (bitmap.getConfig() != Bitmap.Config.ARGB_8888) {
            bitmap = bitmap.copy(Bitmap.Config.ARGB_8888, false);
        }
        ByteBuffer buffer = ByteBuffer.allocate(bitmap.getRowBytes() * bitmap.getHeight());
        bitmap.copyPixelsToBuffer(buffer);

        float density = bitmap.getDensity();
        if (density == Bitmap.DENSITY_NONE) {
            density = DisplayMetrics.DENSITY_DEFAULT;
        }
        float scale = density / DisplayMetrics.DENSITY_DEFAULT;

        mNativeMapView.setSprite(
                id,
                (int) (bitmap.getWidth() / scale),
                (int) (bitmap.getHeight() / scale),
                scale, buffer.array());
    }

    private void reloadSprites() {
        int count = mSprites.size();
        for (int i = 0; i < count; i++) {
            Sprite sprite = mSprites.get(i);
            loadSprite(sprite);
        }
    }

    private Marker prepareMarker(MarkerOptions markerOptions) {
        Marker marker = markerOptions.getMarker();
        Sprite icon = marker.getIcon();
        if (icon == null) {
            icon = getSpriteFactory().defaultMarker();
            marker.setIcon(icon);
        }
        if (!mSprites.contains(icon)) {
            mSprites.add(icon);
            loadSprite(icon);
        } else {
            Sprite oldSprite = mSprites.get(mSprites.indexOf(icon));
            if (!oldSprite.getBitmap().sameAs(icon.getBitmap())) {
                throw new SpriteBitmapChangedException();
            }
        }
        marker.setTopOffsetPixels(getTopOffsetPixelsForSprite(icon));
        return marker;
    }

    /**
     * Adds a marker to this map.
     * <p/>
     * The marker's icon is rendered on the map at the location {@code Marker.position}.
     * If {@code Marker.title} is defined, the map shows an info box with the marker's title and snippet.
     *
     * @param markerOptions A marker options object that defines how to render the marker.
     * @return The {@code Marker} that was added to the map.
     */
    @UiThread
    @NonNull
    public Marker addMarker(@NonNull MarkerOptions markerOptions) {
        if (markerOptions == null) {
            Log.w(TAG, "markerOptions was null, so just returning null");
            return null;
        }

        Marker marker = prepareMarker(markerOptions);
        long id = mNativeMapView.addMarker(marker);
        marker.setId(id);        // the annotation needs to know its id
        marker.setMapView(this); // the annotation needs to know which map view it is in
        mAnnotations.add(marker);
        return marker;
    }

    /**
     * Adds multiple markers to this map.
     * <p/>
     * The marker's icon is rendered on the map at the location {@code Marker.position}.
     * If {@code Marker.title} is defined, the map shows an info box with the marker's title and snippet.
     *
     * @param markerOptionsList A list of marker options objects that defines how to render the markers.
     * @return A list of the {@code Marker}s that were added to the map.
     */
    @UiThread
    @NonNull
    public List<Marker> addMarkers(@NonNull List<MarkerOptions> markerOptionsList) {
        if (markerOptionsList == null) {
            Log.w(TAG, "markerOptionsList was null, so just returning null");
            return null;
        }

        int count = markerOptionsList.size();
        List<Marker> markers = new ArrayList<>(count);
        for (int i = 0; i < count; i++) {
            MarkerOptions markerOptions = markerOptionsList.get(i);
            Marker marker = prepareMarker(markerOptions);
            markers.add(marker);
        }

        long[] ids = mNativeMapView.addMarkers(markers);

        Marker m;
        for (int i = 0; i < count; i++) {
            m = markers.get(i);
            m.setId(ids[i]);
            m.setMapView(this);
            mAnnotations.add(m);
        }

        return new ArrayList<>(markers);
    }

    /**
     * Adds a polyline to this map.
     *
     * @param polylineOptions A polyline options object that defines how to render the polyline.
     * @return The {@code Polyine} that was added to the map.
     */
    @UiThread
    @NonNull
    public Polyline addPolyline(@NonNull PolylineOptions polylineOptions) {
        if (polylineOptions == null) {
            Log.w(TAG, "polylineOptions was null, so just returning null");
            return null;
        }

        Polyline polyline = polylineOptions.getPolyline();
        long id = mNativeMapView.addPolyline(polyline);
        polyline.setId(id);
        polyline.setMapView(this);
        mAnnotations.add(polyline);
        return polyline;
    }

    /**
     * Adds multiple polylines to this map.
     *
     * @param polylineOptionsList A list of polyline options objects that defines how to render the polylines.
     * @return A list of the {@code Polyline}s that were added to the map.
     */
    @UiThread
    @NonNull
    public List<Polyline> addPolylines(@NonNull List<PolylineOptions> polylineOptionsList) {
        if (polylineOptionsList == null) {
            Log.w(TAG, "polylineOptionsList was null, so just returning null");
            return null;
        }

        int count = polylineOptionsList.size();
        List<Polyline> polylines = new ArrayList<>(count);
        for (PolylineOptions options : polylineOptionsList) {
            polylines.add(options.getPolyline());
        }

        long[] ids = mNativeMapView.addPolylines(polylines);

        Polyline p;
        for (int i = 0; i < count; i++) {
            p = polylines.get(i);
            p.setId(ids[i]);
            p.setMapView(this);
            mAnnotations.add(p);
        }

        return new ArrayList<>(polylines);
    }

    /**
     * Adds a polygon to this map.
     *
     * @param polygonOptions A polygon options object that defines how to render the polygon.
     * @return The {@code Polygon} that was added to the map.
     */
    @UiThread
    @NonNull
    public Polygon addPolygon(@NonNull PolygonOptions polygonOptions) {
        if (polygonOptions == null) {
            Log.w(TAG, "polygonOptions was null, so just returning null");
            return null;
        }

        Polygon polygon = polygonOptions.getPolygon();
        long id = mNativeMapView.addPolygon(polygon);
        polygon.setId(id);
        polygon.setMapView(this);
        mAnnotations.add(polygon);
        return polygon;
    }


    /**
     * Adds multiple polygons to this map.
     *
     * @param polygonOptionsList A list of polygon options objects that defines how to render the polygons.
     * @return A list of the {@code Polygon}s that were added to the map.
     */
    @UiThread
    @NonNull
    public List<Polygon> addPolygons(@NonNull List<PolygonOptions> polygonOptionsList) {
        if (polygonOptionsList == null) {
            Log.w(TAG, "polygonOptionsList was null, so just returning null");
            return null;
        }

        int count = polygonOptionsList.size();
        List<Polygon> polygons = new ArrayList<>(count);
        for (PolygonOptions polygonOptions : polygonOptionsList) {
            polygons.add(polygonOptions.getPolygon());
        }

        long[] ids = mNativeMapView.addPolygons(polygons);

        Polygon p;
        for (int i = 0; i < count; i++) {
            p = polygons.get(i);
            p.setId(ids[i]);
            p.setMapView(this);
            mAnnotations.add(p);
        }

        return new ArrayList<>(polygons);
    }


    /**
     * Convenience method for removing a Marker from the map.
     * <p/>
     * Calls removeAnnotation() internally
     *
     * @param marker Marker to remove
     */
    @UiThread
    public void removeMarker(@NonNull Marker marker) {
        removeAnnotation(marker);
    }

    /**
     * Removes an annotation from the map.
     *
     * @param annotation The annotation object to remove.
     */
    @UiThread
    public void removeAnnotation(@NonNull Annotation annotation) {
        if (annotation == null) {
            Log.w(TAG, "annotation was null, so just returning");
            return;
        }

        if (annotation instanceof Marker) {
            ((Marker) annotation).hideInfoWindow();
        }
        long id = annotation.getId();
        mNativeMapView.removeAnnotation(id);
        mAnnotations.remove(annotation);
    }

    /**
     * Removes multiple annotations from the map.
     *
     * @param annotationList A list of annotation objects to remove.
     */
    @UiThread
    public void removeAnnotations(@NonNull List<? extends Annotation> annotationList) {
        if (annotationList == null) {
            Log.w(TAG, "annotationList was null, so just returning");
            return;
        }

        int count = annotationList.size();
        long[] ids = new long[count];
        for (int i = 0; i < count; i++) {
            ids[i] = annotationList.get(i).getId();
        }
        mNativeMapView.removeAnnotations(ids);
    }

    /**
     * Removes all annotations from the map.
     */
    @UiThread
    public void removeAllAnnotations() {
        int count = mAnnotations.size();
        long[] ids = new long[mAnnotations.size()];

        for (int i = 0; i < count; i++) {
            Annotation annotation = mAnnotations.get(i);
            long id = annotation.getId();
            ids[i] = id;
            if (annotation instanceof Marker) {
                ((Marker) annotation).hideInfoWindow();
            }
        }

        mNativeMapView.removeAnnotations(ids);
        mAnnotations.clear();
    }

    /**
     * Returns a list of all the annotations on the map.
     *
     * @return A list of all the annotation objects. The returned object is a copy so modifying this
     * list will not update the map.
     */
    @NonNull
    public List<Annotation> getAllAnnotations() {
        return new ArrayList<>(mAnnotations);
    }

    private List<Marker> getMarkersInBounds(@NonNull BoundingBox bbox) {
        if (bbox == null) {
            Log.w(TAG, "bbox was null, so just returning null");
            return null;
        }

        // TODO: filter in JNI using C++ parameter to getAnnotationsInBounds
        long[] ids = mNativeMapView.getAnnotationsInBounds(bbox);

        List<Long> idsList = new ArrayList<>(ids.length);
        for (int i = 0; i < ids.length; i++) {
            idsList.add(ids[i]);
        }

        List<Marker> annotations = new ArrayList<>(ids.length);
        int count = mAnnotations.size();
        for (int i = 0; i < count; i++) {
            Annotation annotation = mAnnotations.get(i);
            if (annotation instanceof Marker && idsList.contains(annotation.getId())) {
                annotations.add((Marker) annotation);
            }
        }

        return new ArrayList<>(annotations);
    }

    private int getTopOffsetPixelsForSprite(Sprite sprite) {
        // This method will dead lock if map paused. Causes a freeze if you add a marker in an
        // activity's onCreate()
        if (mNativeMapView.isPaused()) {
            return 0;
        }

        return (int) (mNativeMapView.getTopOffsetPixelsForAnnotationSymbol(sprite.getId())
                * mScreenDensity);
    }

    /**
     * Returns the distance spanned by one pixel at the specified latitude and current zoom level.
     * <p/>
     * The distance between pixels decreases as the latitude approaches the poles.
     * This relationship parallels the relationship between longitudinal coordinates at different latitudes.
     *
     * @param latitude The latitude for which to return the value.
     * @return The distance measured in meters.
     */
    @UiThread
    public double getMetersPerPixelAtLatitude(@FloatRange(from = -180, to = 180) double latitude) {
        return mNativeMapView.getMetersPerPixelAtLatitude(latitude, getZoomLevel()) / mScreenDensity;
    }

    /**
     * Selects a marker. The selected marker will have it's info window opened.
     * Any other open info windows will be closed unless isAllowConcurrentMultipleOpenInfoWindows()
     * is true.
     * <p/>
     * Selecting an already selected marker will have no effect.
     *
     * @param marker The marker to select.
     */
    @UiThread
    public void selectMarker(@NonNull Marker marker) {
        if (marker == null) {
            Log.w(TAG, "marker was null, so just returning");
            return;
        }

        if (mSelectedMarkers.contains(marker)) {
            return;
        }

        // Need to deselect any currently selected annotation first
        if (!isAllowConcurrentMultipleOpenInfoWindows()) {
            deselectMarkers();
        }

        boolean handledDefaultClick = false;
        if (mOnMarkerClickListener != null) {
            // end developer has provided a custom click listener
            handledDefaultClick = mOnMarkerClickListener.onMarkerClick(marker);
        }

        if (!handledDefaultClick) {
            // default behaviour show InfoWindow
            mInfoWindows.add(marker.showInfoWindow());
        }

        mSelectedMarkers.add(marker);
    }

    /**
     * Deselects any currently selected marker. All markers will have it's info window closed.
     */
    @UiThread
    public void deselectMarkers() {
        if (mSelectedMarkers.isEmpty()) {
            return;
        }

        for (Marker marker : mSelectedMarkers) {
            if (marker.isInfoWindowShown()) {
                marker.hideInfoWindow();
            }
        }

        // Removes all selected markers from the list
        mSelectedMarkers.clear();
    }

    /**
     * Deselects a currently selected marker. The selected marker will have it's info window closed.
     */
    @UiThread
    public void deselectMarker(@NonNull Marker marker) {
        if (!mSelectedMarkers.contains(marker)) {
            return;
        }

        if (marker.isInfoWindowShown()) {
            marker.hideInfoWindow();
        }

        mSelectedMarkers.remove(marker);
    }

    //
    // Camera
    //

    /**
     * Changes the map's viewport to fit the given coordinate bounds.
     *
     * @param bounds The bounds that the viewport will show in its entirety.
     */
    @UiThread
    public void setVisibleCoordinateBounds(@NonNull CoordinateBounds bounds) {
        setVisibleCoordinateBounds(bounds, false);
    }

    /**
     * Changes the map's viewing area to fit the given coordinate bounds, optionally animating the change.
     *
     * @param bounds   The bounds that the viewport will show in its entirety.
     * @param animated If true, animates the change. If false, immediately changes the map.
     */
    @UiThread
    public void setVisibleCoordinateBounds(@NonNull CoordinateBounds bounds, boolean animated) {
        setVisibleCoordinateBounds(bounds, new RectF(), animated);
    }

    /**
     * Changes the map’s viewport to fit the given coordinate bounds with additional padding at the
     * edge of the map,  optionally animating the change.
     *
     * @param bounds   The bounds that the viewport will show in its entirety.
     * @param padding  The minimum padding (in pixels) that will be visible around the given coordinate bounds.
     * @param animated If true, animates the change. If false, immediately changes the map.
     */
    @UiThread
    public void setVisibleCoordinateBounds(@NonNull CoordinateBounds bounds, @NonNull RectF padding, boolean animated) {
        LatLng[] coordinates = {
                new LatLng(bounds.getNorthEast().getLatitude(), bounds.getSouthWest().getLongitude()),
                bounds.getSouthWest(),
                new LatLng(bounds.getSouthWest().getLatitude(), bounds.getNorthEast().getLongitude()),
                bounds.getNorthEast()

        };
        setVisibleCoordinateBounds(coordinates, padding, animated);
    }

    /**
     * Changes the map’s viewport to fit the given coordinates, optionally some additional padding on each side
     * and animating the change.
     *
     * @param coordinates The coordinates that the viewport will show.
     * @param padding     The minimum padding (in pixels) that will be visible around the given coordinate bounds.
     * @param animated    If true, animates the change. If false, immediately changes the map.
     */
    @UiThread
    public void setVisibleCoordinateBounds(@NonNull LatLng[] coordinates, @NonNull RectF padding, boolean animated) {
        setVisibleCoordinateBounds(coordinates, padding, getDirection(), animated);
    }

    private void setVisibleCoordinateBounds(LatLng[] coordinates, RectF padding, double direction, boolean animated) {
        setVisibleCoordinateBounds(coordinates, padding, direction, animated ? ANIMATION_DURATION : 0l);
    }

    private void setVisibleCoordinateBounds(LatLng[] coordinates, RectF padding, double direction, long duration) {
        mNativeMapView.setVisibleCoordinateBounds(coordinates, new RectF(padding.left / mScreenDensity,
                        padding.top / mScreenDensity, padding.right / mScreenDensity, padding.bottom / mScreenDensity),
                direction, duration);
    }

    /**
     * Gets the currently selected marker.
     *
     * @return The currently selected marker.
     */
    @UiThread
    @Nullable
    public List<Marker> getSelectedMarkers() {
        return mSelectedMarkers;
    }

    private void adjustTopOffsetPixels() {
        int count = mAnnotations.size();
        for (int i = 0; i < count; i++) {
            Annotation annotation = mAnnotations.get(i);
            if (annotation instanceof Marker) {
                Marker marker = (Marker) annotation;
                marker.setTopOffsetPixels(
                        getTopOffsetPixelsForSprite(marker.getIcon()));
            }
        }

        for (Marker marker : mSelectedMarkers) {
            if (marker.isInfoWindowShown()) {
                Marker temp = marker;
                temp.hideInfoWindow();
                temp.showInfoWindow();
                marker = temp;
            }
        }
    }

    private void reloadMarkers() {
        int count = mAnnotations.size();
        for (int i = 0; i < count; i++) {
            Annotation annotation = mAnnotations.get(i);
            if (annotation instanceof Marker) {
                Marker marker = (Marker) annotation;
                mNativeMapView.removeAnnotation(annotation.getId());
                long newId = mNativeMapView.addMarker(marker);
                marker.setId(newId);
            }
        }
    }

    //
    // Rendering
    //

    // Called when the map needs to be rerendered
    // Called via JNI from NativeMapView
    protected void onInvalidate() {
        postInvalidate();
    }

    @Override
    public void onDraw(Canvas canvas) {
        super.onDraw(canvas);
        if (isInEditMode()) {
            return;
        }

        if (!mNativeMapView.isPaused()) {
            mNativeMapView.renderSync();
        }
    }

    @Override
    protected void onSizeChanged(int width, int height, int oldw, int oldh) {
        if (!isInEditMode()) {
            mNativeMapView.resizeView((int) (width / mScreenDensity), (int) (height / mScreenDensity));
        }
    }

    // This class handles TextureView callbacks
    private class SurfaceTextureListener implements TextureView.SurfaceTextureListener {

        // Called when the native surface texture has been created
        // Must do all EGL/GL ES initialization here
        @Override
        public void onSurfaceTextureAvailable(SurfaceTexture surface, int width, int height) {
            mNativeMapView.createSurface(new Surface(surface));
            mNativeMapView.resizeFramebuffer(width, height);
        }

        // Called when the native surface texture has been destroyed
        // Must do all EGL/GL ES destruction here
        @Override
        public boolean onSurfaceTextureDestroyed(SurfaceTexture surface) {
            if (mNativeMapView != null) {
                mNativeMapView.destroySurface();
            }
            return true;
        }

        // Called when the format or size of the native surface texture has been changed
        // Must handle window resizing here.
        @Override
        public void onSurfaceTextureSizeChanged(SurfaceTexture surface, int width, int height) {
            mNativeMapView.resizeFramebuffer(width, height);
        }

        // Called when the SurfaceTexure frame is drawn to screen
        // Must sync with UI here
        @Override
        public void onSurfaceTextureUpdated(SurfaceTexture surface) {
            mCompassView.update(getDirection());
            mUserLocationView.update();
            for (InfoWindow infoWindow : mInfoWindows) {
                infoWindow.update();
            }
        }
    }

    // Used by UserLocationView
    void update() {
        if (mNativeMapView != null) {
            mNativeMapView.update();
        }
    }

    // Used by UserLocationView
    void setBearing(float bearing) {
        mNativeMapView.setBearing(bearing, 100);
    }

    //
    // View events
    //

    // Called when view is no longer connected
    @Override
    @CallSuper
    protected void onDetachedFromWindow() {
        super.onDetachedFromWindow();
        // Required by ZoomButtonController (from Android SDK documentation)
        if (mZoomControlsEnabled) {
            mZoomButtonsController.setVisible(false);
        }
    }

    // Called when view is hidden and shown
    @Override
    protected void onVisibilityChanged(@NonNull View changedView, int visibility) {
        // Required by ZoomButtonController (from Android SDK documentation)
        if (mZoomControlsEnabled && (visibility != View.VISIBLE)) {
            mZoomButtonsController.setVisible(false);
        }
        if (mZoomControlsEnabled && (visibility == View.VISIBLE)
                && mZoomEnabled) {
            mZoomButtonsController.setVisible(true);
        }
    }

    //
    // Touch events
    //

    /**
     * Sets the preference for whether all gestures should be enabled or disabled.
     * <p/>
     * This setting controls only user interactions with the map. If you set the value to false,
     * you may still change the map location programmatically.
     * <p/>
     * The default value is true.
     *
     * @param enabled If true, all gestures are available; otherwise, all gestures are disabled.
     * @see MapView#setZoomEnabled(boolean)
     * @see MapView#setScrollEnabled(boolean)
     * @see MapView#setRotateEnabled(boolean)
     * @see MapView#setTiltEnabled(boolean)
     */
    public void setAllGesturesEnabled(boolean enabled) {
        setZoomEnabled(enabled);
        setScrollEnabled(enabled);
        setRotateEnabled(enabled);
        setTiltEnabled(enabled);
    }

    // Called when user touches the screen, all positions are absolute
    @Override
    public boolean onTouchEvent(@NonNull MotionEvent event) {
        // Check and ignore non touch or left clicks

        if ((event.getButtonState() != 0) && (event.getButtonState() != MotionEvent.BUTTON_PRIMARY)) {
            return false;
        }

        // Check two finger gestures first
        mRotateGestureDetector.onTouchEvent(event);
        mScaleGestureDetector.onTouchEvent(event);
        mShoveGestureDetector.onTouchEvent(event);

        // Handle two finger tap
        switch (event.getActionMasked()) {
            case MotionEvent.ACTION_DOWN:
                // First pointer down
                mNativeMapView.setGestureInProgress(true);
                break;

            case MotionEvent.ACTION_POINTER_DOWN:
                // Second pointer down
                mTwoTap = event.getPointerCount() == 2;
                break;

            case MotionEvent.ACTION_POINTER_UP:
                // Second pointer up
                break;

            case MotionEvent.ACTION_UP:
                // First pointer up
                long tapInterval = event.getEventTime() - event.getDownTime();
                boolean isTap = tapInterval <= ViewConfiguration.getTapTimeout();
                boolean inProgress = mRotateGestureDetector.isInProgress()
                        || mScaleGestureDetector.isInProgress()
                        || mShoveGestureDetector.isInProgress();

                if (mTwoTap && isTap && !inProgress) {
                    PointF focalPoint = TwoFingerGestureDetector.determineFocalPoint(event);
                    zoom(false, focalPoint.x, focalPoint.y);
                    mTwoTap = false;
                    return true;
                }

                mTwoTap = false;
                mNativeMapView.setGestureInProgress(false);
                break;

            case MotionEvent.ACTION_CANCEL:
                mTwoTap = false;
                mNativeMapView.setGestureInProgress(false);
                break;
        }

        boolean retVal = mGestureDetector.onTouchEvent(event);
        return retVal || super.onTouchEvent(event);
    }

    // This class handles one finger gestures
    private class GestureListener extends
            GestureDetector.SimpleOnGestureListener {

        // Must always return true otherwise all events are ignored
        @Override
        public boolean onDown(MotionEvent e) {
            // Show the zoom controls
            if (mZoomControlsEnabled && mZoomEnabled) {
                mZoomButtonsController.setVisible(true);
            }

            return true;
        }

        // Called for double taps
        @Override
        public boolean onDoubleTapEvent(MotionEvent e) {
            if (!mZoomEnabled) {
                return false;
            }

            switch (e.getAction()) {
                case MotionEvent.ACTION_DOWN:
                    mQuickZoom = false;
                    break;
                case MotionEvent.ACTION_MOVE:
                    mQuickZoom = true;
                    break;
                case MotionEvent.ACTION_UP:
                    if (mQuickZoom) {
                        break;
                    }

                    // Single finger double tap
                    if (mUserLocationView.getMyLocationTrackingMode() == MyLocationTracking.TRACKING_NONE) {
                        // Zoom in on gesture
                        zoom(true, e.getX(), e.getY());
                    } else {
                        // Zoom in on center map
                        zoom(true, getWidth() / 2, getHeight() / 2);
                    }
                    break;
            }

            return true;
        }

        @Override
        public boolean onSingleTapUp(MotionEvent e) {
            // Cancel any animation
            mNativeMapView.cancelTransitions();
            return true;
        }

        @Override
        public boolean onSingleTapConfirmed(MotionEvent e) {
            // Open / Close InfoWindow
            PointF tapPoint = new PointF(e.getX(), e.getY());

            final float toleranceSides = 30 * mScreenDensity;
            final float toleranceTop = 40 * mScreenDensity;
            final float toleranceBottom = 10 * mScreenDensity;

            RectF tapRect = new RectF(tapPoint.x - toleranceSides, tapPoint.y + toleranceTop,
                    tapPoint.x + toleranceSides, tapPoint.y - toleranceBottom);

            List<LatLng> corners = Arrays.asList(
                    fromScreenLocation(new PointF(tapRect.left, tapRect.bottom)),
                    fromScreenLocation(new PointF(tapRect.left, tapRect.top)),
                    fromScreenLocation(new PointF(tapRect.right, tapRect.top)),
                    fromScreenLocation(new PointF(tapRect.right, tapRect.bottom))
            );

            BoundingBox tapBounds = BoundingBox.fromLatLngs(corners);

            List<Marker> nearbyMarkers = getMarkersInBounds(tapBounds);

            long newSelectedMarkerId;

            if (nearbyMarkers.size() > 0) {

                // there is at least one nearby marker; select one
                //
                // first, sort for comparison and iteration
                Collections.sort(nearbyMarkers);

                if (nearbyMarkers == mMarkersNearLastTap) {

                    // TODO: We still need to adapt this logic to the new mSelectedMarkers list,
                    // though the basic functionality is there.

                    // the selection candidates haven't changed; cycle through them
//                    if (mSelectedMarker != null
//                            && (mSelectedMarker.getId() == mMarkersNearLastTap.get(mMarkersNearLastTap.size() - 1).getId())) {
//                        // the selected marker is the last in the set; cycle back to the first
//                        // note: this could be the selected marker if only one in set
//                        newSelectedMarkerId = mMarkersNearLastTap.get(0).getId();
//                    } else if (mSelectedMarker != null) {
//                        // otherwise increment the selection through the candidates
//                        long result = mMarkersNearLastTap.indexOf(mSelectedMarker);
//                        newSelectedMarkerId = mMarkersNearLastTap.get((int) result + 1).getId();
//                    } else {
                        // no current selection; select the first one
                        newSelectedMarkerId = mMarkersNearLastTap.get(0).getId();
//                    }
                } else {
                    // start tracking a new set of nearby markers
                    mMarkersNearLastTap = nearbyMarkers;

                    // select the first one
                    newSelectedMarkerId = mMarkersNearLastTap.get(0).getId();
                }

            } else {
                // there are no nearby markers; deselect if necessary
                newSelectedMarkerId = -1;
            }

            if (newSelectedMarkerId >= 0) {

                int count = mAnnotations.size();
                for (int i = 0; i < count; i++) {
                    Annotation annotation = mAnnotations.get(i);
                    if (annotation instanceof Marker) {
                        if (annotation.getId() == newSelectedMarkerId) {
                            if (mSelectedMarkers.isEmpty() || !mSelectedMarkers.contains(annotation)) {
                                selectMarker((Marker) annotation);
                            }
                            break;
                        }
                    }
                }

            } else {
                // deselect any selected marker
                deselectMarkers();

                // notify app of map click
                if (mOnMapClickListener != null) {
                    LatLng point = fromScreenLocation(tapPoint);
                    mOnMapClickListener.onMapClick(point);
                }
            }

            return true;
        }

        // Called for a long press
        @Override
        public void onLongPress(MotionEvent e) {
            if (mOnMapLongClickListener != null) {
                LatLng point = fromScreenLocation(new PointF(e.getX(), e.getY()));
                mOnMapLongClickListener.onMapLongClick(point);
            }
        }

        // Called for flings
        @Override
        public boolean onFling(MotionEvent e1, MotionEvent e2, float velocityX,
                               float velocityY) {
            if (!mScrollEnabled) {
                return false;
            }

            // Fling the map
            float ease = 0.25f;

            velocityX = velocityX * ease;
            velocityY = velocityY * ease;

            double speed = Math.sqrt(velocityX * velocityX + velocityY * velocityY);
            double deceleration = 2500;
            double duration = speed / (deceleration * ease);

            // Cancel any animation
            mNativeMapView.cancelTransitions();

            mNativeMapView.moveBy(velocityX * duration / 2.0 / mScreenDensity, velocityY * duration / 2.0 / mScreenDensity, (long) (duration * 1000.0f));

            if (mOnFlingListener != null) {
                mOnFlingListener.onFling();
            }

            return true;
        }

        // Called for drags
        @Override
        public boolean onScroll(MotionEvent e1, MotionEvent e2, float distanceX, float distanceY) {
            if (!mScrollEnabled) {
                return false;
            }

            // Cancel any animation
            mNativeMapView.cancelTransitions();

            // Scroll the map
            mNativeMapView.moveBy(-distanceX / mScreenDensity, -distanceY / mScreenDensity);

            if (mOnScrollListener != null) {
                mOnScrollListener.onScroll();
            }

            return true;
        }
    }

    // This class handles two finger gestures
    private class ScaleGestureListener extends ScaleGestureDetector.SimpleOnScaleGestureListener {

        long mBeginTime = 0;
        float mScaleFactor = 1.0f;

        // Called when two fingers first touch the screen
        @Override
        public boolean onScaleBegin(ScaleGestureDetector detector) {
            if (!mZoomEnabled) {
                return false;
            }

            mBeginTime = detector.getEventTime();
            return true;
        }

        // Called when fingers leave screen
        @Override
        public void onScaleEnd(ScaleGestureDetector detector) {
            mBeginTime = 0;
            mScaleFactor = 1.0f;
            mZoomStarted = false;
        }

        // Called each time one of the two fingers moves
        // Called for pinch zooms
        @Override
        public boolean onScale(ScaleGestureDetector detector) {
            if (!mZoomEnabled) {
                return false;
            }

            // If scale is large enough ignore a tap
            mScaleFactor *= detector.getScaleFactor();
            if ((mScaleFactor > 1.05f) || (mScaleFactor < 0.95f)) {
                mZoomStarted = true;
            }

            // Ignore short touches in case it is a tap
            // Also ignore small scales
            long time = detector.getEventTime();
            long interval = time - mBeginTime;
            if (!mZoomStarted && (interval <= ViewConfiguration.getTapTimeout())) {
                return false;
            }

            if (!mZoomStarted) {
                return false;
            }

            // Cancel any animation
            mNativeMapView.cancelTransitions();

            // Scale the map
            if (!mQuickZoom && mUserLocationView.getMyLocationTrackingMode() == MyLocationTracking.TRACKING_NONE) {
                // around gesture
                mNativeMapView.scaleBy(detector.getScaleFactor(), detector.getFocusX() / mScreenDensity, detector.getFocusY() / mScreenDensity);
            } else {
                // around center map
                mNativeMapView.scaleBy(detector.getScaleFactor(), (getWidth() / 2) / mScreenDensity, (getHeight() / 2) / mScreenDensity);
            }
            return true;
        }
    }

    // This class handles two finger rotate gestures
    private class RotateGestureListener extends RotateGestureDetector.SimpleOnRotateGestureListener {

        long mBeginTime = 0;
        float mTotalAngle = 0.0f;
        boolean mStarted = false;

        // Called when two fingers first touch the screen
        @Override
        public boolean onRotateBegin(RotateGestureDetector detector) {
            if (!mRotateEnabled) {
                return false;
            }

            mBeginTime = detector.getEventTime();
            return true;
        }

        // Called when the fingers leave the screen
        @Override
        public void onRotateEnd(RotateGestureDetector detector) {
            mBeginTime = 0;
            mTotalAngle = 0.0f;
            mStarted = false;
        }

        // Called each time one of the two fingers moves
        // Called for rotation
        @Override
        public boolean onRotate(RotateGestureDetector detector) {
            if (!mRotateEnabled) {
                return false;
            }

            // If rotate is large enough ignore a tap
            // Also is zoom already started, don't rotate
            mTotalAngle += detector.getRotationDegreesDelta();
            if (!mZoomStarted && ((mTotalAngle > 10.0f) || (mTotalAngle < -10.0f))) {
                mStarted = true;
            }

            // Ignore short touches in case it is a tap
            // Also ignore small rotate
            long time = detector.getEventTime();
            long interval = time - mBeginTime;
            if (!mStarted && (interval <= ViewConfiguration.getTapTimeout())) {
                return false;
            }

            if (!mStarted) {
                return false;
            }

            // Cancel any animation
            mNativeMapView.cancelTransitions();

            // Get rotate value
            double bearing = mNativeMapView.getBearing();
            bearing += detector.getRotationDegreesDelta();

            // Rotate the map
            if (mUserLocationView.getMyLocationTrackingMode() == MyLocationTracking.TRACKING_NONE) {
                // around gesture
                mNativeMapView.setBearing(bearing, detector.getFocusX() / mScreenDensity, detector.getFocusY() / mScreenDensity);
            } else {
                // around center map
                mNativeMapView.setBearing(bearing, (getWidth() / 2) / mScreenDensity, (getHeight() / 2) / mScreenDensity);
            }
            return true;
        }
    }

    // This class handles a vertical two-finger shove. (If you place two fingers on screen with
    // less than a 20 degree angle between them, this will detect movement on the Y-axis.)
    private class ShoveGestureListener implements ShoveGestureDetector.OnShoveGestureListener {

        long mBeginTime = 0;
        float mTotalDelta = 0.0f;
        boolean mStarted = false;

        @Override
        public boolean onShoveBegin(ShoveGestureDetector detector) {
            if (!mTiltEnabled) {
                return false;
            }

            mBeginTime = detector.getEventTime();
            return true;
        }

        @Override
        public void onShoveEnd(ShoveGestureDetector detector) {
            mBeginTime = 0;
            mTotalDelta = 0.0f;
            mStarted = false;
        }

        @Override
        public boolean onShove(ShoveGestureDetector detector) {
            if (!mTiltEnabled) {
                return false;
            }

            // If tilt is large enough ignore a tap
            // Also if zoom already started, don't tilt
            mTotalDelta += detector.getShovePixelsDelta();
            if (!mZoomStarted && ((mTotalDelta > 10.0f) || (mTotalDelta < -10.0f))) {
                mStarted = true;
            }

            // Ignore short touches in case it is a tap
            // Also ignore small tilt
            long time = detector.getEventTime();
            long interval = time - mBeginTime;
            if (!mStarted && (interval <= ViewConfiguration.getTapTimeout())) {
                return false;
            }

            if (!mStarted) {
                return false;
            }

            // Cancel any animation
            mNativeMapView.cancelTransitions();

<<<<<<< HEAD
            // Get tilt value (scale and clamp)
            double pitch = mNativeMapView.getPitch();
            pitch += 0.1 * detector.getShovePixelsDelta();
            pitch = Math.max(MINIMUM_TILT, Math.min(MAXIMUM_TILT, pitch));
=======
            // Get rotate value
            double pitch = getTilt();
            pitch += detector.getShovePixelsDelta();
>>>>>>> eede5046

            // Tilt the map
            setTilt(pitch, null);

            return true;
        }
    }

    // This class handles input events from the zoom control buttons
    // Zoom controls allow single touch only devices to zoom in and out
    private class OnZoomListener implements ZoomButtonsController.OnZoomListener {

        // Not used
        @Override
        public void onVisibilityChanged(boolean visible) {
            // Ignore
        }

        // Called when user pushes a zoom button
        @Override
        public void onZoom(boolean zoomIn) {
            if (!mZoomEnabled) {
                return;
            }

            // Zoom in or out
            zoom(zoomIn);
        }
    }

    //
    // Input events
    //

    // Called when the user presses a key, also called for repeating keys held
    // down
    @Override
    public boolean onKeyDown(int keyCode, @NonNull KeyEvent event) {
        // If the user has held the scroll key down for a while then accelerate
        // the scroll speed
        double scrollDist = event.getRepeatCount() >= 5 ? 50.0 : 10.0;

        // Check which key was pressed via hardware/real key code
        switch (keyCode) {
            // Tell the system to track these keys for long presses on
            // onKeyLongPress is fired
            case KeyEvent.KEYCODE_ENTER:
            case KeyEvent.KEYCODE_DPAD_CENTER:
                event.startTracking();
                return true;

            case KeyEvent.KEYCODE_DPAD_LEFT:
                if (!mScrollEnabled) {
                    return false;
                }

                // Cancel any animation
                mNativeMapView.cancelTransitions();

                // Move left
                mNativeMapView.moveBy(scrollDist / mScreenDensity, 0.0 / mScreenDensity);
                return true;

            case KeyEvent.KEYCODE_DPAD_RIGHT:
                if (!mScrollEnabled) {
                    return false;
                }

                // Cancel any animation
                mNativeMapView.cancelTransitions();

                // Move right
                mNativeMapView.moveBy(-scrollDist / mScreenDensity, 0.0 / mScreenDensity);
                return true;

            case KeyEvent.KEYCODE_DPAD_UP:
                if (!mScrollEnabled) {
                    return false;
                }

                // Cancel any animation
                mNativeMapView.cancelTransitions();

                // Move up
                mNativeMapView.moveBy(0.0 / mScreenDensity, scrollDist / mScreenDensity);
                return true;

            case KeyEvent.KEYCODE_DPAD_DOWN:
                if (!mScrollEnabled) {
                    return false;
                }

                // Cancel any animation
                mNativeMapView.cancelTransitions();

                // Move down
                mNativeMapView.moveBy(0.0 / mScreenDensity, -scrollDist / mScreenDensity);
                return true;

            default:
                // We are not interested in this key
                return super.onKeyUp(keyCode, event);
        }
    }

    // Called when the user long presses a key that is being tracked
    @Override
    public boolean onKeyLongPress(int keyCode, KeyEvent event) {
        // Check which key was pressed via hardware/real key code
        switch (keyCode) {
            // Tell the system to track these keys for long presses on
            // onKeyLongPress is fired
            case KeyEvent.KEYCODE_ENTER:
            case KeyEvent.KEYCODE_DPAD_CENTER:
                if (!mZoomEnabled) {
                    return false;
                }

                // Zoom out
                zoom(false);
                return true;

            default:
                // We are not interested in this key
                return super.onKeyUp(keyCode, event);
        }
    }

    // Called when the user releases a key
    @Override
    public boolean onKeyUp(int keyCode, KeyEvent event) {
        // Check if the key action was canceled (used for virtual keyboards)
        if (event.isCanceled()) {
            return super.onKeyUp(keyCode, event);
        }

        // Check which key was pressed via hardware/real key code
        // Note if keyboard does not have physical key (ie primary non-shifted
        // key) then it will not appear here
        // Must use the key character map as physical to character is not
        // fixed/guaranteed
        switch (keyCode) {
            case KeyEvent.KEYCODE_ENTER:
            case KeyEvent.KEYCODE_DPAD_CENTER:
                if (!mZoomEnabled) {
                    return false;
                }

                // Zoom in
                zoom(true);
                return true;
        }

        // We are not interested in this key
        return super.onKeyUp(keyCode, event);
    }

    // Called for trackball events, all motions are relative in device specific
    // units
    @Override
    public boolean onTrackballEvent(MotionEvent event) {
        // Choose the action
        switch (event.getActionMasked()) {
            // The trackball was rotated
            case MotionEvent.ACTION_MOVE:
                if (!mScrollEnabled) {
                    return false;
                }

                // Cancel any animation
                mNativeMapView.cancelTransitions();

                // Scroll the map
                mNativeMapView.moveBy(-10.0 * event.getX() / mScreenDensity, -10.0 * event.getY() / mScreenDensity);
                return true;

            // Trackball was pushed in so start tracking and tell system we are
            // interested
            // We will then get the up action
            case MotionEvent.ACTION_DOWN:
                // Set up a delayed callback to check if trackball is still
                // After waiting the system long press time out
                if (mCurrentTrackballLongPressTimeOut != null) {
                    mCurrentTrackballLongPressTimeOut.cancel();
                    mCurrentTrackballLongPressTimeOut = null;
                }
                mCurrentTrackballLongPressTimeOut = new TrackballLongPressTimeOut();
                postDelayed(mCurrentTrackballLongPressTimeOut,
                        ViewConfiguration.getLongPressTimeout());
                return true;

            // Trackball was released
            case MotionEvent.ACTION_UP:
                if (!mZoomEnabled) {
                    return false;
                }

                // Only handle if we have not already long pressed
                if (mCurrentTrackballLongPressTimeOut != null) {
                    // Zoom in
                    zoom(true);
                }
                return true;

            // Trackball was cancelled
            case MotionEvent.ACTION_CANCEL:
                if (mCurrentTrackballLongPressTimeOut != null) {
                    mCurrentTrackballLongPressTimeOut.cancel();
                    mCurrentTrackballLongPressTimeOut = null;
                }
                return true;

            default:
                // We are not interested in this event
                return super.onTrackballEvent(event);
        }
    }

    // This class implements the trackball long press time out callback
    private class TrackballLongPressTimeOut implements Runnable {

        // Track if we have been cancelled
        private boolean cancelled;

        public TrackballLongPressTimeOut() {
            cancelled = false;
        }

        // Cancel the timeout
        public void cancel() {
            cancelled = true;
        }

        // Called when long press time out expires
        @Override
        public void run() {
            // Check if the trackball is still pressed
            if (!cancelled) {
                // Zoom out
                zoom(false);

                // Ensure the up action is not run
                mCurrentTrackballLongPressTimeOut = null;
            }
        }
    }

    // Called for events that don't fit the other handlers
    // such as mouse scroll events, mouse moves, joystick, trackpad
    @Override
    public boolean onGenericMotionEvent(MotionEvent event) {
        // Mouse events
        //if (event.isFromSource(InputDevice.SOURCE_CLASS_POINTER)) { // this is not available before API 18
        if ((event.getSource() & InputDevice.SOURCE_CLASS_POINTER) == InputDevice.SOURCE_CLASS_POINTER) {
            // Choose the action
            switch (event.getActionMasked()) {
                // Mouse scrolls
                case MotionEvent.ACTION_SCROLL:
                    if (!mZoomEnabled) {
                        return false;
                    }

                    // Cancel any animation
                    mNativeMapView.cancelTransitions();

                    // Get the vertical scroll amount, one click = 1
                    float scrollDist = event.getAxisValue(MotionEvent.AXIS_VSCROLL);

                    // Scale the map by the appropriate power of two factor
                    mNativeMapView.scaleBy(Math.pow(2.0, scrollDist), event.getX() / mScreenDensity, event.getY() / mScreenDensity);

                    return true;

                default:
                    // We are not interested in this event
                    return super.onGenericMotionEvent(event);
            }
        }

        // We are not interested in this event
        return super.onGenericMotionEvent(event);
    }

    // Called when the mouse pointer enters or exits the view
    // or when it fades in or out due to movement
    @Override
    public boolean onHoverEvent(@NonNull MotionEvent event) {
        switch (event.getActionMasked()) {
            case MotionEvent.ACTION_HOVER_ENTER:
            case MotionEvent.ACTION_HOVER_MOVE:
                // Show the zoom controls
                if (mZoomControlsEnabled && mZoomEnabled) {
                    mZoomButtonsController.setVisible(true);
                }
                return true;

            case MotionEvent.ACTION_HOVER_EXIT:
                // Hide the zoom controls
                if (mZoomControlsEnabled) {
                    mZoomButtonsController.setVisible(false);
                }

            default:
                // We are not interested in this event
                return super.onHoverEvent(event);
        }
    }

    //
    // Connectivity events
    //

    // This class handles connectivity changes
    private class ConnectivityReceiver extends BroadcastReceiver {

        // Called when an action we are listening to in the manifest has been sent
        @Override
        public void onReceive(Context context, Intent intent) {
            if (intent.getAction().equals(ConnectivityManager.CONNECTIVITY_ACTION)) {
                boolean noConnectivity = intent.getBooleanExtra(ConnectivityManager.EXTRA_NO_CONNECTIVITY, false);
                onConnectivityChanged(!noConnectivity);
            }
        }
    }

    // Called when our Internet connectivity has changed
    private void onConnectivityChanged(boolean isConnected) {
        mNativeMapView.setReachability(isConnected);
    }

    //
    // Map events
    //

    /**
     * Add a callback that's invoked when the displayed map view changes.
     * <p/>
     * To remove the callback, use {@link MapView#removeOnMapChangedListener(OnMapChangedListener)}.
     *
     * @param listener The callback that's invoked on every frame rendered to the map view.
     * @see MapView#removeOnMapChangedListener(OnMapChangedListener)
     */
    @UiThread
    public void addOnMapChangedListener(@Nullable OnMapChangedListener listener) {
        if (listener != null) {
            mOnMapChangedListener.add(listener);
        }
    }

    /**
     * Remove a callback added with {@link MapView#addOnMapChangedListener(OnMapChangedListener)}
     *
     * @param listener The previously added callback to remove.
     * @see MapView#addOnMapChangedListener(OnMapChangedListener)
     */
    @UiThread
    public void removeOnMapChangedListener(@Nullable OnMapChangedListener listener) {
        if (listener != null) {
            mOnMapChangedListener.remove(listener);
        }
    }

    // Called when the map view transformation has changed
    // Called via JNI from NativeMapView
    // Forward to any listeners
    protected void onMapChanged(int mapChange) {
        if (mOnMapChangedListener != null) {
            int count = mOnMapChangedListener.size();
            for (int i = 0; i < count; i++) {
                mOnMapChangedListener.get(i).onMapChanged(mapChange);
            }
        }
    }

    /**
     * Sets a custom renderer for the contents of info window.
     * <p/>
     * When set your callback is invoked when an info window is about to be shown. By returning
     * a custom {@link View}, the default info window will be replaced.
     *
     * @param infoWindowAdapter The callback to be invoked when an info window will be shown.
     *                          To unset the callback, use null.
     */
    @UiThread
    public void setInfoWindowAdapter(@Nullable InfoWindowAdapter infoWindowAdapter) {
        mInfoWindowAdapter = infoWindowAdapter;
    }

    /**
     * Gets the callback to be invoked when an info window will be shown.
     *
     * @return The callback to be invoked when an info window will be shown.
     */
    @UiThread
    @Nullable
    public InfoWindowAdapter getInfoWindowAdapter() {
        return mInfoWindowAdapter;
    }


    /**
     * Sets a callback that's invoked on every frame rendered to the map view.
     *
     * @param listener The callback that's invoked on every frame rendered to the map view.
     *                 To unset the callback, use null.
     */
    @UiThread
    public void setOnFpsChangedListener(@Nullable OnFpsChangedListener listener) {
        mOnFpsChangedListener = listener;
    }

    // Called when debug mode is enabled to update a FPS counter
    // Called via JNI from NativeMapView
    // Forward to any listener
    protected void onFpsChanged(final double fps) {
        post(new Runnable() {
            @Override
            public void run() {
                if (mOnFpsChangedListener != null) {
                    mOnFpsChangedListener.onFpsChanged(fps);
                }
            }
        });
    }

    /**
     * Sets a callback that's invoked when the map is scrolled.
     *
     * @param listener The callback that's invoked when the map is scrolled.
     *                 To unset the callback, use null.
     */
    @UiThread
    public void setOnScrollListener(@Nullable OnScrollListener listener) {
        mOnScrollListener = listener;
    }

    /**
     * Sets a callback that's invoked when the map is flinged.
     *
     * @param listener The callback that's invoked when the map is flinged.
     *                 To unset the callback, use null.
     */
    @UiThread
    public void setOnFlingListener(@Nullable OnFlingListener listener) {
        mOnFlingListener = listener;
    }

    /**
     * Sets a callback that's invoked when the user clicks on the map view.
     *
     * @param listener The callback that's invoked when the user clicks on the map view.
     *                 To unset the callback, use null.
     */
    @UiThread
    public void setOnMapClickListener(@Nullable OnMapClickListener listener) {
        mOnMapClickListener = listener;
    }

    /**
     * Sets a callback that's invoked when the user long clicks on the map view.
     *
     * @param listener The callback that's invoked when the user long clicks on the map view.
     *                 To unset the callback, use null.
     */
    @UiThread
    public void setOnMapLongClickListener(@Nullable OnMapLongClickListener listener) {
        mOnMapLongClickListener = listener;
    }

    /**
     * Sets a callback that's invoked when the user clicks on a marker.
     *
     * @param listener The callback that's invoked when the user clicks on a marker.
     *                 To unset the callback, use null.
     */
    @UiThread
    public void setOnMarkerClickListener(@Nullable OnMarkerClickListener listener) {
        mOnMarkerClickListener = listener;
    }

    /**
     * Sets a callback that's invoked when the user clicks on an info window.
     *
     * @return The callback that's invoked when the user clicks on an info window.
     */
    @UiThread
    @Nullable
    public OnInfoWindowClickListener getOnInfoWindowClickListener() {
        return mOnInfoWindowClickListener;
    }

    /**
     * Sets a callback that's invoked when the user clicks on an info window.
     *
     * @param listener The callback that's invoked when the user clicks on an info window.
     *                 To unset the callback, use null.
     */
    @UiThread
    public void setOnInfoWindowClickListener(@Nullable OnInfoWindowClickListener listener) {
        mOnInfoWindowClickListener = listener;
    }

    //
    // User location
    //

    /**
     * Returns the status of the my-location layer.
     *
     * @return True if the my-location layer is enabled, false otherwise.
     */
    @UiThread
    public boolean isMyLocationEnabled() {
        return mUserLocationView.isEnabled();
    }

    /**
     * Enables or disables the my-location layer.
     * While enabled, the my-location layer continuously draws an indication of a user's current
     * location and bearing.
     * <p/>
     * In order to use the my-location layer feature you need to request permission for either
     * {@link android.Manifest.permission#ACCESS_COARSE_LOCATION}
     * or @link android.Manifest.permission#ACCESS_FINE_LOCATION.
     *
     * @param enabled True to enable; false to disable.
     */
    @UiThread
    public void setMyLocationEnabled(boolean enabled) {
        mUserLocationView.setEnabled(enabled);
    }

    /**
     * Returns the currently displayed user location, or null if there is no location data available.
     *
     * @return The currently displayed user location.
     */
    @UiThread
    @Nullable
    public Location getMyLocation() {
        return mUserLocationView.getLocation();
    }

    /**
     * Sets a callback that's invoked when the the My Location dot
     * (which signifies the user's location) changes location.
     *
     * @param listener The callback that's invoked when the user clicks on a marker.
     *                 To unset the callback, use null.
     */
    @UiThread
    public void setOnMyLocationChangeListener(@Nullable OnMyLocationChangeListener listener) {
        mUserLocationView.setOnMyLocationChangeListener(listener);
    }

    /**
     * Set the current my location tracking mode.
     * Tracking my location disables gestures and pans the viewport
     * <p/>
     * See {@link MyLocationTracking} for different values.
     *
     * @param myLocationTrackingMode The location tracking mode to be used.
     * @see MyLocationTracking
     */
    @UiThread
    public void setMyLocationTrackingMode(@MyLocationTracking.Mode int myLocationTrackingMode) {
        mUserLocationView.setMyLocationTrackingMode(myLocationTrackingMode);
        validateGesturesForTrackingModes();
    }

    private void validateGesturesForTrackingModes() {
        int myLocationTrackingMode = mUserLocationView.getMyLocationTrackingMode();
        int myBearingTrackingMode = mUserLocationView.getMyBearingTrackingMode();

        // Enable/disable gestures based on tracking mode
        if (myLocationTrackingMode == MyLocationTracking.TRACKING_NONE) {
            mScrollEnabled = true;
            mRotateEnabled = true;
        } else {
            mScrollEnabled = false;
            mRotateEnabled = (myBearingTrackingMode == MyBearingTracking.NONE);
        }
    }


    /**
     * Returns the current user location tracking mode.
     *
     * @return The current user location tracking mode.
     * One of the values from {@link MyLocationTracking.Mode}.
     * @see MyLocationTracking.Mode
     */
    @UiThread
    @MyLocationTracking.Mode
    public int getMyLocationTrackingMode() {
        return mUserLocationView.getMyLocationTrackingMode();
    }

    /**
     * Set the current my bearing tracking mode.
     * <p/>
     * Tracking the users bearing will disable gestures and shows the direction the user is heading.
     * <p/>
     * When location tracking is disabled the direction of {@link UserLocationView}  is rotated
     * When location tracking is enabled the {@link MapView} is rotated based on bearing value.
     * <p/>
     * See {@link MyBearingTracking} for different values.
     *
     * @param myBearingTrackingMode The bearing tracking mode to be used.
     * @see MyBearingTracking
     */
    @UiThread
    public void setMyBearingTrackingMode(@MyBearingTracking.Mode int myBearingTrackingMode) {
        mUserLocationView.setMyBearingTrackingMode(myBearingTrackingMode);
        validateGesturesForTrackingModes();
    }

    /**
     * Returns the current user bearing tracking mode.
     * See {@link MyBearingTracking} for possible return values.
     *
     * @return the current user bearing tracking mode.
     * @see MyBearingTracking
     */
    @UiThread
    @MyLocationTracking.Mode
    public int getMyBearingTrackingMode() {
        //noinspection ResourceType
        return mUserLocationView.getMyBearingTrackingMode();
    }

    //
    // Compass
    //

    /**
     * Returns whether the compass is enabled.
     *
     * @return True if the compass is enabled; false if the compass is disabled.
     */
    @UiThread
    public boolean isCompassEnabled() {
        return mCompassView.isEnabled();
    }

    /**
     * Enables or disables the compass. The compass is an icon on the map that indicates the
     * direction of north on the map. When a user clicks
     * the compass, the camera orients itself to its default orientation and fades away shortly
     * after. If disabled, the compass will never be displayed.
     * <p/>
     * By default, the compass is enabled.
     *
     * @param compassEnabled True to enable the compass; false to disable the compass.
     */
    @UiThread
    public void setCompassEnabled(boolean compassEnabled) {
        mCompassView.setEnabled(compassEnabled);
    }

    /**
     * Sets the gravity of the compass view. Use this to change the corner of the map view that the
     * compass is displayed in.
     * <p/>
     * By default, the compass is in the top right corner.
     *
     * @param gravity One of the values from {@link Gravity}.
     * @see Gravity
     */
    @UiThread
    public void setCompassGravity(int gravity) {
        setWidgetGravity(mCompassView, gravity);
    }

    /**
     * Sets the margins of the compass view. Use this to change the distance of the compass from the
     * map view edge.
     *
     * @param left   The left margin in pixels.
     * @param top    The top margin in pixels.
     * @param right  The right margin in pixels.
     * @param bottom The bottom margin in pixels.
     */
    @UiThread
    public void setCompassMargins(int left, int top, int right, int bottom) {
        setWidgetMargins(mCompassView, left, top, right, bottom);
    }

    //
    // Logo
    //

    /**
     * Sets the gravity of the logo view. Use this to change the corner of the map view that the
     * Mapbox logo is displayed in.
     * <p/>
     * By default, the logo is in the bottom left corner.
     *
     * @param gravity One of the values from {@link Gravity}.
     * @see Gravity
     */
    @UiThread
    public void setLogoGravity(int gravity) {
        setWidgetGravity(mLogoView, gravity);
    }

    /**
     * Sets the margins of the logo view. Use this to change the distance of the Mapbox logo from the
     * map view edge.
     *
     * @param left   The left margin in pixels.
     * @param top    The top margin in pixels.
     * @param right  The right margin in pixels.
     * @param bottom The bottom margin in pixels.
     */
    @UiThread
    public void setLogoMargins(int left, int top, int right, int bottom) {
        setWidgetMargins(mLogoView, left, top, right, bottom);
    }

    /**
     * Enables or disables the Mapbox logo.
     * <p/>
     * By default, the compass is enabled.
     *
     * @param visibility True to enable the logo; false to disable the logo.
     */
    @UiThread
    public void setLogoVisibility(int visibility) {
        mLogoView.setVisibility(visibility);
    }

    //
    // Attribution
    //

    /**
     * Sets the gravity of the attribution button view. Use this to change the corner of the map
     * view that the attribution button is displayed in.
     * <p/>
     * By default, the attribution button is in the bottom left corner.
     *
     * @param gravity One of the values from {@link Gravity}.
     * @see Gravity
     */
    @UiThread
    public void setAttributionGravity(int gravity) {
        setWidgetGravity(mAttributionsView, gravity);
    }

    /**
     * Sets the margins of the attribution button view. Use this to change the distance of the
     * attribution button from the map view edge.
     *
     * @param left   The left margin in pixels.
     * @param top    The top margin in pixels.
     * @param right  The right margin in pixels.
     * @param bottom The bottom margin in pixels.
     */
    @UiThread
    public void setAttributionMargins(int left, int top, int right, int bottom) {
        setWidgetMargins(mAttributionsView, left, top, right, bottom);
    }

    /**
     * Enables or disables the attribution button. The attribution is a button with an "i" than when
     * clicked shows a menu with copyright and legal notices. The menu also inlcudes the "Improve
     * this map" link which user can report map errors with.
     * <p/>
     * By default, the attribution button is enabled.
     *
     * @param visibility True to enable the attribution button; false to disable the attribution button.
     */
    @UiThread
    public void setAttributionVisibility(int visibility) {
        mAttributionsView.setVisibility(visibility);
    }

    private void setWidgetGravity(@NonNull final View view, int gravity) {
        LayoutParams layoutParams = (LayoutParams) view.getLayoutParams();
        layoutParams.gravity = gravity;
        view.setLayoutParams(layoutParams);
    }

    private void setWidgetMargins(@NonNull final View view, int left, int top, int right, int bottom) {
        LayoutParams layoutParams = (LayoutParams) view.getLayoutParams();
        layoutParams.setMargins(left, top, right, bottom);
        view.setLayoutParams(layoutParams);
    }

    private void setWidgetMargins(@NonNull final View view, float leftDp, float topDp, float rightDp, float bottomDp) {
        LayoutParams layoutParams = (LayoutParams) view.getLayoutParams();
        layoutParams.setMargins((int) (leftDp * mScreenDensity), (int) (topDp * mScreenDensity), (int) (rightDp * mScreenDensity), (int) (bottomDp * mScreenDensity));
        view.setLayoutParams(layoutParams);
    }

    private static class AttributionOnClickListener implements View.OnClickListener, DialogInterface.OnClickListener {

        private MapView mMapView;

        public AttributionOnClickListener(MapView mapView) {
            mMapView = mapView;
        }

        // Called when someone presses the attribution icon
        @Override
        public void onClick(View v) {
            Context context = v.getContext();
            String[] items = context.getResources().getStringArray(R.array.attribution_names);
            AlertDialog.Builder builder = new AlertDialog.Builder(context, R.style.AttributionAlertDialogStyle);
            builder.setTitle(R.string.attributionsDialogTitle);
            builder.setAdapter(new ArrayAdapter<>(context, R.layout.attribution_list_item, items), this);
            builder.show();
        }

        // Called when someone selects an attribution, 'Improve this map' adds location data to the url
        @Override
        public void onClick(DialogInterface dialog, int which) {
            Context context = ((Dialog) dialog).getContext();
            String url = context.getResources().getStringArray(R.array.attribution_links)[which];
            if (which == ATTRIBUTION_INDEX_IMPROVE_THIS_MAP) {
                LatLng latLng = mMapView.getCenterCoordinate();
                url = String.format(url, latLng.getLongitude(), latLng.getLatitude(), (int) mMapView.getZoomLevel());
            }
            Intent intent = new Intent(Intent.ACTION_VIEW);
            intent.setData(Uri.parse(url));
            context.startActivity(intent);
        }
    }
}<|MERGE_RESOLUTION|>--- conflicted
+++ resolved
@@ -2918,16 +2918,10 @@
             // Cancel any animation
             mNativeMapView.cancelTransitions();
 
-<<<<<<< HEAD
             // Get tilt value (scale and clamp)
             double pitch = mNativeMapView.getPitch();
             pitch += 0.1 * detector.getShovePixelsDelta();
             pitch = Math.max(MINIMUM_TILT, Math.min(MAXIMUM_TILT, pitch));
-=======
-            // Get rotate value
-            double pitch = getTilt();
-            pitch += detector.getShovePixelsDelta();
->>>>>>> eede5046
 
             // Tilt the map
             setTilt(pitch, null);
