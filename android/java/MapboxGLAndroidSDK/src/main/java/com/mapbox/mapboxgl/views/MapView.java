package com.mapbox.mapboxgl.views;

import android.app.ActivityManager;
import android.app.Dialog;
import android.content.BroadcastReceiver;
import android.content.Context;
import android.content.DialogInterface;
import android.content.Intent;
import android.content.IntentFilter;
import android.content.pm.PackageManager;
import android.content.res.TypedArray;
import android.graphics.Bitmap;
import android.graphics.Matrix;
import android.graphics.PointF;
import android.graphics.RectF;
import android.graphics.SurfaceTexture;
import android.location.Location;
import android.net.ConnectivityManager;
import android.net.NetworkInfo;
import android.net.Uri;
import android.os.Build;
import android.os.Bundle;
import android.support.annotation.NonNull;
import android.support.v4.content.ContextCompat;
import android.support.v4.view.GestureDetectorCompat;
import android.support.v4.view.ScaleGestureDetectorCompat;
import android.support.v7.app.AlertDialog;
import android.text.TextUtils;
import android.view.GestureDetector;
import android.view.Gravity;
import android.view.ScaleGestureDetector;
import android.util.AttributeSet;
import android.view.InputDevice;
import android.view.KeyEvent;
import android.view.MotionEvent;
import android.view.Surface;
import android.view.TextureView;
import android.view.View;
import android.view.ViewConfiguration;
import android.view.ViewGroup;
import android.widget.ArrayAdapter;
import android.widget.FrameLayout;
import android.widget.ImageView;
import android.widget.ZoomButtonsController;
import com.almeros.android.multitouch.gesturedetectors.RotateGestureDetector;
import com.almeros.android.multitouch.gesturedetectors.TwoFingerGestureDetector;
import com.mapbox.mapboxgl.annotations.Annotation;
import com.mapbox.mapboxgl.annotations.Marker;
import com.mapbox.mapboxgl.annotations.MarkerOptions;
import com.mapbox.mapboxgl.annotations.Polygon;
import com.mapbox.mapboxgl.annotations.PolygonOptions;
import com.mapbox.mapboxgl.annotations.Polyline;
import com.mapbox.mapboxgl.annotations.PolylineOptions;
import com.mapbox.mapboxgl.geometry.BoundingBox;
import com.mapbox.mapboxgl.geometry.LatLng;
import com.mapbox.mapboxgl.geometry.LatLngZoom;
import com.mapbox.mapboxgl.views.widget.CompassDelegate;
import com.mapbox.mapboxgl.views.widget.CompassView;
import com.mapbox.mapboxgl.views.widget.LogoView;
import com.mapzen.android.lost.api.LocationListener;
import com.mapzen.android.lost.api.LocationRequest;
import com.mapzen.android.lost.api.LocationServices;
import com.mapzen.android.lost.api.LostApiClient;
<<<<<<< HEAD
=======

>>>>>>> 81fde426
import java.nio.ByteBuffer;
import java.util.ArrayList;
import java.util.Arrays;
import java.util.Collections;
import java.util.Date;
import java.util.Iterator;
import java.util.List;

// Custom view that shows a Map
// Based on SurfaceView as we use OpenGL ES to render
public class MapView extends FrameLayout implements LocationListener, CompassDelegate {

    //
    // Static members
    //
    private static final String TAG = "MapView";

    // Used for animation
    private static final long ANIMATION_DURATION = 300;

    // Used for saving instance state
    private static final String STATE_CENTER_COORDINATE = "centerCoordinate";
    private static final String STATE_CENTER_DIRECTION = "centerDirection";
    private static final String STATE_ZOOM_LEVEL = "zoomLevel";
    private static final String STATE_DIRECTION = "direction";
    private static final String STATE_ZOOM_ENABLED = "zoomEnabled";
    private static final String STATE_SCROLL_ENABLED = "scrollEnabled";
    private static final String STATE_ROTATE_ENABLED = "rotateEnabled";
    private static final String STATE_DEBUG_ACTIVE = "debugActive";
    private static final String STATE_STYLE_URL = "styleUrl";
    private static final String STATE_ACCESS_TOKEN = "accessToken";
    private static final String STATE_STYLE_CLASSES = "styleClasses";
    private static final String STATE_DEFAULT_TRANSITION_DURATION = "defaultTransitionDuration";
    private static final String STATE_MY_LOCATION_ENABLED = "myLocationEnabled";
    private static final String STATE_USER_LOCATION_TRACKING_MODE = "userLocationTrackingMode";
    private static final String STATE_COMPASS_ENABLED = "compassEnabled";
    private static final String STATE_COMPASS_GRAVITY = "compassGravity";
    private static final String STATE_COMPASS_MARGIN_LEFT = "compassMarginLeft";
    private static final String STATE_COMPASS_MARGIN_TOP = "compassMarginTop";
    private static final String STATE_COMPASS_MARGIN_RIGHT = "compassMarginRight";
    private static final String STATE_COMPASS_MARGIN_BOTTOM = "compassMarginBottom";
    private static final String STATE_LOGO_GRAVITY = "logoGravity";
    private static final String STATE_LOGO_MARGIN_LEFT = "logoMarginLeft";
    private static final String STATE_LOGO_MARGIN_TOP = "logoMarginTop";
    private static final String STATE_LOGO_MARGIN_RIGHT = "logoMarginRight";
    private static final String STATE_LOGO_MARGIN_BOTTOM = "logoMarginBottom";
    private static final String STATE_ATTRIBUTION_GRAVITY = "attrGravity";
    private static final String STATE_ATTRIBUTION_MARGIN_LEFT = "attrMarginLeft";
    private static final String STATE_ATTRIBUTION_MARGIN_TOP = "attrMarginTop";
    private static final String STATE_ATTRIBUTION_MARGIN_RIGHT = "attrMarginRight";
    private static final String STATE_ATTRIBUTION_MARGIN_BOTTOM = "atrrMarginBottom";

    // Used for positioning views
    private static final float DIMENSION_SEVEN_DP = 7f;
    private static final float DIMENSION_TEN_DP = 10f;
    private static final float DIMENSION_SIXTEEN_DP = 16f;
    private static final float DIMENSION_SEVENTYSIX_DP = 76f;

    private static final int ATTRIBUTION_INDEX_IMPROVE_THIS_MAP = 2;

    /**
     * Every annotation that has been added to the map.
     */
    private List<Annotation> mAnnotations = new ArrayList<>();
    private List<Annotation> mAnnotationsNearLastTap = new ArrayList<>();
    private Annotation mSelectedAnnotation = null;

    //
    // Instance members
    //

    // Used to call JNI NativeMapView
    private NativeMapView mNativeMapView;

    // Used to track rendering
    private Boolean mDirty = false;

    // Used to handle DPI scaling
    private float mScreenDensity = 1.0f;

    // Touch gesture detectors
    private GestureDetectorCompat mGestureDetector;
    private ScaleGestureDetector mScaleGestureDetector;
    private RotateGestureDetector mRotateGestureDetector;
    private boolean mTwoTap = false;

    // Shows zoom buttons
    private ZoomButtonsController mZoomButtonsController;

    // Used to track trackball long presses
    private TrackballLongPressTimeOut mCurrentTrackballLongPressTimeOut;

    private ConnectivityReceiver mConnectivityReceiver;

    // Holds the context
    private Context mContext;

    // Used for GPS / Location
    private boolean mIsMyLocationEnabled = false;
    private LostApiClient mLocationClient;
    private LocationRequest mLocationRequest;
    private ImageView mGpsMarker;
    private Location mGpsLocation;

    public enum UserLocationTrackingMode {
        NONE, FOLLOW, FOLLOW_BEARING
    }
    private UserLocationTrackingMode mUserLocationTrackingMode = UserLocationTrackingMode.FOLLOW;

    // Used for compass
    private CompassView mCompassView;
    private boolean mIsCompassEnabled;

    // Used for MapboxLogo
    private LogoView mLogoView;

    // Used for attributions control
    private ImageView mAttributionsView;

    // Used for map toggle mode
    private long t0 = new Date().getTime();

    // Used to manage Event Listeners
    private ArrayList<OnMapChangedListener> mOnMapChangedListener;

    public enum MapChange {
        MapChangeNullChange(-1),
        MapChangeRegionWillChange(0),
        MapChangeRegionWillChangeAnimated(1),
        MapChangeRegionIsChanging(2),
        MapChangeRegionDidChange(3),
        MapChangeRegionDidChangeAnimated(4),
        MapChangeWillStartLoadingMap(5),
        MapChangeDidFinishLoadingMap(6),
        MapChangeDidFailLoadingMap(7),
        MapChangeWillStartRenderingFrame(8),
        MapChangeDidFinishRenderingFrame(9),
        MapChangeDidFinishRenderingFrameFullyRendered(10),
        MapChangeWillStartRenderingMap(11),
        MapChangeDidFinishRenderingMap(12),
        MapChangeDidFinishRenderingMapFullyRendered(13);

        private int value;

        private MapChange(int value) {
            this.value = value;
        }

        public static MapChange fromInteger(int value) {
            switch (value) {
                case -1:
                    return MapChange.MapChangeNullChange;
                case 0:
                    return MapChange.MapChangeRegionWillChange;
                case 1:
                    return MapChange.MapChangeRegionWillChangeAnimated;
                case 2:
                    return MapChange.MapChangeRegionIsChanging;
                case 3:
                    return MapChange.MapChangeRegionDidChange;
                case 4:
                    return MapChange.MapChangeRegionDidChangeAnimated;
                case 5:
                    return MapChange.MapChangeWillStartLoadingMap;
                case 6:
                    return MapChange.MapChangeDidFinishLoadingMap;
                case 7:
                    return MapChange.MapChangeDidFailLoadingMap;
                case 8:
                    return MapChange.MapChangeWillStartRenderingFrame;
                case 9:
                    return MapChange.MapChangeDidFinishRenderingFrame;
                case 10:
                    return MapChange.MapChangeDidFinishRenderingFrameFullyRendered;
                case 11:
                    return MapChange.MapChangeWillStartRenderingMap;
                case 12:
                    return MapChange.MapChangeDidFinishRenderingMap;
                case 13:
                    return MapChange.MapChangeDidFinishRenderingMapFullyRendered;
                default:
                    return null;
            }
        }
    }

    public interface OnFlingListener {
        void onFling();
    }

    public interface OnScrollListener {
        void onScroll();
    }

    private OnFlingListener onFlingListener;
    private OnScrollListener onScrollListener;

    public void setOnScrollListener(OnScrollListener onScrollListener) {
        this.onScrollListener = onScrollListener;
    }

    public void setOnFlingListener(OnFlingListener onFlingListener) {
        this.onFlingListener = onFlingListener;
    }

    //
    // Properties
    //

    private boolean mZoomEnabled = true;
    private boolean mScrollEnabled = true;
    private boolean mRotateEnabled = true;
    private String mStyleUrl;

    //
    // Constructors
    //

    // Called when no properties are being set from XML
    public MapView(Context context) {
        super(context);
        initialize(context, null);
    }

    public MapView(Context context, @NonNull String accessToken) {
        super(context);
        initialize(context, null);
        setAccessToken(accessToken);
    }

    public MapView(Context context, @NonNull String accessToken, String styleUrl) {
        super(context);
        initialize(context, null);
        setAccessToken(accessToken);
        setStyleUrl(styleUrl);
    }

    // Called when properties are being set from XML
    public MapView(Context context, AttributeSet attrs) {
        super(context, attrs);
        initialize(context, attrs);
    }

    // Called when properties are being set from XML
    public MapView(Context context, AttributeSet attrs, int defStyle) {
        super(context, attrs, defStyle);
        initialize(context, attrs);
    }

    //
    // Initialization
    //

    // Common initialization code goes here
    private void initialize(Context context, AttributeSet attrs) {

        // Save the context
        mContext = context;

        TextureView textureView = new TextureView(mContext);
        addView(textureView);

        // Check if we are in Eclipse UI editor
        if (isInEditMode()) {
            return;
        }

        // Get the screen's density
        mScreenDensity = context.getResources().getDisplayMetrics().density;

        // Get the cache path
        String cachePath = context.getCacheDir().getAbsolutePath();
        String dataPath = context.getFilesDir().getAbsolutePath();
        String apkPath = context.getPackageCodePath();

        // Create the NativeMapView
        int availableProcessors = Runtime.getRuntime().availableProcessors();
        ActivityManager.MemoryInfo memoryInfo = new ActivityManager.MemoryInfo();
        ActivityManager activityManager = (ActivityManager) context.getSystemService(Context.ACTIVITY_SERVICE);
        activityManager.getMemoryInfo(memoryInfo);
        long maxMemory = memoryInfo.availMem;
        if (android.os.Build.VERSION.SDK_INT >= Build.VERSION_CODES.JELLY_BEAN) {
            maxMemory = memoryInfo.totalMem;
        }
        mNativeMapView = new NativeMapView(this, cachePath, dataPath, apkPath, mScreenDensity, availableProcessors, maxMemory);

        // Ensure this view is interactable
        setClickable(true);
        setLongClickable(true);
        setFocusable(true);
        setFocusableInTouchMode(true);
        requestFocus();

        // Register the TextureView callbacks
        textureView.setSurfaceTextureListener(new SurfaceTextureListener());

        // Touch gesture detectors
        mGestureDetector = new GestureDetectorCompat(context, new GestureListener());
        mGestureDetector.setIsLongpressEnabled(true);
        mScaleGestureDetector = new ScaleGestureDetector(context, new ScaleGestureListener());
        ScaleGestureDetectorCompat.setQuickScaleEnabled(mScaleGestureDetector, true);
        mRotateGestureDetector = new RotateGestureDetector(context, new RotateGestureListener());

        // Shows the zoom controls
        // But not when in Eclipse UI editor
        if (!isInEditMode()) {
            if (!context.getPackageManager().hasSystemFeature(PackageManager.FEATURE_TOUCHSCREEN_MULTITOUCH)) {
                mZoomButtonsController = new ZoomButtonsController(this);
                mZoomButtonsController.setZoomSpeed(ANIMATION_DURATION);
                mZoomButtonsController.setOnZoomListener(new OnZoomListener());
            }

            // Check current connection status
            ConnectivityManager connectivityManager = (ConnectivityManager) context.getSystemService(Context.CONNECTIVITY_SERVICE);
            NetworkInfo activeNetwork = connectivityManager.getActiveNetworkInfo();
            boolean isConnected = (activeNetwork != null) && activeNetwork.isConnectedOrConnecting();
            onConnectivityChanged(isConnected);
        }

        // Setup Location Services
        mLocationClient = new LostApiClient.Builder(getContext()).build();
        mLocationRequest = LocationRequest.create()
                .setInterval(1000)
                .setSmallestDisplacement(1)
                .setPriority(LocationRequest.PRIORITY_HIGH_ACCURACY);

        // Setup User Location UI
        mGpsMarker = new ImageView(getContext());
        mGpsMarker.setImageResource(R.drawable.location_marker);
        mGpsMarker.setVisibility(View.INVISIBLE);
        addView(mGpsMarker);

        // Setup Compass
<<<<<<< HEAD
        mCompassView = new CompassView(mContext);
=======
        mSensorManager = (SensorManager) mContext.getSystemService(Context.SENSOR_SERVICE);
        mSensorAccelerometer = mSensorManager.getDefaultSensor(Sensor.TYPE_ACCELEROMETER);
        mSensorMagneticField = mSensorManager.getDefaultSensor(Sensor.TYPE_MAGNETIC_FIELD);
        mCompassListener = new CompassListener();

        mCompassView = new ImageView(mContext);
        mCompassView.setImageDrawable(ContextCompat.getDrawable(getContext(), R.drawable.compass));
        mCompassView.setContentDescription(getResources().getString(R.string.compassContentDescription));
        LayoutParams lp = new FrameLayout.LayoutParams((int)(48 * mScreenDensity), (int)(48 * mScreenDensity));
        mCompassView.setLayoutParams(lp);
        mCompassView.setVisibility(View.INVISIBLE);
        addView(mCompassView);
>>>>>>> 81fde426
        mCompassView.setOnClickListener(new CompassOnClickListener());
        addView(mCompassView);

        // Setup Mapbox logo
        mLogoView = new LogoView(mContext);
        addView(mLogoView);

        // Setup Attributions control
        mAttributionsView = new ImageView(mContext);
        mAttributionsView.setClickable(true);
        mAttributionsView.setImageResource(R.drawable.ic_info_selector);
        int attrPadding = (int) (DIMENSION_SEVEN_DP * mScreenDensity);
        mAttributionsView.setPadding(attrPadding, attrPadding, attrPadding, attrPadding);
        mAttributionsView.setAdjustViewBounds(true);
        mAttributionsView.setContentDescription(getResources().getString(R.string.attributionsIconContentDescription));
        LayoutParams attrParams = new FrameLayout.LayoutParams(ViewGroup.LayoutParams.WRAP_CONTENT, ViewGroup.LayoutParams.WRAP_CONTENT);
        mAttributionsView.setLayoutParams(attrParams);
        addView(mAttributionsView);
        mAttributionsView.setOnClickListener(new AttributionOnClickListener(this));

        // Setup Support For Listener Tracking
        // MapView's internal listener is setup in onCreate()
        mOnMapChangedListener = new ArrayList<>();

        // Load the attributes
        TypedArray typedArray = context.obtainStyledAttributes(attrs, R.styleable.MapView, 0, 0);
        try {
            double centerLatitude = typedArray.getFloat(R.styleable.MapView_centerLatitude, 0.0f);
            double centerLongitude = typedArray.getFloat(R.styleable.MapView_centerLongitude, 0.0f);
            LatLng centerCoordinate = new LatLng(centerLatitude, centerLongitude);
            setCenterCoordinate(centerCoordinate);
            setZoomLevel(typedArray.getFloat(R.styleable.MapView_zoomLevel, 0.0f)); // need to set zoom level first because of limitation on rotating when zoomed out
            setDirection(typedArray.getFloat(R.styleable.MapView_direction, 0.0f));
            setZoomEnabled(typedArray.getBoolean(R.styleable.MapView_zoomEnabled, true));
            setScrollEnabled(typedArray.getBoolean(R.styleable.MapView_scrollEnabled, true));
            setRotateEnabled(typedArray.getBoolean(R.styleable.MapView_rotateEnabled, true));
            setDebugActive(typedArray.getBoolean(R.styleable.MapView_debugActive, false));
            if (typedArray.getString(R.styleable.MapView_styleUrl) != null) {
                setStyleUrl(typedArray.getString(R.styleable.MapView_styleUrl));
            }
            if (typedArray.getString(R.styleable.MapView_accessToken) != null) {
                setAccessToken(typedArray.getString(R.styleable.MapView_accessToken));
            }
            if (typedArray.getString(R.styleable.MapView_styleClasses) != null) {
                List<String> styleClasses = Arrays.asList(typedArray.getString(R.styleable.MapView_styleClasses).split("\\s*,\\s*"));
                for (String styleClass : styleClasses) {
                    if (styleClass.length() == 0) {
                        styleClasses.remove(styleClass);
                    }
                }
                setStyleClasses(styleClasses);
            }

            // Compass
            setCompassEnabled(typedArray.getBoolean(R.styleable.MapView_compassEnabled, true));
            setCompassGravity(typedArray.getInt(R.styleable.MapView_compassGravity, Gravity.TOP | Gravity.END));
            setWidgetMargins(mCompassView, typedArray.getDimension(R.styleable.MapView_compassMarginLeft, DIMENSION_TEN_DP)
                    , typedArray.getDimension(R.styleable.MapView_compassMarginTop, DIMENSION_TEN_DP)
                    , typedArray.getDimension(R.styleable.MapView_compassMarginRight, DIMENSION_TEN_DP)
                    , typedArray.getDimension(R.styleable.MapView_compassMarginBottom, DIMENSION_TEN_DP));

            // Logo
            setLogoGravity(typedArray.getInt(R.styleable.MapView_logoGravity, Gravity.BOTTOM | Gravity.START));
            setWidgetMargins(mLogoView, typedArray.getDimension(R.styleable.MapView_logoMarginLeft, DIMENSION_SIXTEEN_DP)
                    , typedArray.getDimension(R.styleable.MapView_logoMarginTop, DIMENSION_SIXTEEN_DP)
                    , typedArray.getDimension(R.styleable.MapView_logoMarginRight, DIMENSION_SIXTEEN_DP)
                    , typedArray.getDimension(R.styleable.MapView_logoMarginBottom, DIMENSION_SIXTEEN_DP));

            // Attribution
            setAttributionGravity(typedArray.getInt(R.styleable.MapView_attributionGravity, Gravity.BOTTOM));
            setWidgetMargins(mAttributionsView, typedArray.getDimension(R.styleable.MapView_attributionMarginLeft, DIMENSION_SEVENTYSIX_DP)
                    , typedArray.getDimension(R.styleable.MapView_attributionMarginTop, DIMENSION_SEVEN_DP)
                    , typedArray.getDimension(R.styleable.MapView_attributionMarginRight, DIMENSION_SEVEN_DP)
                    , typedArray.getDimension(R.styleable.MapView_attributionMarginBottom, DIMENSION_SEVEN_DP));

            setMyLocationEnabled(typedArray.getBoolean(R.styleable.MapView_myLocationEnabled, false));
        } finally {
            typedArray.recycle();
        }
    }

    //
    // Annotations
    //

    public void setSprite(String symbol, float scale, Bitmap bitmap) {
        if(bitmap.getConfig() != Bitmap.Config.ARGB_8888) {
            bitmap = bitmap.copy(Bitmap.Config.ARGB_8888, false);
        }
        ByteBuffer buffer = ByteBuffer.allocate(bitmap.getRowBytes() * bitmap.getHeight());
        bitmap.copyPixelsToBuffer(buffer);

        mNativeMapView.setSprite(symbol, bitmap.getWidth(), bitmap.getHeight(), scale, buffer.array());
    }

    public Marker addMarker(MarkerOptions markerOptions) {
        Marker marker = markerOptions.getMarker();
        long id = mNativeMapView.addMarker(marker);
        marker.setId(id);        // the annotation needs to know its id
        marker.setMapView(this); // the annotation needs to know which map view it is in
        mAnnotations.add(marker);
        return marker;
    }

    public Polyline addPolyline(PolylineOptions polylineOptions) {
        Polyline polyline = polylineOptions.getPolyline();
        long id = mNativeMapView.addPolyline(polyline);
        polyline.setId(id);
        polyline.setMapView(this);
        mAnnotations.add(polyline);
        return polyline;
    }

    public Polygon addPolygon(PolygonOptions polygonOptions) {
        Polygon polygon = polygonOptions.getPolygon();
        long id = mNativeMapView.addPolygon(polygon);
        polygon.setId(id);
        polygon.setMapView(this);
        mAnnotations.add(polygon);
        return polygon;
    }

    public List<Polygon> addPolygons(List<PolygonOptions> polygonOptions) {
        List<Polygon> polygons = new ArrayList<>();
        for(PolygonOptions popts : polygonOptions) {
            polygons.add(popts.getPolygon());
        }

        long[] ids = mNativeMapView.addPolygons(polygons);

        for(int i=0; i < polygons.size(); i++) {
            polygons.get(i).setId(ids[i]);
            polygons.get(i).setMapView(this);
            mAnnotations.add(polygons.get(i));
        }

        return Collections.unmodifiableList(polygons);
    }

    private void removeAnnotationsWithId(long annotationId){
        for (Iterator<Annotation> iterator = mAnnotations.iterator(); iterator.hasNext();) {
            Annotation annotation = iterator.next();
            if (annotation instanceof Marker) {
                ((Marker)annotation).hideInfoWindow();
            }
            if (annotation.getId() == annotationId) {
                iterator.remove();
            }
        }
    }

    public void removeAnnotation(Annotation annotation) {
        if (annotation instanceof Marker) {
            ((Marker)annotation).hideInfoWindow();
        }
        long id = annotation.getId();
        mNativeMapView.removeAnnotation(id);
        mAnnotations.remove(annotation);
    }

    public void removeAnnotation(long annotationId) {
        mNativeMapView.removeAnnotation(annotationId);
        removeAnnotationsWithId(annotationId);
    }

    public void removeAnnotations() {
        long[] ids = new long[mAnnotations.size()];
        for(int i = 0; i < mAnnotations.size(); i++) {
            Annotation annotation = mAnnotations.get(i);
            long id = annotation.getId();
            ids[i] = id;
            if (annotation instanceof Marker) {
                ((Marker)annotation).hideInfoWindow();
            }
        }
        mNativeMapView.removeAnnotations(ids);
        mAnnotations.clear();
    }

    public List<Annotation> getAnnotations() {
        return Collections.unmodifiableList(mAnnotations);
    }

    public List<Annotation> getAnnotationsInBounds(BoundingBox bbox) {
        List<Annotation> annotations = new ArrayList<>();
        long[] ids = mNativeMapView.getAnnotationsInBounds(bbox);
        List<Long> idsList = new ArrayList<>();
        for(int i = 0; i < ids.length; i++) {
            idsList.add(new Long(ids[i]));
        }
        for(int i = 0; i < mAnnotations.size(); i++) {
            Annotation annotation = mAnnotations.get(i);
            if (annotation instanceof Marker && idsList.contains(annotation.getId())) {
                annotations.add(annotation);
            }
        }
        return annotations;
    }

    //
    // Property methods
    //

    public LatLng getCenterCoordinate() {
        return mNativeMapView.getLatLng();
    }

    public void setCenterCoordinate(LatLng centerCoordinate) {
        setCenterCoordinate(centerCoordinate, false);
    }

    public void setCenterCoordinate(LatLng centerCoordinate, boolean animated) {
        long duration = animated ? ANIMATION_DURATION : 0;
        mNativeMapView.cancelTransitions();
        mNativeMapView.setLatLng(centerCoordinate, duration);
    }

    public void setCenterCoordinate(LatLngZoom centerCoordinate) {
        setCenterCoordinate(centerCoordinate, false);
    }

    public void setCenterCoordinate(LatLngZoom centerCoordinate,
                                    boolean animated) {
        long duration = animated ? ANIMATION_DURATION : 0;
        mNativeMapView.cancelTransitions();
        mNativeMapView.setLatLngZoom(centerCoordinate, duration);
    }

    public double getDirection() {
        double direction = -mNativeMapView.getBearing();

        while (direction > 360) {
            direction -= 360;
        }
        while (direction < 0) {
            direction += 360;
        }

        return direction;
    }

    public void setDirection(double direction) {
        setDirection(direction, false);
    }

    public void setDirection(double direction, boolean animated) {
        long duration = animated ? ANIMATION_DURATION : 0;
        mNativeMapView.cancelTransitions();
        mNativeMapView.setBearing(-direction, duration);
    }

    public void resetPosition() {
        mNativeMapView.cancelTransitions();
        mNativeMapView.resetPosition();
    }

    public void resetNorth() {
        mNativeMapView.cancelTransitions();
        mNativeMapView.resetNorth();
    }

    public double getZoomLevel() {
        return mNativeMapView.getZoom();
    }

    public void setZoomLevel(double zoomLevel) {
        setZoomLevel(zoomLevel, false);
    }

    public void setZoomLevel(double zoomLevel, boolean animated) {
        long duration = animated ? ANIMATION_DURATION : 0;
        mNativeMapView.cancelTransitions();
        mNativeMapView.setZoom(zoomLevel, duration);
    }

    public boolean isZoomEnabled() {
        return mZoomEnabled;
    }

    public void setZoomEnabled(boolean zoomEnabled) {
        this.mZoomEnabled = zoomEnabled;

        if ((mZoomButtonsController != null) && (getVisibility() == View.VISIBLE) && mZoomEnabled) {
            mZoomButtonsController.setVisible(true);
        }
    }

    public boolean isScrollEnabled() {
        return mScrollEnabled;
    }

    public void setScrollEnabled(boolean scrollEnabled) {
        this.mScrollEnabled = scrollEnabled;
    }

    public boolean isRotateEnabled() {
        return mRotateEnabled;
    }

    public void setRotateEnabled(boolean rotateEnabled) {
        this.mRotateEnabled = rotateEnabled;
    }

    public boolean isDebugActive() {
        return mNativeMapView.getDebug() || mNativeMapView.getCollisionDebug();
    }

    public void setDebugActive(boolean debugActive) {
        mNativeMapView.setDebug(debugActive);
        mNativeMapView.setCollisionDebug(debugActive);
    }

    public void toggleDebug() {
        mNativeMapView.toggleDebug();
        mNativeMapView.toggleCollisionDebug();
    }

    public UserLocationTrackingMode getUserLocationTrackingMode() {
        return mUserLocationTrackingMode;
    }

    public void setUserLocationTrackingMode(UserLocationTrackingMode userLocationTrackingMode) {
        this.mUserLocationTrackingMode = userLocationTrackingMode;
    }

    public boolean isFullyLoaded() {
        return mNativeMapView.isFullyLoaded();
    }

    public void setStyleUrl(String url) {
        mStyleUrl = url;
        mNativeMapView.setStyleUrl(url);
    }

    public String getStyleUrl() {
        return mStyleUrl;
    }

    private void validateAccessToken(@NonNull String accessToken) {

        if (TextUtils.isEmpty(accessToken) || (!accessToken.startsWith("pk.") && !accessToken.startsWith("sk."))) {
            throw new RuntimeException("Using MapView requires setting a valid access token. See the README.md");
        }
    }

    public void setAccessToken(@NonNull String accessToken) {
        validateAccessToken(accessToken);
        mNativeMapView.setAccessToken(accessToken);
    }

    public String getAccessToken() {
        return mNativeMapView.getAccessToken();
    }

    public List<String> getStyleClasses() {
        return Collections.unmodifiableList(mNativeMapView.getClasses());
    }

    public void setStyleClasses(List<String> styleClasses) {
        setStyleClasses(styleClasses, 0);
    }

    public void setStyleClasses(List<String> styleClasses, long transitionDuration) {
        mNativeMapView.setDefaultTransitionDuration(transitionDuration);
        mNativeMapView.setClasses(styleClasses);
    }

    public void addStyleClass(String styleClass) {
        mNativeMapView.addClass(styleClass);
    }

    public void removeStyleClass(String styleClass) {
        mNativeMapView.removeClass(styleClass);
    }

    public boolean hasStyleClass(String styleClass) {
        return mNativeMapView.hasClass(styleClass);
    }

    public void removeAllStyleClasses() {
        removeAllStyleClasses(0);
    }

    public void removeAllStyleClasses(long transitionDuration) {
        mNativeMapView.setDefaultTransitionDuration(transitionDuration);
        ArrayList<String> styleClasses = new ArrayList<>(0);
        setStyleClasses(styleClasses);
    }

    public LatLng fromScreenLocation(PointF point) {
        return mNativeMapView.latLngForPixel(new PointF(point.x / mScreenDensity, point.y / mScreenDensity));
    }

    public PointF toScreenLocation(LatLng location) {
        PointF point = mNativeMapView.pixelForLatLng(location);
        return new PointF(point.x * mScreenDensity, point.y * mScreenDensity);
    }

    public double getTopOffsetPixelsForAnnotationSymbol(@NonNull String symbolName) {
        return mNativeMapView.getTopOffsetPixelsForAnnotationSymbol(symbolName);
    }

    /**
     * Common Screen Density
     * @return Screen Density
     */
    public float getScreenDensity() {
        return mScreenDensity;
    }

    //
    // Lifecycle events
    //

    // Called when we need to restore instance state
    // Must be called from Activity onCreate
    public void onCreate(Bundle savedInstanceState) {
        if (savedInstanceState != null) {
            setCenterCoordinate((LatLng) savedInstanceState.getParcelable(STATE_CENTER_COORDINATE));
            setZoomLevel(savedInstanceState.getDouble(STATE_ZOOM_LEVEL)); // need to set zoom level first because of limitation on rotating when zoomed out
            setDirection(savedInstanceState.getDouble(STATE_CENTER_DIRECTION));
            setDirection(savedInstanceState.getDouble(STATE_DIRECTION));
            setZoomEnabled(savedInstanceState.getBoolean(STATE_ZOOM_ENABLED));
            setScrollEnabled(savedInstanceState.getBoolean(STATE_SCROLL_ENABLED));
            setRotateEnabled(savedInstanceState.getBoolean(STATE_ROTATE_ENABLED));
            setDebugActive(savedInstanceState.getBoolean(STATE_DEBUG_ACTIVE));
            setStyleUrl(savedInstanceState.getString(STATE_STYLE_URL));
            setAccessToken(savedInstanceState.getString(STATE_ACCESS_TOKEN));
            List<String> appliedStyleClasses = savedInstanceState.getStringArrayList(STATE_STYLE_CLASSES);
            if (!appliedStyleClasses.isEmpty()) {
                setStyleClasses(appliedStyleClasses);
            }
            mNativeMapView.setDefaultTransitionDuration(savedInstanceState.getLong(STATE_DEFAULT_TRANSITION_DURATION));
            setMyLocationEnabled(savedInstanceState.getBoolean(STATE_MY_LOCATION_ENABLED));
            setUserLocationTrackingMode((UserLocationTrackingMode) savedInstanceState.getSerializable(STATE_USER_LOCATION_TRACKING_MODE));

            // Compass
            setCompassEnabled(savedInstanceState.getBoolean(STATE_COMPASS_ENABLED));
            setCompassGravity(savedInstanceState.getInt(STATE_COMPASS_GRAVITY));
            setCompassMargins(savedInstanceState.getInt(STATE_COMPASS_MARGIN_LEFT)
                    , savedInstanceState.getInt(STATE_COMPASS_MARGIN_TOP)
                    , savedInstanceState.getInt(STATE_COMPASS_MARGIN_RIGHT)
                    , savedInstanceState.getInt(STATE_COMPASS_MARGIN_BOTTOM));

            // Logo
            setLogoGravity(savedInstanceState.getInt(STATE_LOGO_GRAVITY));
            setLogoMargins(savedInstanceState.getInt(STATE_LOGO_MARGIN_LEFT)
                    , savedInstanceState.getInt(STATE_LOGO_MARGIN_TOP)
                    , savedInstanceState.getInt(STATE_LOGO_MARGIN_RIGHT)
                    , savedInstanceState.getInt(STATE_LOGO_MARGIN_BOTTOM));

            // Attribution
            setAttributionGravity(savedInstanceState.getInt(STATE_ATTRIBUTION_GRAVITY));
            setAttributionMargins(savedInstanceState.getInt(STATE_ATTRIBUTION_MARGIN_LEFT)
                    , savedInstanceState.getInt(STATE_ATTRIBUTION_MARGIN_TOP)
                    , savedInstanceState.getInt(STATE_ATTRIBUTION_MARGIN_RIGHT)
                    , savedInstanceState.getInt(STATE_ATTRIBUTION_MARGIN_BOTTOM));
        }

        // Force a check for an access token
        validateAccessToken(getAccessToken());

        mNativeMapView.initializeDisplay();
        mNativeMapView.initializeContext();

        addOnMapChangedListener(new OnMapChangedListener() {
            @Override
            public void onMapChanged(MapChange change) {
                if (change.equals(MapChange.MapChangeRegionWillChange) || change.equals(MapChange.MapChangeRegionWillChangeAnimated)) {
                    deselectAnnotation();
                }
            }
        });
    }

    // Called when we need to save instance state
    // Must be called from Activity onSaveInstanceState
    public void onSaveInstanceState(Bundle outState) {
        outState.putParcelable(STATE_CENTER_COORDINATE, getCenterCoordinate());
        outState.putDouble(STATE_ZOOM_LEVEL, getZoomLevel()); // need to set zoom level first because of limitation on rotating when zoomed out
        outState.putDouble(STATE_CENTER_DIRECTION, getDirection());
        outState.putBoolean(STATE_ZOOM_ENABLED, mZoomEnabled);
        outState.putBoolean(STATE_SCROLL_ENABLED, mScrollEnabled);
        outState.putBoolean(STATE_ROTATE_ENABLED, mRotateEnabled);
        outState.putBoolean(STATE_DEBUG_ACTIVE, isDebugActive());
        outState.putString(STATE_STYLE_URL, mStyleUrl);
        outState.putString(STATE_ACCESS_TOKEN, getAccessToken());
        outState.putStringArrayList(STATE_STYLE_CLASSES, new ArrayList<>(getStyleClasses()));
        outState.putLong(STATE_DEFAULT_TRANSITION_DURATION, mNativeMapView.getDefaultTransitionDuration());
        outState.putBoolean(STATE_MY_LOCATION_ENABLED, isMyLocationEnabled());
        outState.putSerializable(STATE_USER_LOCATION_TRACKING_MODE, getUserLocationTrackingMode());

        // Compass
        LayoutParams compassParams = (LayoutParams) mCompassView.getLayoutParams();
        outState.putBoolean(STATE_COMPASS_ENABLED, isCompassEnabled());
        outState.putInt(STATE_COMPASS_GRAVITY, compassParams.gravity );
        outState.putInt(STATE_COMPASS_MARGIN_LEFT, compassParams.leftMargin);
        outState.putInt(STATE_COMPASS_MARGIN_TOP, compassParams.topMargin);
        outState.putInt(STATE_COMPASS_MARGIN_BOTTOM, compassParams.bottomMargin);
        outState.putInt(STATE_COMPASS_MARGIN_RIGHT, compassParams.rightMargin);

        // Logo
        LayoutParams logoParams = (LayoutParams) mLogoView.getLayoutParams();
        outState.putInt(STATE_LOGO_GRAVITY, logoParams.gravity);
        outState.putInt(STATE_LOGO_MARGIN_LEFT, logoParams.leftMargin);
        outState.putInt(STATE_LOGO_MARGIN_TOP, logoParams.topMargin);
        outState.putInt(STATE_LOGO_MARGIN_RIGHT, logoParams.rightMargin);
        outState.putInt(STATE_LOGO_MARGIN_BOTTOM, logoParams.bottomMargin);

        // Attribution
        LayoutParams attrParams = (LayoutParams) mAttributionsView.getLayoutParams();
        outState.putInt(STATE_ATTRIBUTION_GRAVITY, attrParams.gravity);
        outState.putInt(STATE_ATTRIBUTION_MARGIN_LEFT, attrParams.leftMargin);
        outState.putInt(STATE_ATTRIBUTION_MARGIN_TOP, attrParams.topMargin);
        outState.putInt(STATE_ATTRIBUTION_MARGIN_RIGHT, attrParams.rightMargin);
        outState.putInt(STATE_ATTRIBUTION_MARGIN_BOTTOM, attrParams.bottomMargin);
    }

    // Called when we need to clean up
    // Must be called from Activity onDestroy
    public void onDestroy() {
        mNativeMapView.terminateContext();
        mNativeMapView.terminateDisplay();
    }

    // Called when we need to create the GL context
    // Must be called from Activity onStart
    public void onStart() {
    }

    // Called when we need to terminate the GL context
    // Must be called from Activity onPause
    public void onStop() {
    }

    // Called when we need to stop the render thread
    // Must be called from Activity onPause
    public void onPause() {
        // Register for connectivity changes
        getContext().unregisterReceiver(mConnectivityReceiver);
        mConnectivityReceiver = null;

        if (mIsMyLocationEnabled) {
            toggleGps(false);
        }

        mNativeMapView.pause();
    }

    // Called when we need to start the render thread
    // Must be called from Activity onResume

    public void onResume() {
        // Register for connectivity changes
        mConnectivityReceiver = new ConnectivityReceiver();
        mContext.registerReceiver(mConnectivityReceiver, new IntentFilter(ConnectivityManager.CONNECTIVITY_ACTION));

        if (mIsMyLocationEnabled) {
            toggleGps(true);
        }

        mNativeMapView.resume();
    }

    public void onSizeChanged(int width, int height, int oldw, int oldh) {
        if (!isInEditMode()) {
            mNativeMapView.resizeView((int) (width / mScreenDensity), (int) (height / mScreenDensity));
        }
    }

    // This class handles TextureView callbacks
    private class SurfaceTextureListener implements TextureView.SurfaceTextureListener {

        // Called when the native surface texture has been created
        // Must do all EGL/GL ES initialization here
        @Override
        public void onSurfaceTextureAvailable (SurfaceTexture surface, int width, int height) {
            mNativeMapView.createSurface(new Surface(surface));
            mNativeMapView.resizeFramebuffer(width, height);
        }

        // Called when the native surface texture has been destroyed
        // Must do all EGL/GL ES destruction here
        @Override
        public boolean onSurfaceTextureDestroyed (SurfaceTexture surface) {
            mNativeMapView.destroySurface();
            return true;
        }

        // Called when the format or size of the native surface texture has been changed
        // Must handle window resizing here.
        @Override
        public void onSurfaceTextureSizeChanged (SurfaceTexture surface, int width, int height) {
            mNativeMapView.resizeFramebuffer(width, height);
        }

        // Not used
        @Override
        public void onSurfaceTextureUpdated (SurfaceTexture surface) {
            // Do nothing
        }
    }

    // Called when view is no longer connected
    @Override
    protected void onDetachedFromWindow() {
        super.onDetachedFromWindow();
        // Required by ZoomButtonController (from Android SDK documentation)
        if (mZoomButtonsController != null) {
            mZoomButtonsController.setVisible(false);
        }
    }

    // Called when view is hidden and shown
    @Override
    protected void onVisibilityChanged(@NonNull View changedView, int visibility) {
        // Required by ZoomButtonController (from Android SDK documentation)
        if ((mZoomButtonsController != null) && (visibility != View.VISIBLE)) {
            mZoomButtonsController.setVisible(false);
        }
        if ((mZoomButtonsController != null) && (visibility == View.VISIBLE)
                && mZoomEnabled) {
            mZoomButtonsController.setVisible(true);
        }
    }

    // Called when the system is running low on memory
    // Must be called from Activity onLowMemory
    public void onLowMemory() {
        mNativeMapView.onLowMemory();
    }

    //
    // Draw events
    //

    //
    // Input events
    //

    // Zoom in or out
    private void zoom(boolean zoomIn) {
        zoom(zoomIn, -1.0f, -1.0f);
    }

    private void zoom(boolean zoomIn, float x, float y) {
        // Cancel any animation
        mNativeMapView.cancelTransitions();

        if (zoomIn) {
            mNativeMapView.scaleBy(2.0, x / mScreenDensity, y / mScreenDensity, ANIMATION_DURATION);
        } else {
            // TODO two finger tap zoom out
            mNativeMapView.scaleBy(0.5, x / mScreenDensity, y / mScreenDensity, ANIMATION_DURATION);
        }
    }

    // Called when user touches the screen, all positions are absolute
    @Override
    public boolean onTouchEvent(@NonNull MotionEvent event) {
        // Check and ignore non touch or left clicks

        if ((event.getButtonState() != 0) && (event.getButtonState() != MotionEvent.BUTTON_PRIMARY)) {
            return false;
        }

        // Check two finger gestures first
        mRotateGestureDetector.onTouchEvent(event);
        mScaleGestureDetector.onTouchEvent(event);

        // Handle two finger tap
        switch (event.getActionMasked()) {
            case MotionEvent.ACTION_DOWN:
                // First pointer down
                mNativeMapView.setGestureInProgress(true);
                break;

            case MotionEvent.ACTION_POINTER_DOWN:
                // Second pointer down
                mTwoTap = event.getPointerCount() == 2;
                break;

            case MotionEvent.ACTION_POINTER_UP:
                // Second pointer up
                break;

            case MotionEvent.ACTION_UP:
                // First pointer up
                long tapInterval = event.getEventTime() - event.getDownTime();
                boolean isTap = tapInterval <= ViewConfiguration.getTapTimeout();
                boolean inProgress = mRotateGestureDetector.isInProgress() || mScaleGestureDetector.isInProgress();

                if (mTwoTap && isTap && !inProgress) {
                    PointF focalPoint = TwoFingerGestureDetector.determineFocalPoint(event);
                    zoom(false, focalPoint.x, focalPoint.y);
                    mTwoTap = false;
                    return true;
                }

                mTwoTap = false;
                mNativeMapView.setGestureInProgress(false);
                break;

            case MotionEvent.ACTION_CANCEL:
                mTwoTap = false;
                mNativeMapView.setGestureInProgress(false);
                break;
        }

        boolean retVal = mGestureDetector.onTouchEvent(event);
        return retVal || super.onTouchEvent(event);
    }

    // This class handles one finger gestures
    private class GestureListener extends
            GestureDetector.SimpleOnGestureListener {

        // Must always return true otherwise all events are ignored
        @Override
        public boolean onDown(MotionEvent e) {
            // Show the zoom controls
            if ((mZoomButtonsController != null) && mZoomEnabled) {
                mZoomButtonsController.setVisible(true);
            }

            return true;
        }

        // Called for double taps
        @Override
        public boolean onDoubleTap(MotionEvent e) {
            if (!mZoomEnabled) {
                return false;
            }

            // Single finger double tap
            // Zoom in
            zoom(true, e.getX(), e.getY());
            return true;
        }

        @Override
        public boolean onSingleTapUp(MotionEvent e) {
            // Cancel any animation
            mNativeMapView.cancelTransitions();
            return true;
        }

        @Override
        public boolean onSingleTapConfirmed(MotionEvent e) {
            // Open / Close InfoWindow

            float x = e.getX();
            float y = e.getY();

            // flip y direction vertically to match core GL
            y = getHeight() - y;

            PointF tapPoint = new PointF(x, y);

            float toleranceWidth  = 40 * mScreenDensity;
            float toleranceHeight = 60 * mScreenDensity;

            RectF tapRect = new RectF(tapPoint.x - toleranceWidth / 2, tapPoint.y + 2 * toleranceHeight / 3,
                                      tapPoint.x + toleranceWidth / 2, tapPoint.y - 1 * toleranceHeight / 3);

            List<LatLng> corners = Arrays.asList(
                fromScreenLocation(new PointF(tapRect.left, tapRect.bottom)),
                fromScreenLocation(new PointF(tapRect.left, tapRect.top)),
                fromScreenLocation(new PointF(tapRect.right, tapRect.top)),
                fromScreenLocation(new PointF(tapRect.right, tapRect.bottom))
            );

            BoundingBox tapBounds = BoundingBox.fromLatLngs(corners);

            List<Annotation> nearbyAnnotations = getAnnotationsInBounds(tapBounds);

            long newSelectedAnnotationID = -1;

            if (nearbyAnnotations.size() > 0) {

                // there is at least one nearby annotation; select one
                //
                // first, sort for comparison and iteration
                Collections.sort(nearbyAnnotations);

                if (nearbyAnnotations == mAnnotationsNearLastTap)
                {
                    // the selection candidates haven't changed; cycle through them
                    if (mSelectedAnnotation != null && (mSelectedAnnotation.getId() == mAnnotationsNearLastTap.get(mAnnotationsNearLastTap.size() - 1).getId()))
                    {
                        // the selected annotation is the last in the set; cycle back to the first
                        // note: this could be the selected annotation if only one in set
                        newSelectedAnnotationID = mAnnotationsNearLastTap.get(0).getId();
                    }
                    else if (mSelectedAnnotation != null)
                    {
                        // otherwise increment the selection through the candidates
                        long currentID = mSelectedAnnotation.getId();
                        long result = mAnnotationsNearLastTap.indexOf(mSelectedAnnotation);
                        newSelectedAnnotationID = mAnnotationsNearLastTap.get((int) result + 1).getId();
                    }
                    else
                    {
                        // no current selection; select the first one
                        newSelectedAnnotationID = mAnnotationsNearLastTap.get(0).getId();
                    }
                }
                else
                {
                    // start tracking a new set of nearby annotations
                    mAnnotationsNearLastTap = nearbyAnnotations;

                    // select the first one
                    newSelectedAnnotationID = mAnnotationsNearLastTap.get(0).getId();
                }

            } else  {
                // there are no nearby annotations; deselect if necessary
                newSelectedAnnotationID = -1;
            }

            if (newSelectedAnnotationID >= 0) {

                for (Annotation annotation : mAnnotations) {
                    if (annotation instanceof Marker) {
                        if (annotation.getId() == newSelectedAnnotationID) {
                            if (mSelectedAnnotation == null || annotation.getId() != mSelectedAnnotation.getId()) {
                                selectAnnotation(annotation);
                            }
                            break;
                        }
                    }
                }

            } else {
                // deselect any selected annotation
                if (mSelectedAnnotation != null) {
                    deselectAnnotation();
                }
            }

            return true;
        }

        // Called for a long press
        @Override
        public void onLongPress(MotionEvent e) {
            // TODO
            performLongClick();
        }

        // Called for flings
        @Override
        public boolean onFling(MotionEvent e1, MotionEvent e2, float velocityX,
                               float velocityY) {
            if (!mScrollEnabled) {
                return false;
            }

            // Fling the map
            // TODO Google Maps also has a rotate and zoom fling

            float ease = 0.25f;

            velocityX = velocityX * ease;
            velocityY = velocityY * ease;

            double speed = Math.sqrt(velocityX * velocityX + velocityY * velocityY);
            double deceleration = 2500;
            double duration = speed / (deceleration * ease);

            // Cancel any animation
            mNativeMapView.cancelTransitions();

            mNativeMapView.moveBy(velocityX * duration / 2.0 / mScreenDensity, velocityY * duration / 2.0 / mScreenDensity, (long) (duration * 1000.0f));

            if(onFlingListener != null){
                onFlingListener.onFling();
            }

            return true;
        }

        // Called for drags
        // TODO use MoveGestureDetector
        @Override
        public boolean onScroll(MotionEvent e1, MotionEvent e2, float distanceX, float distanceY) {
            if (!mScrollEnabled) {
                return false;
            }

            // Cancel any animation
            mNativeMapView.cancelTransitions(); // TODO need to test canceling
            // transitions with touch

            // Scroll the map
            mNativeMapView.moveBy(-distanceX / mScreenDensity, -distanceY / mScreenDensity);

            if(onScrollListener != null){
                onScrollListener.onScroll();
            }

            return true;
        }
    }

    // This class handles two finger gestures
    private class ScaleGestureListener extends ScaleGestureDetector.SimpleOnScaleGestureListener {

        long mBeginTime = 0;
        float mScaleFactor = 1.0f;
        boolean mStarted = false;

        // Called when two fingers first touch the screen
        @Override
        public boolean onScaleBegin(ScaleGestureDetector detector) {
            if (!mZoomEnabled) {
                return false;
            }

            mBeginTime = detector.getEventTime();
            return true;
        }

        // Called when fingers leave screen
        @Override
        public void onScaleEnd(ScaleGestureDetector detector) {
            mBeginTime = 0;
            mScaleFactor = 1.0f;
            mStarted = false;
        }

        // Called each time one of the two fingers moves
        // Called for pinch zooms
        @Override
        public boolean onScale(ScaleGestureDetector detector) {
            if (!mZoomEnabled) {
                return false;
            }

            // If scale is large enough ignore a tap
            // TODO: Google Maps seem to use a velocity rather than absolute
            // value?
            mScaleFactor *= detector.getScaleFactor();
            if ((mScaleFactor > 1.05f) || (mScaleFactor < 0.95f)) {
                mStarted = true;
            }

            // Ignore short touches in case it is a tap
            // Also ignore small scales
            long time = detector.getEventTime();
            long interval = time - mBeginTime;
            if (!mStarted && (interval <= ViewConfiguration.getTapTimeout())) {
                return false;
            }

            // TODO complex decision between rotate or scale or both (see Google
            // Maps app)

            // Cancel any animation
            mNativeMapView.cancelTransitions();

            // Scale the map
            mNativeMapView.scaleBy(detector.getScaleFactor(), detector.getFocusX() / mScreenDensity, detector.getFocusY() / mScreenDensity);

            return true;
        }
    }

    // This class handles two finger rotate gestures
    // TODO need way to single finger rotate - need to research how google maps
    // does this - for phones with single touch, or when using mouse etc
    private class RotateGestureListener extends RotateGestureDetector.SimpleOnRotateGestureListener {

        long mBeginTime = 0;
        float mTotalAngle = 0.0f;
        boolean mStarted = false;

        // Called when two fingers first touch the screen
        @Override
        public boolean onRotateBegin(RotateGestureDetector detector) {
            if (!mRotateEnabled) {
                return false;
            }

            mBeginTime = detector.getEventTime();
            return true;
        }

        // Called when the fingers leave the screen
        @Override
        public void onRotateEnd(RotateGestureDetector detector) {
            mBeginTime = 0;
            mTotalAngle = 0.0f;
            mStarted = false;
        }

        // Called each time one of the two fingers moves
        // Called for rotation
        @Override
        public boolean onRotate(RotateGestureDetector detector) {
            if (!mRotateEnabled) {
                return false;
            }

            // If rotate is large enough ignore a tap
            // TODO: Google Maps seem to use a velocity rather than absolute
            // value, up to a point then they always rotate
            mTotalAngle += detector.getRotationDegreesDelta();
            if ((mTotalAngle > 5.0f) || (mTotalAngle < -5.0f)) {
                mStarted = true;
            }

            // Ignore short touches in case it is a tap
            // Also ignore small rotate
            long time = detector.getEventTime();
            long interval = time - mBeginTime;
            if (!mStarted && (interval <= ViewConfiguration.getTapTimeout())) {
                return false;
            }

            // TODO complex decision between rotate or scale or both (see Google
            // Maps app). It seems if you start one or the other it takes more
            // to start the other too. Haven't figured out what it uses to
            // decide when to transition to both at the same time.

            // Cancel any animation
            mNativeMapView.cancelTransitions();

            // Rotate the map
            double bearing = mNativeMapView.getBearing();
            bearing += detector.getRotationDegreesDelta();
            mNativeMapView.setBearing(bearing, detector.getFocusX() / mScreenDensity, detector.getFocusY() / mScreenDensity);

            return true;
        }
    }

    // This class handles input events from the zoom control buttons
    // Zoom controls allow single touch only devices to zoom in and out
    private class OnZoomListener implements ZoomButtonsController.OnZoomListener {

        // Not used
        @Override
        public void onVisibilityChanged(boolean visible) {
            // Ignore
        }

        // Called when user pushes a zoom button
        @Override
        public void onZoom(boolean zoomIn) {
            if (!mZoomEnabled) {
                return;
            }

            // Zoom in or out
            zoom(zoomIn);
        }
    }

    // Called when the user presses a key, also called for repeating keys held
    // down
    @Override
    public boolean onKeyDown(int keyCode, @NonNull KeyEvent event) {
        // If the user has held the scroll key down for a while then accelerate
        // the scroll speed
        double scrollDist = event.getRepeatCount() >= 5 ? 50.0 : 10.0;

        // Check which key was pressed via hardware/real key code
        switch (keyCode) {
            // Tell the system to track these keys for long presses on
            // onKeyLongPress is fired
            case KeyEvent.KEYCODE_ENTER:
            case KeyEvent.KEYCODE_DPAD_CENTER:
                event.startTracking();
                return true;

            case KeyEvent.KEYCODE_DPAD_LEFT:
                if (!mScrollEnabled) {
                    return false;
                }

                // Cancel any animation
                mNativeMapView.cancelTransitions();

                // Move left
                mNativeMapView.moveBy(scrollDist / mScreenDensity, 0.0 / mScreenDensity);
                return true;

            case KeyEvent.KEYCODE_DPAD_RIGHT:
                if (!mScrollEnabled) {
                    return false;
                }

                // Cancel any animation
                mNativeMapView.cancelTransitions();

                // Move right
                mNativeMapView.moveBy(-scrollDist / mScreenDensity, 0.0 / mScreenDensity);
                return true;

            case KeyEvent.KEYCODE_DPAD_UP:
                if (!mScrollEnabled) {
                    return false;
                }

                // Cancel any animation
                mNativeMapView.cancelTransitions();

                // Move up
                mNativeMapView.moveBy(0.0 / mScreenDensity, scrollDist / mScreenDensity);
                return true;

            case KeyEvent.KEYCODE_DPAD_DOWN:
                if (!mScrollEnabled) {
                    return false;
                }

                // Cancel any animation
                mNativeMapView.cancelTransitions();

                // Move down
                mNativeMapView.moveBy(0.0 / mScreenDensity, -scrollDist / mScreenDensity);
                return true;

            default:
                // We are not interested in this key
                return super.onKeyUp(keyCode, event);
        }
    }

    // Called when the user long presses a key that is being tracked
    @Override
    public boolean onKeyLongPress(int keyCode, KeyEvent event) {
        // Check which key was pressed via hardware/real key code
        switch (keyCode) {
            // Tell the system to track these keys for long presses on
            // onKeyLongPress is fired
            case KeyEvent.KEYCODE_ENTER:
            case KeyEvent.KEYCODE_DPAD_CENTER:
                if (!mZoomEnabled) {
                    return false;
                }

                // Zoom out
                zoom(false);
                return true;

            default:
                // We are not interested in this key
                return super.onKeyUp(keyCode, event);
        }
    }

    // Called when the user releases a key
    @Override
    public boolean onKeyUp(int keyCode, KeyEvent event) {
        // Check if the key action was canceled (used for virtual keyboards)
        if (event.isCanceled()) {
            return super.onKeyUp(keyCode, event);
        }

        // Check which key was pressed via hardware/real key code
        // Note if keyboard does not have physical key (ie primary non-shifted
        // key) then it will not appear here
        // Must use the key character map as physical to character is not
        // fixed/guaranteed
        switch (keyCode) {
            case KeyEvent.KEYCODE_ENTER:
            case KeyEvent.KEYCODE_DPAD_CENTER:
                if (!mZoomEnabled) {
                    return false;
                }

                // Zoom in
                zoom(true);
                return true;
        }

        // We are not interested in this key
        return super.onKeyUp(keyCode, event);
    }

    // Called for trackball events, all motions are relative in device specific
    // units
    @Override
    public boolean onTrackballEvent(MotionEvent event) {
        // Choose the action
        switch (event.getActionMasked()) {
            // The trackball was rotated
            case MotionEvent.ACTION_MOVE:
                if (!mScrollEnabled) {
                    return false;
                }

                // Cancel any animation
                mNativeMapView.cancelTransitions();

                // Scroll the map
                mNativeMapView.moveBy(-10.0 * event.getX() / mScreenDensity, -10.0 * event.getY() / mScreenDensity);
                return true;

            // Trackball was pushed in so start tracking and tell system we are
            // interested
            // We will then get the up action
            case MotionEvent.ACTION_DOWN:
                // Set up a delayed callback to check if trackball is still
                // After waiting the system long press time out
                if (mCurrentTrackballLongPressTimeOut != null) {
                    mCurrentTrackballLongPressTimeOut.cancel();
                    mCurrentTrackballLongPressTimeOut = null;
                }
                mCurrentTrackballLongPressTimeOut = new TrackballLongPressTimeOut();
                postDelayed(mCurrentTrackballLongPressTimeOut,
                        ViewConfiguration.getLongPressTimeout());
                return true;

            // Trackball was released
            case MotionEvent.ACTION_UP:
                if (!mZoomEnabled) {
                    return false;
                }

                // Only handle if we have not already long pressed
                if (mCurrentTrackballLongPressTimeOut != null) {
                    // Zoom in
                    zoom(true);
                }
                return true;

            // Trackball was cancelled
            case MotionEvent.ACTION_CANCEL:
                if (mCurrentTrackballLongPressTimeOut != null) {
                    mCurrentTrackballLongPressTimeOut.cancel();
                    mCurrentTrackballLongPressTimeOut = null;
                }
                return true;

            default:
                // We are not interested in this event
                return super.onTrackballEvent(event);
        }
    }

    // This class implements the trackball long press time out callback
    private class TrackballLongPressTimeOut implements Runnable {

        // Track if we have been cancelled
        private boolean cancelled;

        public TrackballLongPressTimeOut() {
            cancelled = false;
        }

        // Cancel the timeout
        public void cancel() {
            cancelled = true;
        }

        // Called when long press time out expires
        @Override
        public void run() {
            // Check if the trackball is still pressed
            if (!cancelled) {
                // Zoom out
                zoom(false);

                // Ensure the up action is not run
                mCurrentTrackballLongPressTimeOut = null;
            }
        }
    }

    // Called for events that don't fit the other handlers
    // such as mouse scroll events, mouse moves, joystick, trackpad
    @Override
    public boolean onGenericMotionEvent(MotionEvent event) {
        // Mouse events
        //if (event.isFromSource(InputDevice.SOURCE_CLASS_POINTER)) { // this is not available before API 18
        if ((event.getSource() & InputDevice.SOURCE_CLASS_POINTER) == InputDevice.SOURCE_CLASS_POINTER) {
            // Choose the action
            switch (event.getActionMasked()) {
                // Mouse scrolls
                case MotionEvent.ACTION_SCROLL:
                    if (!mZoomEnabled) {
                        return false;
                    }

                    // Cancel any animation
                    mNativeMapView.cancelTransitions();

                    // Get the vertical scroll amount, one click = 1
                    float scrollDist = event.getAxisValue(MotionEvent.AXIS_VSCROLL);

                    // Scale the map by the appropriate power of two factor
                    mNativeMapView.scaleBy(Math.pow(2.0, scrollDist), event.getX() / mScreenDensity, event.getY() / mScreenDensity);

                    return true;

                default:
                    // We are not interested in this event
                    return super.onGenericMotionEvent(event);
            }
        }

        // We are not interested in this event
        return super.onGenericMotionEvent(event);
    }

    // Called when the mouse pointer enters or exits the view
    // or when it fades in or out due to movement
    @Override
    public boolean onHoverEvent(@NonNull MotionEvent event) {
        switch (event.getActionMasked()) {
            case MotionEvent.ACTION_HOVER_ENTER:
            case MotionEvent.ACTION_HOVER_MOVE:
                // Show the zoom controls
                if ((mZoomButtonsController != null) && mZoomEnabled) {
                    mZoomButtonsController.setVisible(true);
                }
                return true;

            case MotionEvent.ACTION_HOVER_EXIT:
                // Hide the zoom controls
                if (mZoomButtonsController != null) {
                    mZoomButtonsController.setVisible(false);
                }

            default:
                // We are not interested in this event
                return super.onHoverEvent(event);
        }
    }

    //
    // Action events
    //

    // This class handles connectivity changes
    public class ConnectivityReceiver extends BroadcastReceiver {

        // Called when an action we are listening to in the manifest has been sent
        @Override
        public void onReceive(Context context, Intent intent) {
            if (intent.getAction().equals(ConnectivityManager.CONNECTIVITY_ACTION)) {
                boolean noConnectivity = intent.getBooleanExtra(ConnectivityManager.EXTRA_NO_CONNECTIVITY, false);
                onConnectivityChanged(!noConnectivity);
            }
        }
    }

    // Called when our Internet connectivity has changed
    private void onConnectivityChanged(boolean isConnected) {
        mNativeMapView.setReachability(isConnected);
    }

    //
    // Accessibility events
    //

    //
    // Map events
    //

    // Called when the map needs to be rerendered
    // Called via JNI from NativeMapView
    protected void onInvalidate() {
        synchronized (mDirty) {
            if (!mDirty) {
                mDirty = true;
                postRender();
            }
        }
    }

    private void postRender() {
        Runnable mRunnable = new Runnable() {
            @Override
            public void run() {
                updateCompass();
                updateGpsMarker();
                mNativeMapView.renderSync();
                mDirty = false;
            }
        };

        if (android.os.Build.VERSION.SDK_INT >= Build.VERSION_CODES.JELLY_BEAN) {
            postOnAnimation(mRunnable);
        } else {
            postDelayed(mRunnable, 1000 / 60);
        }
    }

    /**
     * Defines callback for events OnMapChange
     */
    public interface OnMapChangedListener {
        void onMapChanged(MapChange change);
    }

    /**
     * Add an OnMapChangedListner
     * @param listener Listener to add
     */
    public void addOnMapChangedListener(@NonNull OnMapChangedListener listener) {
        if (listener != null) {
            mOnMapChangedListener.add(listener);
        }
    }

    /**
     * Remove an OnMapChangedListener
     * @param listener Listener to remove
     */
    public void removeOnMapChangedListener(@NonNull OnMapChangedListener listener) {
        if (listener != null) {
            mOnMapChangedListener.remove(listener);
        }
    }

    // Called when the map view transformation has changed
    // Called via JNI from NativeMapView
    // Need to update anything that relies on map state
    protected void onMapChanged(int rawChange) {
        final MapChange change = MapChange.fromInteger(rawChange);
        if (mOnMapChangedListener != null) {
            post(new Runnable() {
                @Override
                public void run() {
                    for (OnMapChangedListener listener : mOnMapChangedListener) {
                        listener.onMapChanged(change);
                    }
                }
            });
        }
    }

    public interface OnFpsChangedListener {
        void onFpsChanged(double fps);
    }

    private OnFpsChangedListener mOnFpsChangedListener;

    // Adds a listener for onFpsChanged
    public void setOnFpsChangedListener(OnFpsChangedListener listener) {
        mOnFpsChangedListener = listener;
    }

    // Called when debug mode is enabled to update a FPS counter
    // Called via JNI from NativeMapView
    protected void onFpsChanged(final double fps) {
        if (mOnFpsChangedListener != null) {
            post(new Runnable() {
                @Override
                public void run() {
                    mOnFpsChangedListener.onFpsChanged(fps);
                }
            });
        }
    }

    // Google Maps Inspired API

    /**
     * Gets the status of the my-location layer.
     * @return True if the my-location layer is enabled, false otherwise.
     */
    public final boolean isMyLocationEnabled () {
        return mIsMyLocationEnabled;
    }

    /**
     * Enables or disables the my-location layer.
     * While enabled, the my-location layer continuously draws an indication of a user's current
     * location and bearing, and displays UI controls that allow a user to interact with their
     * location (for example, to enable or disable camera tracking of their location and bearing).
     * @param enabled True to enable; false to disable.
     */
    public final void setMyLocationEnabled (boolean enabled) {
        mIsMyLocationEnabled = enabled;
        toggleGps(enabled);
    }

    /**
     * Returns the currently displayed user location, or null if there is no location data available.
     * @return The currently displayed user location.
     */
    @Override
    public final Location getMyLocation () {
        return mGpsLocation;
    }

    /**
     * Enabled / Disable GPS location updates along with updating the UI
     * @param enableGps true if GPS is to be enabled, false if GPS is to be disabled
     */
    private void toggleGps(boolean enableGps) {
        if (enableGps) {
            if (!mLocationClient.isConnected()) {
                mGpsLocation = null;
                mLocationClient.connect();
                updateLocation(LocationServices.FusedLocationApi.getLastLocation());
                LocationServices.FusedLocationApi.requestLocationUpdates(mLocationRequest, this);
<<<<<<< HEAD
                mCompassView.registerListeners(this);
=======
                //mSensorManager.registerListener(mCompassListener, mSensorAccelerometer, SensorManager.SENSOR_DELAY_UI);
                //mSensorManager.registerListener(mCompassListener, mSensorMagneticField, SensorManager.SENSOR_DELAY_UI);
>>>>>>> 81fde426
            }
        } else {
            if (mLocationClient.isConnected()) {
                LocationServices.FusedLocationApi.removeLocationUpdates(this);
                mLocationClient.disconnect();
                mGpsLocation = null;
<<<<<<< HEAD
                mCompassView.unRegisterListeners();
=======
                //mSensorManager.unregisterListener(mCompassListener, mSensorAccelerometer);
                //mSensorManager.unregisterListener(mCompassListener, mSensorMagneticField);
>>>>>>> 81fde426
            }
        }

        onInvalidate();
    }

    /**
     * Gets whether the compass is enabled/disabled.
     * @return true if the compass is enabled; false if the compass is disabled.
     */
    public boolean isCompassEnabled () {
        return mIsCompassEnabled;
    }

    /**
     * Enables or disables the compass. The compass is an icon on the map that indicates the
     * direction of north on the map. If enabled, it is only shown when the camera is tilted or
     * rotated away from its default orientation (tilt of 0 and a bearing of 0). When a user clicks
     * the compass, the camera orients itself to its default orientation and fades away shortly
     * after. If disabled, the compass will never be displayed.
     *
     * By default, the compass is enabled
     * @param compassEnabled true to enable the compass; false to disable the compass.
     */
    public void setCompassEnabled (boolean compassEnabled) {
<<<<<<< HEAD
        mIsCompassEnabled = compassEnabled;
        mCompassView.setVisibility(compassEnabled ? View.VISIBLE : View.GONE);
        updateMap(MapChange.MapChangeNullChange);
=======
        this.mIsCompassEnabled = compassEnabled;
        onInvalidate();
>>>>>>> 81fde426
    }

    public void setCompassGravity(int gravity){
        setWidgetGravity(mCompassView, gravity);
    }

    public void setCompassMargins(int left, int top, int right, int bottom){
        setWidgetMargins(mCompassView, left, top, right, bottom);
    }

    public void setLogoGravity(int gravity){
        setWidgetGravity(mLogoView, gravity);
    }

    public void setLogoMargins(int left, int top, int right, int bottom){
        setWidgetMargins(mLogoView, left, top, right, bottom);
    }

    public void setAttributionGravity(int gravity){
        setWidgetGravity(mAttributionsView, gravity);
    }

    public void setAttributionMargins(int left, int top, int right, int bottom) {
        setWidgetMargins(mAttributionsView, left, top, right, bottom);
    }

    private void setWidgetGravity(@NonNull final View view, int gravity){
        LayoutParams layoutParams = (LayoutParams) view.getLayoutParams();
        layoutParams.gravity = gravity;
        view.setLayoutParams(layoutParams);
    }

    private void setWidgetMargins(@NonNull final View view, int left, int top, int right, int bottom){
        LayoutParams layoutParams = (LayoutParams) view.getLayoutParams();
        layoutParams.setMargins(left,top,right,bottom);
        view.setLayoutParams(layoutParams);
    }

    private void setWidgetMargins(@NonNull final View view, float leftDp, float topDp, float rightDp, float bottomDp){
        LayoutParams layoutParams = (LayoutParams) view.getLayoutParams();
        layoutParams.setMargins((int)(leftDp*mScreenDensity),(int)(topDp*mScreenDensity),(int)(rightDp*mScreenDensity),(int)(bottomDp*mScreenDensity));
        view.setLayoutParams(layoutParams);
    }

    // This class handles sensor updates to calculate compass bearing

<<<<<<< HEAD
=======
        @Override
        public void onSensorChanged(SensorEvent event) {
            switch (event.sensor.getType()) {
                case Sensor.TYPE_ACCELEROMETER:
                    System.arraycopy(event.values, 0, mValuesAccelerometer, 0, 3);
                    break;
                case Sensor.TYPE_MAGNETIC_FIELD:
                    System.arraycopy(event.values, 0, mValuesMagneticField, 0, 3);
                    break;
            }

            boolean valid = SensorManager.getRotationMatrix(mMatrixR, mMatrixI,
                    mValuesAccelerometer,
                    mValuesMagneticField);

            if (valid) {
                SensorManager.getOrientation(mMatrixR, mMatrixValues);
                //mAzimuthRadians.putValue(mMatrixValues[0]);
                //mAzimuth = Math.toDegrees(mAzimuthRadians.getAverage());

                Location mGpsLocation = getMyLocation();
                if (mGpsLocation != null) {
                    GeomagneticField geomagneticField = new GeomagneticField(
                            (float) mGpsLocation.getLatitude(),
                            (float) mGpsLocation.getLongitude(),
                            (float) mGpsLocation.getAltitude(),
                            System.currentTimeMillis());
                    mCompassBearing = (float) Math.toDegrees(mMatrixValues[0]) + geomagneticField.getDeclination();
                    mCompassValid = true;
                }
            }

            onInvalidate();
        }

        @Override
        public void onAccuracyChanged(Sensor sensor, int accuracy) {
            // TODO: ignore unreliable stuff
        }
    }
>>>>>>> 81fde426

    // Called when someone presses the compass
    private class CompassOnClickListener implements View.OnClickListener {

        @Override
        public void onClick(View view) {
            resetNorth();
        }

    }

    private static class AttributionOnClickListener implements View.OnClickListener, DialogInterface.OnClickListener {

        private MapView mMapView;

        public AttributionOnClickListener(MapView mapView) {
            mMapView = mapView;
        }

        // Called when someone presses the attribution icon
        @Override
        public void onClick(View v) {
            Context context = v.getContext();
            String[] items = context.getResources().getStringArray(R.array.attribution_names);
            AlertDialog.Builder builder = new AlertDialog.Builder(context, R.style.AttributionAlertDialogStyle);
            builder.setTitle(R.string.attributionsDialogTitle);
            builder.setAdapter(new ArrayAdapter<>(context, R.layout.attribution_list_item, items), this);
            builder.show();
        }

        // Called when someone selects an attribution, 'Improve this map' adds location data to the url
        @Override
        public void onClick(DialogInterface dialog, int which) {
            Context context = ((Dialog) dialog).getContext();
            String url = context.getResources().getStringArray(R.array.attribution_links)[which];
            if (which == ATTRIBUTION_INDEX_IMPROVE_THIS_MAP) {
                LatLng latLng = mMapView.getCenterCoordinate();
                url = String.format(url, latLng.getLongitude(), latLng.getLatitude(), (int) mMapView.getZoomLevel());
            }
            Intent intent = new Intent(Intent.ACTION_VIEW);
            intent.setData(Uri.parse(url));
            context.startActivity(intent);
        }
    }

    /**
     * LOST's LocationListener Callback
     * @param location New Location
     */
    @Override
    public void onLocationChanged(Location location) {
        updateLocation(location);
    }

    // Handles location updates from GPS
    private void updateLocation(Location location) {
        if (location != null) {
            mGpsLocation = location;
            updateGpsMarker();
        }
    }

    // Rotates an ImageView - does not work if the ImageView has padding, use margins
    private void rotateImageView(ImageView imageView, float angle) {
        Matrix matrix = new Matrix();
        matrix.setScale((float) imageView.getWidth() / (float) imageView.getDrawable().getIntrinsicWidth(), (float) imageView.getHeight() / (float) imageView.getDrawable().getIntrinsicHeight());
        matrix.postRotate(angle, (float) imageView.getWidth() / 2.0f, (float) imageView.getHeight() / 2.0f);
        imageView.setImageMatrix(matrix);
        imageView.setScaleType(ImageView.ScaleType.MATRIX);
    }

    // Updates the UI to match the current map's position
<<<<<<< HEAD
    @Override
    public void updateMap(MapChange change) {
        // Using direct access to mIsCompassEnabled instead of isCompassEnabled() for
        // small performance boost as this method is called rapidly.
        if (mIsCompassEnabled) {
=======
    private void updateCompass() {
        if (isCompassEnabled()) {
            mCompassView.setVisibility(VISIBLE);
>>>>>>> 81fde426
            rotateImageView(mCompassView, (float) getDirection());
        } else {
            mCompassView.setVisibility(INVISIBLE);
        }
    }

    private void updateGpsMarker() {
        if (isMyLocationEnabled() && mGpsLocation != null) {
            mGpsMarker.setVisibility(View.VISIBLE);
            LatLng coordinate = new LatLng(mGpsLocation);
            PointF screenLocation = toScreenLocation(coordinate);

            float iconSize = 27.0f * mScreenDensity;
            // Update Location
            FrameLayout.LayoutParams lp = new FrameLayout.LayoutParams((int) iconSize, (int) iconSize);
            lp.leftMargin = (int) (screenLocation.x - iconSize / 2.0f);
            lp.topMargin = getHeight() - (int) (screenLocation.y + iconSize / 2.0f);
            mGpsMarker.setLayoutParams(lp);
            rotateImageView(mGpsMarker, 0.0f);
            mGpsMarker.requestLayout();
<<<<<<< HEAD

            // Update direction if tracking mode
            if(mUserLocationTrackingMode == UserLocationTrackingMode.FOLLOW_BEARING && mCompassView.isValid()){
                // TODO need to do proper filtering (see branch filter-compass) or else map will lock up because of all the compass events
                long t = new Date().getTime();
                if((t-t0)>1000){
                    t0 = t;
                    setDirection(-mCompassView.getBearing(), true);
                }
            }

/*
            // TODO - Too much overhead on main thread.  Needs to be refactored before it
            // can be re-enabled
            // Update map position if NOT in NONE mode
            if (mUserLocationTrackingMode != UserLocationTrackingMode.NONE) {
                setCenterCoordinate(new LatLng(mGpsLocation));
            }
*/

=======
>>>>>>> 81fde426
/*
            // Used For User Location Bearing UI
            if (mGpsLocation.hasBearing() || mCompassValid) {
                mGpsMarker.setImageResource(R.drawable.direction_arrow);
                float iconSize = 54.0f * mScreenDensity;
                FrameLayout.LayoutParams lp = new FrameLayout.LayoutParams((int) iconSize, (int) iconSize);
                lp.leftMargin = (int) (screenLocation.x - iconSize / 2.0f);
                lp.topMargin = mMapFrameLayout.getHeight() - (int) (screenLocation.y + iconSize / 2.0f);
                mGpsMarker.setLayoutParams(lp);
                float bearing = mGpsLocation.hasBearing() ? mGpsLocation.getBearing() : mCompassBearing;
                rotateImageView(mGpsMarker, bearing);
                mGpsMarker.requestLayout();
            }
*/
        } else {
            if (mGpsMarker != null) {
                mGpsMarker.setVisibility(View.INVISIBLE);
            }
        }
    }

    // Old tracking code
    // Update direction if tracking mode
            /*if(mUserLocationTrackingMode == UserLocationTrackingMode.FOLLOW_BEARING && mCompassValid){
                // TODO need to do proper filtering (see branch filter-compass) or else map will lock up because of all the compass events
                long t = new Date().getTime();
                if((t-t0)>1000){
                    t0 = t;
                    setDirection(-mCompassBearing, true);
                }
            }*/

/*
            // TODO - Too much overhead on main thread.  Needs to be refactored before it
            // can be re-enabled
            // Update map position if NOT in NONE mode
            if (mUserLocationTrackingMode != UserLocationTrackingMode.NONE) {
                setCenterCoordinate(new LatLng(mGpsLocation));
            }
*/

    private void selectAnnotation(Annotation annotation) {

        if (annotation == null) {
            return;
        }

        if (annotation == mSelectedAnnotation) {
            return;
        }

        if (annotation instanceof Marker) {
            // Need to deselect any currently selected annotation first
            deselectAnnotation();

            ((Marker)annotation).showInfoWindow();
            mSelectedAnnotation = annotation;
        }
    }

    private void deselectAnnotation() {
        if (mSelectedAnnotation != null && mSelectedAnnotation instanceof Marker) {
            Marker marker = (Marker) mSelectedAnnotation;
            if (marker.isInfoWindowShown()) {
                marker.hideInfoWindow();
                mSelectedAnnotation = null;
            }
        }
    }
}<|MERGE_RESOLUTION|>--- conflicted
+++ resolved
@@ -1,30 +1,24 @@
 package com.mapbox.mapboxgl.views;
 
 import android.app.ActivityManager;
-import android.app.Dialog;
 import android.content.BroadcastReceiver;
 import android.content.Context;
-import android.content.DialogInterface;
 import android.content.Intent;
 import android.content.IntentFilter;
 import android.content.pm.PackageManager;
 import android.content.res.TypedArray;
 import android.graphics.Bitmap;
-import android.graphics.Matrix;
 import android.graphics.PointF;
 import android.graphics.RectF;
 import android.graphics.SurfaceTexture;
 import android.location.Location;
 import android.net.ConnectivityManager;
 import android.net.NetworkInfo;
-import android.net.Uri;
 import android.os.Build;
 import android.os.Bundle;
 import android.support.annotation.NonNull;
-import android.support.v4.content.ContextCompat;
 import android.support.v4.view.GestureDetectorCompat;
 import android.support.v4.view.ScaleGestureDetectorCompat;
-import android.support.v7.app.AlertDialog;
 import android.text.TextUtils;
 import android.view.GestureDetector;
 import android.view.Gravity;
@@ -37,11 +31,10 @@
 import android.view.TextureView;
 import android.view.View;
 import android.view.ViewConfiguration;
-import android.view.ViewGroup;
-import android.widget.ArrayAdapter;
 import android.widget.FrameLayout;
 import android.widget.ImageView;
 import android.widget.ZoomButtonsController;
+
 import com.almeros.android.multitouch.gesturedetectors.RotateGestureDetector;
 import com.almeros.android.multitouch.gesturedetectors.TwoFingerGestureDetector;
 import com.mapbox.mapboxgl.annotations.Annotation;
@@ -54,17 +47,15 @@
 import com.mapbox.mapboxgl.geometry.BoundingBox;
 import com.mapbox.mapboxgl.geometry.LatLng;
 import com.mapbox.mapboxgl.geometry.LatLngZoom;
-import com.mapbox.mapboxgl.views.widget.CompassDelegate;
+import com.mapbox.mapboxgl.utils.ImageViewUtil;
 import com.mapbox.mapboxgl.views.widget.CompassView;
+import com.mapbox.mapboxgl.views.widget.AttributionView;
 import com.mapbox.mapboxgl.views.widget.LogoView;
 import com.mapzen.android.lost.api.LocationListener;
 import com.mapzen.android.lost.api.LocationRequest;
 import com.mapzen.android.lost.api.LocationServices;
 import com.mapzen.android.lost.api.LostApiClient;
-<<<<<<< HEAD
-=======
-
->>>>>>> 81fde426
+
 import java.nio.ByteBuffer;
 import java.util.ArrayList;
 import java.util.Arrays;
@@ -75,7 +66,7 @@
 
 // Custom view that shows a Map
 // Based on SurfaceView as we use OpenGL ES to render
-public class MapView extends FrameLayout implements LocationListener, CompassDelegate {
+public class MapView extends FrameLayout implements LocationListener, CompassView.CompassDelegate {
 
     //
     // Static members
@@ -123,7 +114,6 @@
     private static final float DIMENSION_SIXTEEN_DP = 16f;
     private static final float DIMENSION_SEVENTYSIX_DP = 76f;
 
-    private static final int ATTRIBUTION_INDEX_IMPROVE_THIS_MAP = 2;
 
     /**
      * Every annotation that has been added to the map.
@@ -172,17 +162,17 @@
     public enum UserLocationTrackingMode {
         NONE, FOLLOW, FOLLOW_BEARING
     }
+
     private UserLocationTrackingMode mUserLocationTrackingMode = UserLocationTrackingMode.FOLLOW;
 
     // Used for compass
     private CompassView mCompassView;
-    private boolean mIsCompassEnabled;
 
     // Used for MapboxLogo
     private LogoView mLogoView;
 
     // Used for attributions control
-    private ImageView mAttributionsView;
+    private AttributionView mAttributionsView;
 
     // Used for map toggle mode
     private long t0 = new Date().getTime();
@@ -398,41 +388,17 @@
         addView(mGpsMarker);
 
         // Setup Compass
-<<<<<<< HEAD
         mCompassView = new CompassView(mContext);
-=======
-        mSensorManager = (SensorManager) mContext.getSystemService(Context.SENSOR_SERVICE);
-        mSensorAccelerometer = mSensorManager.getDefaultSensor(Sensor.TYPE_ACCELEROMETER);
-        mSensorMagneticField = mSensorManager.getDefaultSensor(Sensor.TYPE_MAGNETIC_FIELD);
-        mCompassListener = new CompassListener();
-
-        mCompassView = new ImageView(mContext);
-        mCompassView.setImageDrawable(ContextCompat.getDrawable(getContext(), R.drawable.compass));
-        mCompassView.setContentDescription(getResources().getString(R.string.compassContentDescription));
-        LayoutParams lp = new FrameLayout.LayoutParams((int)(48 * mScreenDensity), (int)(48 * mScreenDensity));
-        mCompassView.setLayoutParams(lp);
-        mCompassView.setVisibility(View.INVISIBLE);
+        mCompassView.setOnClickListener(new CompassView.CompassClickListener(this));
         addView(mCompassView);
->>>>>>> 81fde426
-        mCompassView.setOnClickListener(new CompassOnClickListener());
-        addView(mCompassView);
 
         // Setup Mapbox logo
-        mLogoView = new LogoView(mContext);
-        addView(mLogoView);
+        addView(mLogoView = new LogoView(mContext));
 
         // Setup Attributions control
-        mAttributionsView = new ImageView(mContext);
-        mAttributionsView.setClickable(true);
-        mAttributionsView.setImageResource(R.drawable.ic_info_selector);
-        int attrPadding = (int) (DIMENSION_SEVEN_DP * mScreenDensity);
-        mAttributionsView.setPadding(attrPadding, attrPadding, attrPadding, attrPadding);
-        mAttributionsView.setAdjustViewBounds(true);
-        mAttributionsView.setContentDescription(getResources().getString(R.string.attributionsIconContentDescription));
-        LayoutParams attrParams = new FrameLayout.LayoutParams(ViewGroup.LayoutParams.WRAP_CONTENT, ViewGroup.LayoutParams.WRAP_CONTENT);
-        mAttributionsView.setLayoutParams(attrParams);
+        mAttributionsView = new AttributionView(mContext);
+        mAttributionsView.setOnClickListener(new AttributionView.AttributionClickListener(this));
         addView(mAttributionsView);
-        mAttributionsView.setOnClickListener(new AttributionOnClickListener(this));
 
         // Setup Support For Listener Tracking
         // MapView's internal listener is setup in onCreate()
@@ -500,7 +466,7 @@
     //
 
     public void setSprite(String symbol, float scale, Bitmap bitmap) {
-        if(bitmap.getConfig() != Bitmap.Config.ARGB_8888) {
+        if (bitmap.getConfig() != Bitmap.Config.ARGB_8888) {
             bitmap = bitmap.copy(Bitmap.Config.ARGB_8888, false);
         }
         ByteBuffer buffer = ByteBuffer.allocate(bitmap.getRowBytes() * bitmap.getHeight());
@@ -538,13 +504,13 @@
 
     public List<Polygon> addPolygons(List<PolygonOptions> polygonOptions) {
         List<Polygon> polygons = new ArrayList<>();
-        for(PolygonOptions popts : polygonOptions) {
+        for (PolygonOptions popts : polygonOptions) {
             polygons.add(popts.getPolygon());
         }
 
         long[] ids = mNativeMapView.addPolygons(polygons);
 
-        for(int i=0; i < polygons.size(); i++) {
+        for (int i = 0; i < polygons.size(); i++) {
             polygons.get(i).setId(ids[i]);
             polygons.get(i).setMapView(this);
             mAnnotations.add(polygons.get(i));
@@ -553,11 +519,11 @@
         return Collections.unmodifiableList(polygons);
     }
 
-    private void removeAnnotationsWithId(long annotationId){
-        for (Iterator<Annotation> iterator = mAnnotations.iterator(); iterator.hasNext();) {
+    private void removeAnnotationsWithId(long annotationId) {
+        for (Iterator<Annotation> iterator = mAnnotations.iterator(); iterator.hasNext(); ) {
             Annotation annotation = iterator.next();
             if (annotation instanceof Marker) {
-                ((Marker)annotation).hideInfoWindow();
+                ((Marker) annotation).hideInfoWindow();
             }
             if (annotation.getId() == annotationId) {
                 iterator.remove();
@@ -567,7 +533,7 @@
 
     public void removeAnnotation(Annotation annotation) {
         if (annotation instanceof Marker) {
-            ((Marker)annotation).hideInfoWindow();
+            ((Marker) annotation).hideInfoWindow();
         }
         long id = annotation.getId();
         mNativeMapView.removeAnnotation(id);
@@ -581,12 +547,12 @@
 
     public void removeAnnotations() {
         long[] ids = new long[mAnnotations.size()];
-        for(int i = 0; i < mAnnotations.size(); i++) {
+        for (int i = 0; i < mAnnotations.size(); i++) {
             Annotation annotation = mAnnotations.get(i);
             long id = annotation.getId();
             ids[i] = id;
             if (annotation instanceof Marker) {
-                ((Marker)annotation).hideInfoWindow();
+                ((Marker) annotation).hideInfoWindow();
             }
         }
         mNativeMapView.removeAnnotations(ids);
@@ -601,10 +567,10 @@
         List<Annotation> annotations = new ArrayList<>();
         long[] ids = mNativeMapView.getAnnotationsInBounds(bbox);
         List<Long> idsList = new ArrayList<>();
-        for(int i = 0; i < ids.length; i++) {
+        for (int i = 0; i < ids.length; i++) {
             idsList.add(new Long(ids[i]));
         }
-        for(int i = 0; i < mAnnotations.size(); i++) {
+        for (int i = 0; i < mAnnotations.size(); i++) {
             Annotation annotation = mAnnotations.get(i);
             if (annotation instanceof Marker && idsList.contains(annotation.getId())) {
                 annotations.add(annotation);
@@ -818,6 +784,7 @@
 
     /**
      * Common Screen Density
+     *
      * @return Screen Density
      */
     public float getScreenDensity() {
@@ -909,7 +876,7 @@
         // Compass
         LayoutParams compassParams = (LayoutParams) mCompassView.getLayoutParams();
         outState.putBoolean(STATE_COMPASS_ENABLED, isCompassEnabled());
-        outState.putInt(STATE_COMPASS_GRAVITY, compassParams.gravity );
+        outState.putInt(STATE_COMPASS_GRAVITY, compassParams.gravity);
         outState.putInt(STATE_COMPASS_MARGIN_LEFT, compassParams.leftMargin);
         outState.putInt(STATE_COMPASS_MARGIN_TOP, compassParams.topMargin);
         outState.putInt(STATE_COMPASS_MARGIN_BOTTOM, compassParams.bottomMargin);
@@ -990,7 +957,7 @@
         // Called when the native surface texture has been created
         // Must do all EGL/GL ES initialization here
         @Override
-        public void onSurfaceTextureAvailable (SurfaceTexture surface, int width, int height) {
+        public void onSurfaceTextureAvailable(SurfaceTexture surface, int width, int height) {
             mNativeMapView.createSurface(new Surface(surface));
             mNativeMapView.resizeFramebuffer(width, height);
         }
@@ -998,7 +965,7 @@
         // Called when the native surface texture has been destroyed
         // Must do all EGL/GL ES destruction here
         @Override
-        public boolean onSurfaceTextureDestroyed (SurfaceTexture surface) {
+        public boolean onSurfaceTextureDestroyed(SurfaceTexture surface) {
             mNativeMapView.destroySurface();
             return true;
         }
@@ -1006,13 +973,13 @@
         // Called when the format or size of the native surface texture has been changed
         // Must handle window resizing here.
         @Override
-        public void onSurfaceTextureSizeChanged (SurfaceTexture surface, int width, int height) {
+        public void onSurfaceTextureSizeChanged(SurfaceTexture surface, int width, int height) {
             mNativeMapView.resizeFramebuffer(width, height);
         }
 
         // Not used
         @Override
-        public void onSurfaceTextureUpdated (SurfaceTexture surface) {
+        public void onSurfaceTextureUpdated(SurfaceTexture surface) {
             // Do nothing
         }
     }
@@ -1174,17 +1141,17 @@
 
             PointF tapPoint = new PointF(x, y);
 
-            float toleranceWidth  = 40 * mScreenDensity;
+            float toleranceWidth = 40 * mScreenDensity;
             float toleranceHeight = 60 * mScreenDensity;
 
             RectF tapRect = new RectF(tapPoint.x - toleranceWidth / 2, tapPoint.y + 2 * toleranceHeight / 3,
-                                      tapPoint.x + toleranceWidth / 2, tapPoint.y - 1 * toleranceHeight / 3);
+                    tapPoint.x + toleranceWidth / 2, tapPoint.y - 1 * toleranceHeight / 3);
 
             List<LatLng> corners = Arrays.asList(
-                fromScreenLocation(new PointF(tapRect.left, tapRect.bottom)),
-                fromScreenLocation(new PointF(tapRect.left, tapRect.top)),
-                fromScreenLocation(new PointF(tapRect.right, tapRect.top)),
-                fromScreenLocation(new PointF(tapRect.right, tapRect.bottom))
+                    fromScreenLocation(new PointF(tapRect.left, tapRect.bottom)),
+                    fromScreenLocation(new PointF(tapRect.left, tapRect.top)),
+                    fromScreenLocation(new PointF(tapRect.right, tapRect.top)),
+                    fromScreenLocation(new PointF(tapRect.right, tapRect.bottom))
             );
 
             BoundingBox tapBounds = BoundingBox.fromLatLngs(corners);
@@ -1200,30 +1167,22 @@
                 // first, sort for comparison and iteration
                 Collections.sort(nearbyAnnotations);
 
-                if (nearbyAnnotations == mAnnotationsNearLastTap)
-                {
+                if (nearbyAnnotations == mAnnotationsNearLastTap) {
                     // the selection candidates haven't changed; cycle through them
-                    if (mSelectedAnnotation != null && (mSelectedAnnotation.getId() == mAnnotationsNearLastTap.get(mAnnotationsNearLastTap.size() - 1).getId()))
-                    {
+                    if (mSelectedAnnotation != null && (mSelectedAnnotation.getId() == mAnnotationsNearLastTap.get(mAnnotationsNearLastTap.size() - 1).getId())) {
                         // the selected annotation is the last in the set; cycle back to the first
                         // note: this could be the selected annotation if only one in set
                         newSelectedAnnotationID = mAnnotationsNearLastTap.get(0).getId();
-                    }
-                    else if (mSelectedAnnotation != null)
-                    {
+                    } else if (mSelectedAnnotation != null) {
                         // otherwise increment the selection through the candidates
                         long currentID = mSelectedAnnotation.getId();
                         long result = mAnnotationsNearLastTap.indexOf(mSelectedAnnotation);
                         newSelectedAnnotationID = mAnnotationsNearLastTap.get((int) result + 1).getId();
-                    }
-                    else
-                    {
+                    } else {
                         // no current selection; select the first one
                         newSelectedAnnotationID = mAnnotationsNearLastTap.get(0).getId();
                     }
-                }
-                else
-                {
+                } else {
                     // start tracking a new set of nearby annotations
                     mAnnotationsNearLastTap = nearbyAnnotations;
 
@@ -1231,7 +1190,7 @@
                     newSelectedAnnotationID = mAnnotationsNearLastTap.get(0).getId();
                 }
 
-            } else  {
+            } else {
                 // there are no nearby annotations; deselect if necessary
                 newSelectedAnnotationID = -1;
             }
@@ -1291,7 +1250,7 @@
 
             mNativeMapView.moveBy(velocityX * duration / 2.0 / mScreenDensity, velocityY * duration / 2.0 / mScreenDensity, (long) (duration * 1000.0f));
 
-            if(onFlingListener != null){
+            if (onFlingListener != null) {
                 onFlingListener.onFling();
             }
 
@@ -1313,7 +1272,7 @@
             // Scroll the map
             mNativeMapView.moveBy(-distanceX / mScreenDensity, -distanceY / mScreenDensity);
 
-            if(onScrollListener != null){
+            if (onScrollListener != null) {
                 onScrollListener.onScroll();
             }
 
@@ -1817,6 +1776,7 @@
 
     /**
      * Add an OnMapChangedListner
+     *
      * @param listener Listener to add
      */
     public void addOnMapChangedListener(@NonNull OnMapChangedListener listener) {
@@ -1827,6 +1787,7 @@
 
     /**
      * Remove an OnMapChangedListener
+     *
      * @param listener Listener to remove
      */
     public void removeOnMapChangedListener(@NonNull OnMapChangedListener listener) {
@@ -1880,9 +1841,10 @@
 
     /**
      * Gets the status of the my-location layer.
+     *
      * @return True if the my-location layer is enabled, false otherwise.
      */
-    public final boolean isMyLocationEnabled () {
+    public final boolean isMyLocationEnabled() {
         return mIsMyLocationEnabled;
     }
 
@@ -1891,24 +1853,26 @@
      * While enabled, the my-location layer continuously draws an indication of a user's current
      * location and bearing, and displays UI controls that allow a user to interact with their
      * location (for example, to enable or disable camera tracking of their location and bearing).
+     *
      * @param enabled True to enable; false to disable.
      */
-    public final void setMyLocationEnabled (boolean enabled) {
+    public final void setMyLocationEnabled(boolean enabled) {
         mIsMyLocationEnabled = enabled;
         toggleGps(enabled);
     }
 
     /**
      * Returns the currently displayed user location, or null if there is no location data available.
+     *
      * @return The currently displayed user location.
      */
-    @Override
-    public final Location getMyLocation () {
+    public final Location getMyLocation() {
         return mGpsLocation;
     }
 
     /**
      * Enabled / Disable GPS location updates along with updating the UI
+     *
      * @param enableGps true if GPS is to be enabled, false if GPS is to be disabled
      */
     private void toggleGps(boolean enableGps) {
@@ -1918,36 +1882,32 @@
                 mLocationClient.connect();
                 updateLocation(LocationServices.FusedLocationApi.getLastLocation());
                 LocationServices.FusedLocationApi.requestLocationUpdates(mLocationRequest, this);
-<<<<<<< HEAD
                 mCompassView.registerListeners(this);
-=======
-                //mSensorManager.registerListener(mCompassListener, mSensorAccelerometer, SensorManager.SENSOR_DELAY_UI);
-                //mSensorManager.registerListener(mCompassListener, mSensorMagneticField, SensorManager.SENSOR_DELAY_UI);
->>>>>>> 81fde426
             }
         } else {
             if (mLocationClient.isConnected()) {
+                mCompassView.unRegisterListeners();
                 LocationServices.FusedLocationApi.removeLocationUpdates(this);
                 mLocationClient.disconnect();
                 mGpsLocation = null;
-<<<<<<< HEAD
-                mCompassView.unRegisterListeners();
-=======
-                //mSensorManager.unregisterListener(mCompassListener, mSensorAccelerometer);
-                //mSensorManager.unregisterListener(mCompassListener, mSensorMagneticField);
->>>>>>> 81fde426
             }
         }
 
         onInvalidate();
+    }
+
+    @Override
+    public Location getLocation() {
+        return mGpsLocation;
     }
 
     /**
      * Gets whether the compass is enabled/disabled.
+     *
      * @return true if the compass is enabled; false if the compass is disabled.
      */
-    public boolean isCompassEnabled () {
-        return mIsCompassEnabled;
+    public boolean isCompassEnabled() {
+        return mCompassView.isEnabled();
     }
 
     /**
@@ -1956,38 +1916,33 @@
      * rotated away from its default orientation (tilt of 0 and a bearing of 0). When a user clicks
      * the compass, the camera orients itself to its default orientation and fades away shortly
      * after. If disabled, the compass will never be displayed.
+     * <p/>
+     * By default, the compass is enabled
      *
-     * By default, the compass is enabled
      * @param compassEnabled true to enable the compass; false to disable the compass.
      */
-    public void setCompassEnabled (boolean compassEnabled) {
-<<<<<<< HEAD
-        mIsCompassEnabled = compassEnabled;
-        mCompassView.setVisibility(compassEnabled ? View.VISIBLE : View.GONE);
-        updateMap(MapChange.MapChangeNullChange);
-=======
-        this.mIsCompassEnabled = compassEnabled;
+    public void setCompassEnabled(boolean compassEnabled) {
+        mCompassView.setEnabled(compassEnabled);
         onInvalidate();
->>>>>>> 81fde426
-    }
-
-    public void setCompassGravity(int gravity){
+    }
+
+    public void setCompassGravity(int gravity) {
         setWidgetGravity(mCompassView, gravity);
     }
 
-    public void setCompassMargins(int left, int top, int right, int bottom){
+    public void setCompassMargins(int left, int top, int right, int bottom) {
         setWidgetMargins(mCompassView, left, top, right, bottom);
     }
 
-    public void setLogoGravity(int gravity){
+    public void setLogoGravity(int gravity) {
         setWidgetGravity(mLogoView, gravity);
     }
 
-    public void setLogoMargins(int left, int top, int right, int bottom){
+    public void setLogoMargins(int left, int top, int right, int bottom) {
         setWidgetMargins(mLogoView, left, top, right, bottom);
     }
 
-    public void setAttributionGravity(int gravity){
+    public void setAttributionGravity(int gravity) {
         setWidgetGravity(mAttributionsView, gravity);
     }
 
@@ -1995,116 +1950,27 @@
         setWidgetMargins(mAttributionsView, left, top, right, bottom);
     }
 
-    private void setWidgetGravity(@NonNull final View view, int gravity){
+    private void setWidgetGravity(@NonNull final View view, int gravity) {
         LayoutParams layoutParams = (LayoutParams) view.getLayoutParams();
         layoutParams.gravity = gravity;
         view.setLayoutParams(layoutParams);
     }
 
-    private void setWidgetMargins(@NonNull final View view, int left, int top, int right, int bottom){
+    private void setWidgetMargins(@NonNull final View view, int left, int top, int right, int bottom) {
         LayoutParams layoutParams = (LayoutParams) view.getLayoutParams();
-        layoutParams.setMargins(left,top,right,bottom);
+        layoutParams.setMargins(left, top, right, bottom);
         view.setLayoutParams(layoutParams);
     }
 
-    private void setWidgetMargins(@NonNull final View view, float leftDp, float topDp, float rightDp, float bottomDp){
+    private void setWidgetMargins(@NonNull final View view, float leftDp, float topDp, float rightDp, float bottomDp) {
         LayoutParams layoutParams = (LayoutParams) view.getLayoutParams();
-        layoutParams.setMargins((int)(leftDp*mScreenDensity),(int)(topDp*mScreenDensity),(int)(rightDp*mScreenDensity),(int)(bottomDp*mScreenDensity));
+        layoutParams.setMargins((int) (leftDp * mScreenDensity), (int) (topDp * mScreenDensity), (int) (rightDp * mScreenDensity), (int) (bottomDp * mScreenDensity));
         view.setLayoutParams(layoutParams);
-    }
-
-    // This class handles sensor updates to calculate compass bearing
-
-<<<<<<< HEAD
-=======
-        @Override
-        public void onSensorChanged(SensorEvent event) {
-            switch (event.sensor.getType()) {
-                case Sensor.TYPE_ACCELEROMETER:
-                    System.arraycopy(event.values, 0, mValuesAccelerometer, 0, 3);
-                    break;
-                case Sensor.TYPE_MAGNETIC_FIELD:
-                    System.arraycopy(event.values, 0, mValuesMagneticField, 0, 3);
-                    break;
-            }
-
-            boolean valid = SensorManager.getRotationMatrix(mMatrixR, mMatrixI,
-                    mValuesAccelerometer,
-                    mValuesMagneticField);
-
-            if (valid) {
-                SensorManager.getOrientation(mMatrixR, mMatrixValues);
-                //mAzimuthRadians.putValue(mMatrixValues[0]);
-                //mAzimuth = Math.toDegrees(mAzimuthRadians.getAverage());
-
-                Location mGpsLocation = getMyLocation();
-                if (mGpsLocation != null) {
-                    GeomagneticField geomagneticField = new GeomagneticField(
-                            (float) mGpsLocation.getLatitude(),
-                            (float) mGpsLocation.getLongitude(),
-                            (float) mGpsLocation.getAltitude(),
-                            System.currentTimeMillis());
-                    mCompassBearing = (float) Math.toDegrees(mMatrixValues[0]) + geomagneticField.getDeclination();
-                    mCompassValid = true;
-                }
-            }
-
-            onInvalidate();
-        }
-
-        @Override
-        public void onAccuracyChanged(Sensor sensor, int accuracy) {
-            // TODO: ignore unreliable stuff
-        }
-    }
->>>>>>> 81fde426
-
-    // Called when someone presses the compass
-    private class CompassOnClickListener implements View.OnClickListener {
-
-        @Override
-        public void onClick(View view) {
-            resetNorth();
-        }
-
-    }
-
-    private static class AttributionOnClickListener implements View.OnClickListener, DialogInterface.OnClickListener {
-
-        private MapView mMapView;
-
-        public AttributionOnClickListener(MapView mapView) {
-            mMapView = mapView;
-        }
-
-        // Called when someone presses the attribution icon
-        @Override
-        public void onClick(View v) {
-            Context context = v.getContext();
-            String[] items = context.getResources().getStringArray(R.array.attribution_names);
-            AlertDialog.Builder builder = new AlertDialog.Builder(context, R.style.AttributionAlertDialogStyle);
-            builder.setTitle(R.string.attributionsDialogTitle);
-            builder.setAdapter(new ArrayAdapter<>(context, R.layout.attribution_list_item, items), this);
-            builder.show();
-        }
-
-        // Called when someone selects an attribution, 'Improve this map' adds location data to the url
-        @Override
-        public void onClick(DialogInterface dialog, int which) {
-            Context context = ((Dialog) dialog).getContext();
-            String url = context.getResources().getStringArray(R.array.attribution_links)[which];
-            if (which == ATTRIBUTION_INDEX_IMPROVE_THIS_MAP) {
-                LatLng latLng = mMapView.getCenterCoordinate();
-                url = String.format(url, latLng.getLongitude(), latLng.getLatitude(), (int) mMapView.getZoomLevel());
-            }
-            Intent intent = new Intent(Intent.ACTION_VIEW);
-            intent.setData(Uri.parse(url));
-            context.startActivity(intent);
-        }
     }
 
     /**
      * LOST's LocationListener Callback
+     *
      * @param location New Location
      */
     @Override
@@ -2120,28 +1986,11 @@
         }
     }
 
-    // Rotates an ImageView - does not work if the ImageView has padding, use margins
-    private void rotateImageView(ImageView imageView, float angle) {
-        Matrix matrix = new Matrix();
-        matrix.setScale((float) imageView.getWidth() / (float) imageView.getDrawable().getIntrinsicWidth(), (float) imageView.getHeight() / (float) imageView.getDrawable().getIntrinsicHeight());
-        matrix.postRotate(angle, (float) imageView.getWidth() / 2.0f, (float) imageView.getHeight() / 2.0f);
-        imageView.setImageMatrix(matrix);
-        imageView.setScaleType(ImageView.ScaleType.MATRIX);
-    }
-
     // Updates the UI to match the current map's position
-<<<<<<< HEAD
-    @Override
-    public void updateMap(MapChange change) {
-        // Using direct access to mIsCompassEnabled instead of isCompassEnabled() for
-        // small performance boost as this method is called rapidly.
-        if (mIsCompassEnabled) {
-=======
     private void updateCompass() {
-        if (isCompassEnabled()) {
+        if (mCompassView.isEnabled()) {
             mCompassView.setVisibility(VISIBLE);
->>>>>>> 81fde426
-            rotateImageView(mCompassView, (float) getDirection());
+            ImageViewUtil.rotate(mCompassView, (float) getDirection());
         } else {
             mCompassView.setVisibility(INVISIBLE);
         }
@@ -2159,31 +2008,8 @@
             lp.leftMargin = (int) (screenLocation.x - iconSize / 2.0f);
             lp.topMargin = getHeight() - (int) (screenLocation.y + iconSize / 2.0f);
             mGpsMarker.setLayoutParams(lp);
-            rotateImageView(mGpsMarker, 0.0f);
+            ImageViewUtil.rotate(mGpsMarker, 0.0f);
             mGpsMarker.requestLayout();
-<<<<<<< HEAD
-
-            // Update direction if tracking mode
-            if(mUserLocationTrackingMode == UserLocationTrackingMode.FOLLOW_BEARING && mCompassView.isValid()){
-                // TODO need to do proper filtering (see branch filter-compass) or else map will lock up because of all the compass events
-                long t = new Date().getTime();
-                if((t-t0)>1000){
-                    t0 = t;
-                    setDirection(-mCompassView.getBearing(), true);
-                }
-            }
-
-/*
-            // TODO - Too much overhead on main thread.  Needs to be refactored before it
-            // can be re-enabled
-            // Update map position if NOT in NONE mode
-            if (mUserLocationTrackingMode != UserLocationTrackingMode.NONE) {
-                setCenterCoordinate(new LatLng(mGpsLocation));
-            }
-*/
-
-=======
->>>>>>> 81fde426
 /*
             // Used For User Location Bearing UI
             if (mGpsLocation.hasBearing() || mCompassValid) {
@@ -2239,7 +2065,7 @@
             // Need to deselect any currently selected annotation first
             deselectAnnotation();
 
-            ((Marker)annotation).showInfoWindow();
+            ((Marker) annotation).showInfoWindow();
             mSelectedAnnotation = annotation;
         }
     }
