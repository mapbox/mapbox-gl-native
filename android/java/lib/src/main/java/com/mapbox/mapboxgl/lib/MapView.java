package com.mapbox.mapboxgl.lib;

import org.json.JSONException;
import org.json.JSONObject;

import android.content.Context;
import android.content.pm.PackageManager;
import android.content.res.TypedArray;
import android.graphics.PointF;
import android.os.Bundle;
import android.support.annotation.NonNull;
import android.util.AttributeSet;
import android.util.Log;
import android.view.GestureDetector;
import android.view.InputDevice;
import android.view.KeyEvent;
import android.view.MotionEvent;
import android.view.ScaleGestureDetector;
import android.view.SurfaceHolder;
import android.view.SurfaceView;
import android.view.View;
import android.view.ViewConfiguration;
import android.widget.ZoomButtonsController;

import com.almeros.android.multitouch.gesturedetectors.RotateGestureDetector;
import com.almeros.android.multitouch.gesturedetectors.TwoFingerGestureDetector;
import com.arieslabs.assetbridge.Assetbridge;

// Custom view that shows a Map
// Based on SurfaceView as we use OpenGL ES to render
public class MapView extends SurfaceView {

    //
    // Static members
    //

    // Tag used for logging
    private static final String TAG = "MapView";

    // Used for saving instance state
    private static final String STATE_CENTER_COORDINATE = "centerCoordinate";
    private static final String STATE_CENTER_DIRECTION = "centerDirection";
    private static final String STATE_ZOOM_LEVEL = "zoomLevel";
    private static final String STATE_ZOOM_ENABLED = "zoomEnabled";
    private static final String STATE_SCROLL_ENABLED = "scrollEnabled";
    private static final String STATE_ROTATE_ENABLED = "rotateEnabled";
    private static final String STATE_DEBUG_ACTIVE = "debugActive";

    //
    // Instance members
    //

    // Used to call JNI NativeMapView
    private NativeMapView mNativeMapView;

    // Used to style the map
    private String mStyleUrl;

    // Used to load map tiles
    private String mAccessToken;

    // Touch gesture detectors
    private GestureDetector mGestureDetector;
    private ScaleGestureDetector mScaleGestureDetector;
    private RotateGestureDetector mRotateGestureDetector;
    private boolean mTwoTap = false;

    // Shows zoom buttons
    private ZoomButtonsController mZoomButtonsController;

    // Used to track trackball long presses
    private TrackballLongPressTimeOut mCurrentTrackballLongPressTimeOut;

    //
    // Properties
    //

    private boolean mZoomEnabled = true;
    private boolean mScrollEnabled = true;
    private boolean mRotateEnabled = true;

    //
    // Constructors
    //

    // Called when no properties are being set from XML
    public MapView(Context context) {
        super(context);
        initialize(context, null);
    }

    // Called when properties are being set from XML
    public MapView(Context context, AttributeSet attrs) {
        super(context, attrs);
        initialize(context, attrs);
    }

    // Called when properties are being set from XML
    public MapView(Context context, AttributeSet attrs, int defStyle) {
        super(context, attrs, defStyle);
        initialize(context, attrs);
    }

    //
    // Initialization
    //

    // Common initialization code goes here
    private void initialize(Context context, AttributeSet attrs) {
        Log.v(TAG, "initialize");

        // Check if we are in Eclipse UI editor
        if (isInEditMode()) {
            // TODO editor does not load properly because we dont implement this
            return;
        }

        // Get the cache path
        String cachePath = context.getCacheDir().getAbsolutePath();
        String dataPath = context.getFilesDir().getAbsolutePath();

        // Extract the asset files
        Assetbridge.unpack(context);

        // Load the map style and API key
<<<<<<< HEAD
        mStyleUrl = "https://mapbox.github.io/mapbox-gl-styles/styles/bright-v6.json";
        //mStyleUrl = "file://" + cachePath + "/styles/styles/bright-v6.json";
=======
        //mStyleUrl = "https://mapbox.github.io/mapbox-gl-styles/styles/bright-v6.json";
        mStyleUrl = "file://" + dataPath + "/styles/styles/bright-v6.json";
>>>>>>> 7877d050
        mAccessToken = "pk.eyJ1IjoibGpiYWRlIiwiYSI6IlJSQ0FEZ2MifQ.7mE4aOegldh3595AG9dxpQ";

        // Create the NativeMapView
        mNativeMapView = new NativeMapView(this, cachePath, dataPath);
        mNativeMapView.setStyleURL(mStyleUrl);
        mNativeMapView.setAccessToken(mAccessToken);
        mNativeMapView.setDebug(true);

        // Load the attributes
        TypedArray typedArray = context.obtainStyledAttributes(attrs,
                R.styleable.MapView, 0, 0);
        try {
            double centerLongitude = typedArray.getFloat(
                    R.styleable.MapView_centerLongitude, 0.0f);
            double centerLatitude = typedArray.getFloat(
                    R.styleable.MapView_centerLatitude, 0.0f);
            LonLat centerCoordinate = new LonLat(centerLongitude,
                    centerLatitude);
            setCenterCoordinate(centerCoordinate);
            setDirection(typedArray.getFloat(R.styleable.MapView_direction,
                    0.0f));
            setZoomLevel(typedArray.getFloat(R.styleable.MapView_zoomLevel,
                    0.0f));
            setZoomEnabled(typedArray.getBoolean(
                    R.styleable.MapView_zoomEnabled, true));
            setScrollEnabled(typedArray.getBoolean(
                    R.styleable.MapView_scrollEnabled, true));
            setRotateEnabled(typedArray.getBoolean(
                    R.styleable.MapView_rotateEnabled, true));
            setDebugActive(typedArray.getBoolean(
                    R.styleable.MapView_debugActive, true));
        } finally {
            typedArray.recycle();
        }

        // Ensure this view is interactable
        setClickable(true);
        setLongClickable(true);
        setFocusable(true);
        setFocusableInTouchMode(true);
        requestFocus();

        // Register the SurfaceHolder callbacks
        getHolder().addCallback(new Callbacks());

        // Touch gesture detectors
        mGestureDetector = new GestureDetector(context, new GestureListener());
        mGestureDetector.setIsLongpressEnabled(true);
        mScaleGestureDetector = new ScaleGestureDetector(context,
                new ScaleGestureListener());
        mRotateGestureDetector = new RotateGestureDetector(context,
                new RotateGestureListener());

        // Shows the zoom controls
        // But not when in Eclipse UI editor
        if (!isInEditMode()) {
            if (!context.getPackageManager().hasSystemFeature(
                    PackageManager.FEATURE_TOUCHSCREEN_MULTITOUCH)) {
                mZoomButtonsController = new ZoomButtonsController(this);
                mZoomButtonsController.setZoomSpeed(300);
                mZoomButtonsController.setOnZoomListener(new OnZoomListener());
            }
        }
    }

    //
    // Property methods
    //

    public LonLat getCenterCoordinate() {
        return mNativeMapView.getLonLat();
    }

    public void setCenterCoordinate(LonLat centerCoordinate) {
        setCenterCoordinate(centerCoordinate, false);
    }

    public void setCenterCoordinate(LonLat centerCoordinate, boolean animated) {
        double duration = animated ? 0.3 : 0.0;
        mNativeMapView.setLonLat(centerCoordinate, duration);
    }

    public void setCenterCoordinate(LonLatZoom centerCoordinate) {
        setCenterCoordinate(centerCoordinate, false);
    }

    public void setCenterCoordinate(LonLatZoom centerCoordinate,
            boolean animated) {
        double duration = animated ? 0.3 : 0.0;
        mNativeMapView.setLonLatZoom(centerCoordinate, duration);
    }

    public double getDirection() {
        double direction = -mNativeMapView.getBearing();

        while (direction > 360)
            direction -= 360;
        while (direction < 0)
            direction += 360;

        return direction;
    }

    public void setDirection(double direction) {
        setDirection(direction, false);
    }

    public void setDirection(double direction, boolean animated) {
        double duration = animated ? 0.3 : 0.0;

        mNativeMapView.setBearing(-direction, duration);
    }

    public void resetPosition() {
        mNativeMapView.resetPosition();
    }

    public void resetNorth() {
        mNativeMapView.resetNorth();
    }

    public double getZoomLevel() {
        return mNativeMapView.getZoom();
    }

    public void setZoomLevel(double zoomLevel) {
        setZoomLevel(zoomLevel, false);
    }

    public void setZoomLevel(double zoomLevel, boolean animated) {
        double duration = animated ? 0.3 : 0.0;
        mNativeMapView.setZoom(zoomLevel, duration);
    }

    public boolean isZoomEnabled() {
        return mZoomEnabled;
    }

    public void setZoomEnabled(boolean zoomEnabled) {
        this.mZoomEnabled = zoomEnabled;

        if ((mZoomButtonsController != null)
                && (getVisibility() == View.VISIBLE) && mZoomEnabled) {
            mZoomButtonsController.setVisible(true);
        }
    }

    public boolean isScrollEnabled() {
        return mScrollEnabled;
    }

    public void setScrollEnabled(boolean scrollEnabled) {
        this.mScrollEnabled = scrollEnabled;
    }

    public boolean isRotateEnabled() {
        return mRotateEnabled;
    }

    public void setRotateEnabled(boolean rotateEnabled) {
        this.mRotateEnabled = rotateEnabled;
    }

    public boolean isDebugActive() {
        return mNativeMapView.getDebug();
    }

    public void setDebugActive(boolean debugActive) {
        mNativeMapView.setDebug(debugActive);
    }

    public void toggleDebug() {
        mNativeMapView.toggleDebug();
    }

    //
    // Style methods
    //

    public void toggleStyle() {
        // TODO
    }

    // TODO seems like JSON simple may be better since it implements Map
    // interface
    // Other candidates: fastjson, json-smart, fossnova json,
    public JSONObject getRawStyle() {
        try {
            return new JSONObject(mNativeMapView.getStyleJSON());
        } catch (JSONException e) {
            e.printStackTrace();
            return null;
        }
    }

    public void setRawStyle(JSONObject style) {
        mNativeMapView.setStyleJSON(style.toString());
    }

    public void getStyleOrderedLayerNames() {
        // TODO
    }

    public void setStyleOrderedLayerNames() {
        // TODO
    }

    public void getAllStyleClasses() {
        // TODO
    }

    public void getAppliedStyleClasses() {
        // TODO
    }

    public void setAppliedStyleClasses() {
        // TODO
    }

    public void getStyleDescriptionForLayer() {
        // TODO
    }

    public void setStyleDescription() {
        // TODO
    }

    //
    // Lifecycle events
    //

    // Called when we need to restore instance state
    // Must be called from Activity onCreate
    public void onCreate(Bundle savedInstanceState) {
        Log.v(TAG, "onCreate");
        if (savedInstanceState != null) {
            setCenterCoordinate((LonLat) savedInstanceState
                    .getParcelable(STATE_CENTER_COORDINATE));
            setDirection(savedInstanceState.getDouble(STATE_CENTER_DIRECTION));
            setZoomLevel(savedInstanceState.getDouble(STATE_ZOOM_LEVEL));
            setZoomEnabled(savedInstanceState.getBoolean(STATE_ZOOM_ENABLED));
            setScrollEnabled(savedInstanceState
                    .getBoolean(STATE_SCROLL_ENABLED));
            setRotateEnabled(savedInstanceState
                    .getBoolean(STATE_ROTATE_ENABLED));
            setDebugActive(savedInstanceState.getBoolean(STATE_DEBUG_ACTIVE));
        }

        mNativeMapView.initializeDisplay();
        mNativeMapView.initializeContext();
        mNativeMapView.start();
    }

    // Called when we need to save instance state
    // Must be called from Activity onSaveInstanceState
    public void onSaveInstanceState(Bundle outState) {
        Log.v(TAG, "onSaveInstanceState");
        outState.putParcelable(STATE_CENTER_COORDINATE, getCenterCoordinate());
        outState.putDouble(STATE_CENTER_DIRECTION, getDirection());
        outState.putDouble(STATE_ZOOM_LEVEL, getZoomLevel());
        outState.putBoolean(STATE_ZOOM_ENABLED, isZoomEnabled());
        outState.putBoolean(STATE_SCROLL_ENABLED, isScrollEnabled());
        outState.putBoolean(STATE_ROTATE_ENABLED, isRotateEnabled());
        outState.putBoolean(STATE_DEBUG_ACTIVE, isDebugActive());
    }

    // Called when we need to clean up
    // Must be called from Activity onDestroy
    public void onDestroy() {
        Log.v(TAG, "onDestroy");
        mNativeMapView.stop();
        mNativeMapView.terminateContext();
        mNativeMapView.terminateDisplay();
    }

    // Called when we need to create the GL context
    // Must be called from Activity onStart
    public void onStart() {
        Log.v(TAG, "onStart");
        //mNativeMapView.start();
    }

    // Called when we need to terminate the GL context
    // Must be called from Activity onPause
    public void onStop() {
        Log.v(TAG, "onStop");
        //mNativeMapView.stop();
    }

    // Called when we need to stop the render thread
    // Must be called from Activity onPause
    public void onPause() {
        Log.v(TAG, "onPause");
        mNativeMapView.pause();
    }

    // Called when we need to start the render thread
    // Must be called from Activity onResume

    public void onResume() {
        Log.v(TAG, "onResume");
        mNativeMapView.resume();
    }

    // This class handles SurfaceHolder callbacks
    private class Callbacks implements SurfaceHolder.Callback2 {

        // Called when we need to redraw the view
        // This is called before our view is first visible to prevent an initial
        // flicker (see Android SDK documentation)
        @Override
        public void surfaceRedrawNeeded(SurfaceHolder holder) {
            Log.v(TAG, "surfaceRedrawNeeded");
            mNativeMapView.update();
        }

        // Called when the native surface buffer has been created
        // Must do all EGL/GL ES initialization here
        @Override
        public void surfaceCreated(SurfaceHolder holder) {
            Log.v(TAG, "surfaceCreated");
            mNativeMapView.createSurface(holder.getSurface());
        }

        // Called when the native surface buffer has been destroyed
        // Must do all EGL/GL ES destruction here
        @Override
        public void surfaceDestroyed(SurfaceHolder holder) {
            Log.v(TAG, "surfaceDestroyed");
            mNativeMapView.destroySurface();
        }

        // Called when the format or size of the native surface buffer has been
        // changed
        // Must handle window resizing here.
        @Override
        public void surfaceChanged(SurfaceHolder holder, int format, int width,
                int height) {
            Log.v(TAG, "surfaceChanged");
            Log.i(TAG, "resize " + format + " " + width + " " + height);
            mNativeMapView.resize(width, height);
        }
    }

    // TODO examine how GLSurvaceView hadles attach/detach from window

    // Called when view is no longer connected
    @Override
    protected void onDetachedFromWindow() {
        super.onDetachedFromWindow();
        // Required by ZoomButtonController (from Android SDK documentation)
        if (mZoomButtonsController != null) {
            mZoomButtonsController.setVisible(false);
        }
    }

    // Called when view is hidden and shown
    @Override
    protected void onVisibilityChanged(@NonNull View changedView, int visibility) {
        // Required by ZoomButtonController (from Android SDK documentation)
        if ((mZoomButtonsController != null) && (visibility != View.VISIBLE)) {
            mZoomButtonsController.setVisible(false);
        }
        if ((mZoomButtonsController != null) && (visibility == View.VISIBLE)
                && mZoomEnabled) {
            mZoomButtonsController.setVisible(true);
        }
    }

    //
    // Draw events
    //

    // TODO: onDraw for UI editor mockup?
    // By default it just shows a gray screen with "MapView"
    // Not too important but perhaps we could put a static demo map image there

    //
    // Input events
    //

    // Zoom in or out
    private void zoom(boolean zoomIn) {
        zoom(zoomIn, -1.0f, -1.0f);
    }

    private void zoom(boolean zoomIn, float x, float y) {
        // Cancel any animation
        mNativeMapView.cancelTransitions();

        if (zoomIn) {
            mNativeMapView.scaleBy(2.0, x, y, 0.3);
        } else {
            // TODO two finger tap zoom out
            mNativeMapView.scaleBy(0.5, x, y, 0.3);
        }
    }

    // Called when user touches the screen, all positions are absolute
    @Override
    public boolean onTouchEvent(@NonNull MotionEvent event) {
        // Check and ignore non touch or left clicks
        if ((event.getButtonState() != 0)
                && (event.getButtonState() != MotionEvent.BUTTON_PRIMARY)) {
            return false;
        }

        // Check two finger gestures first
        boolean rotateRetVal = false;
        mRotateGestureDetector.onTouchEvent(event);
        boolean scaleRetVal = false;
        mScaleGestureDetector.onTouchEvent(event);

        // Handle two finger tap
        switch (event.getActionMasked()) {
        case MotionEvent.ACTION_DOWN:
            // First pointer down
            break;

        case MotionEvent.ACTION_POINTER_DOWN:
            // Second pointer down
            mTwoTap = event.getPointerCount() == 2;
            break;

        case MotionEvent.ACTION_POINTER_UP:
            // Second pointer up
            break;

        case MotionEvent.ACTION_UP:
            // First pointer up
            long tapInterval = event.getEventTime() - event.getDownTime();
            boolean isTap = tapInterval <= ViewConfiguration.getTapTimeout();
            boolean inProgress = mRotateGestureDetector.isInProgress()
                    || mScaleGestureDetector.isInProgress();

            if (mTwoTap && isTap && !inProgress) {
                PointF focalPoint = TwoFingerGestureDetector
                        .determineFocalPoint(event);
                zoom(false, focalPoint.x, focalPoint.y);
                mTwoTap = false;
                return true;
            }

            mTwoTap = false;
            break;

        case MotionEvent.ACTION_CANCEL:
            mTwoTap = false;
            break;
        }

        // Do not change this code! It will break very easily.
        // TODO fix up these warnings
        boolean retVal = rotateRetVal || scaleRetVal;
        retVal = mGestureDetector.onTouchEvent(event) || retVal;
        return retVal || super.onTouchEvent(event);
    }

    // This class handles one finger gestures
    private class GestureListener extends
            GestureDetector.SimpleOnGestureListener {

        // Must always return true otherwise all events are ignored
        @Override
        public boolean onDown(MotionEvent e) {
            // Show the zoom controls
            if ((mZoomButtonsController != null) && mZoomEnabled) {
                mZoomButtonsController.setVisible(true);
            }

            return true;
        }

        // Called for double taps
        @Override
        public boolean onDoubleTap(MotionEvent e) {
            if (!mZoomEnabled) {
                return false;
            }

            // Single finger double tap
            // Zoom in
            zoom(true, e.getX(), e.getY());
            return true;
        }

        @Override
        public boolean onSingleTapUp(MotionEvent e) {
            // Cancel any animation
            mNativeMapView.cancelTransitions();

            return true;
        }

        // Called for single taps after a delay
        @Override
        public boolean onSingleTapConfirmed(MotionEvent e) {
            return false;
        }

        // Called for a long press
        @Override
        public void onLongPress(MotionEvent e) {
            // TODO
        }

        // Called for flings
        @Override
        public boolean onFling(MotionEvent e1, MotionEvent e2, float velocityX,
                float velocityY) {
            if (!mScrollEnabled) {
                return false;
            }

            // Fling the map
            // TODO Google Maps also has a rotate and zoom fling
            // TODO does not work
            /*
             * float ease = 0.25f;
             * 
             * velocityX = velocityX * ease; velocityY = velocityY * ease;
             * 
             * double speed = Math.sqrt(velocityX * velocityX + velocityY *
             * velocityY); double deceleration = 2500; double duration = speed /
             * (deceleration * ease);
             * 
             * 
             * // Cancel any animation mNativeMapView.cancelTransitions();
             * 
             * mNativeMapView.moveBy(velocityX * duration / 2.0, velocityY *
             * duration / 2.0, duration);
             * 
             * return true;
             */
            return false;
        }

        // Called for drags
        @Override
        public boolean onScroll(MotionEvent e1, MotionEvent e2,
                float distanceX, float distanceY) {
            if (!mScrollEnabled) {
                return false;
            }

            // Cancel any animation
            mNativeMapView.cancelTransitions(); // TODO need to test canceling
                                                // transitions with touch

            // Scroll the map
            mNativeMapView.moveBy(-distanceX, -distanceY);
            return true;
        }
    }

    // This class handles two finger gestures
    private class ScaleGestureListener extends
            ScaleGestureDetector.SimpleOnScaleGestureListener {

        long mBeginTime = 0;
        float mScaleFactor = 1.0f;
        boolean mStarted = false;

        // Called when two fingers first touch the screen
        @Override
        public boolean onScaleBegin(ScaleGestureDetector detector) {
            if (!mZoomEnabled) {
                return false;
            }

            mBeginTime = detector.getEventTime();

            return true;
        }

        // Called when fingers leave screen
        @Override
        public void onScaleEnd(ScaleGestureDetector detector) {
            mBeginTime = 0;
            mScaleFactor = 1.0f;
            mStarted = false;
        }

        // Called each time one of the two fingers moves
        // Called for pinch zooms
        @Override
        public boolean onScale(ScaleGestureDetector detector) {
            if (!mZoomEnabled) {
                return false;
            }

            // If scale is large enough ignore a tap
            // TODO: Google Maps seem to use a velocity rather than absolute
            // value?
            mScaleFactor *= detector.getScaleFactor();
            if ((mScaleFactor > 1.05f) || (mScaleFactor < 0.95f)) {
                mStarted = true;
            }

            // Ignore short touches in case it is a tap
            // Also ignore small scales
            long time = detector.getEventTime();
            long interval = time - mBeginTime;
            if (!mStarted && (interval <= ViewConfiguration.getTapTimeout())) {
                return false;
            }

            // TODO complex decision between roate or scale or both (see Google
            // Maps app)

            // Cancel any animation
            mNativeMapView.cancelTransitions();

            // Scale the map
            mNativeMapView.scaleBy(detector.getScaleFactor(),
                    detector.getFocusX(), detector.getFocusY());

            return true;
        }
    }

    // This class handles two rotate gestures
    // TODO need way to single finger rotate - need to research how google maps
    // does this - for phones with single touch, or when using mouse etc
    private class RotateGestureListener extends
            RotateGestureDetector.SimpleOnRotateGestureListener {

        long mBeginTime = 0;
        float mTotalAngle = 0.0f;
        boolean mStarted = false;

        // Called when two fingers first touch the screen
        @Override
        public boolean onRotateBegin(RotateGestureDetector detector) {
            if (!mRotateEnabled) {
                return false;
            }

            mBeginTime = detector.getEventTime();
            Log.d("rotate", "rotate begin");
            return true;
        }

        // Called when the fingers leave the screen
        @Override
        public void onRotateEnd(RotateGestureDetector detector) {
            mBeginTime = 0;
            mTotalAngle = 0.0f;
            mStarted = false;
            Log.d("rotate", "rotate end");
        }

        // Called each time one of the two fingers moves
        // Called for rotation
        @Override
        public boolean onRotate(RotateGestureDetector detector) {
            if (!mRotateEnabled) {
                return false;
            }

            Log.d("rotate", "rotate evt");

            // If rotate is large enough ignore a tap
            // TODO: Google Maps seem to use a velocity rather than absolute
            // value, up to a point then they always rotate
            mTotalAngle += detector.getRotationDegreesDelta();
            Log.d("rotate", "ttl angle " + mTotalAngle);
            if ((mTotalAngle > 5.0f) || (mTotalAngle < -5.0f)) {
                mStarted = true;
                Log.d("rotate", "rotate started");
            }

            // Ignore short touches in case it is a tap
            // Also ignore small rotate
            long time = detector.getEventTime();
            long interval = time - mBeginTime;
            if (!mStarted && (interval <= ViewConfiguration.getTapTimeout())) {
                Log.d("rotate", "rotate ignored");
                return false;
            }

            // TODO complex decision between rotate or scale or both (see Google
            // Maps app). It seems if you start one or the other it takes more
            // to start the other too. Haven't figured out what it uses to
            // decide when to transition to both at the same time.

            // Cancel any animation
            mNativeMapView.cancelTransitions();

            // Rotate the map
            double bearing = mNativeMapView.getBearing();
            bearing += detector.getRotationDegreesDelta() * Math.PI / 180.0;
            Log.d("rotate", "rotate to " + bearing);
            mNativeMapView.setBearing(bearing, detector.getFocusX(),
                    detector.getFocusY());

            return true;
        }
    }

    // This class handles input events from the zoom control buttons
    // Zoom controls allow single touch only devices to zoom in and out
    private class OnZoomListener implements
            ZoomButtonsController.OnZoomListener {

        // Not used
        @Override
        public void onVisibilityChanged(boolean visible) {
            // Ignore
        }

        // Called when user pushes a zoom button
        @Override
        public void onZoom(boolean zoomIn) {
            if (!mZoomEnabled) {
                return;
            }

            // Zoom in or out
            zoom(zoomIn);
        }
    }

    // Called when the user presses a key, also called for repeating keys held
    // down
    @Override
    public boolean onKeyDown(int keyCode, @NonNull KeyEvent event) {
        // If the user has held the scroll key down for a while then accelerate
        // the scroll speed
        double scrollDist = event.getRepeatCount() >= 5 ? 50.0 : 10.0;

        // Check which key was pressed via hardware/real key code
        switch (keyCode) {
        // Tell the system to track these keys for long presses on
        // onKeyLongPress is fired
        case KeyEvent.KEYCODE_ENTER:
        case KeyEvent.KEYCODE_DPAD_CENTER:
            event.startTracking();
            return true;

        case KeyEvent.KEYCODE_DPAD_LEFT:
            if (!mScrollEnabled) {
                return false;
            }

            // Cancel any animation
            mNativeMapView.cancelTransitions();

            // Move left
            mNativeMapView.moveBy(scrollDist, 0.0);
            return true;

        case KeyEvent.KEYCODE_DPAD_RIGHT:
            if (!mScrollEnabled) {
                return false;
            }

            // Cancel any animation
            mNativeMapView.cancelTransitions();

            // Move right
            mNativeMapView.moveBy(-scrollDist, 0.0);
            return true;

        case KeyEvent.KEYCODE_DPAD_UP:
            if (!mScrollEnabled) {
                return false;
            }

            // Cancel any animation
            mNativeMapView.cancelTransitions();

            // Move up
            mNativeMapView.moveBy(0.0, scrollDist);
            return true;

        case KeyEvent.KEYCODE_DPAD_DOWN:
            if (!mScrollEnabled) {
                return false;
            }

            // Cancel any animation
            mNativeMapView.cancelTransitions();

            // Move down
            mNativeMapView.moveBy(0.0, -scrollDist);
            return true;

        default:
            // We are not interested in this key
            return super.onKeyUp(keyCode, event);
        }
    }

    // Called when the user long presses a key that is being tracked
    @Override
    public boolean onKeyLongPress(int keyCode, KeyEvent event) {
        // Check which key was pressed via hardware/real key code
        switch (keyCode) {
        // Tell the system to track these keys for long presses on
        // onKeyLongPress is fired
        case KeyEvent.KEYCODE_ENTER:
        case KeyEvent.KEYCODE_DPAD_CENTER:
            if (!mZoomEnabled) {
                return false;
            }

            // Zoom out
            zoom(false);
            return true;

        default:
            // We are not interested in this key
            return super.onKeyUp(keyCode, event);
        }
    }

    // Called when the user releases a key
    @Override
    public boolean onKeyUp(int keyCode, KeyEvent event) {
        // Check if the key action was canceled (used for virtual keyboards)
        if (event.isCanceled()) {
            return super.onKeyUp(keyCode, event);
        }

        // Check which key was pressed via hardware/real key code
        // Note if keyboard does not have physical key (ie primary non-shifted
        // key) then it will not appear here
        // Must use the key character map as physical to character is not
        // fixed/guaranteed
        switch (keyCode) {
        case KeyEvent.KEYCODE_ENTER:
        case KeyEvent.KEYCODE_DPAD_CENTER:
            if (!mZoomEnabled) {
                return false;
            }

            // Zoom in
            zoom(true);
            return true;
        }

        // We are not interested in this key
        return super.onKeyUp(keyCode, event);
    }

    // Called for trackball events, all motions are relative in device specific
    // units
    // TODO: test trackball click and long click
    @Override
    public boolean onTrackballEvent(MotionEvent event) {
        // Choose the action
        switch (event.getActionMasked()) {
        // The trackball was rotated
        case MotionEvent.ACTION_MOVE:
            if (!mScrollEnabled) {
                return false;
            }

            // Cancel any animation
            mNativeMapView.cancelTransitions();

            // Scroll the map
            mNativeMapView.moveBy(-10.0 * event.getX(), -10.0 * event.getY());
            return true;

            // Trackball was pushed in so start tracking and tell system we are
            // interested
            // We will then get the up action
        case MotionEvent.ACTION_DOWN:
            // Set up a delayed callback to check if trackball is still
            // After waiting the system long press time out
            if (mCurrentTrackballLongPressTimeOut != null) {
                mCurrentTrackballLongPressTimeOut.cancel();
                mCurrentTrackballLongPressTimeOut = null;
            }
            mCurrentTrackballLongPressTimeOut = new TrackballLongPressTimeOut();
            postDelayed(mCurrentTrackballLongPressTimeOut,
                    ViewConfiguration.getLongPressTimeout());
            return true;

            // Trackball was released
        case MotionEvent.ACTION_UP:
            if (!mZoomEnabled) {
                return false;
            }

            // Only handle if we have not already long pressed
            if (mCurrentTrackballLongPressTimeOut != null) {
                // Zoom in
                zoom(true);
            }
            return true;

            // Trackball was cancelled
        case MotionEvent.ACTION_CANCEL:
            if (mCurrentTrackballLongPressTimeOut != null) {
                mCurrentTrackballLongPressTimeOut.cancel();
                mCurrentTrackballLongPressTimeOut = null;
            }
            return true;

        default:
            // We are not interested in this event
            return super.onTrackballEvent(event);
        }
    }

    // This class implements the trackball long press time out callback
    private class TrackballLongPressTimeOut implements Runnable {

        // Track if we have been cancelled
        private boolean cancelled;

        public TrackballLongPressTimeOut() {
            cancelled = false;
        }

        // Cancel the timeoht
        public void cancel() {
            cancelled = true;
        }

        // Called when long press time out expires
        @Override
        public void run() {
            // Check if the trackball is still pressed
            if (!cancelled) {
                // Zoom out
                zoom(false);

                // Ensure the up action is not run
                mCurrentTrackballLongPressTimeOut = null;
            }
        }
    }

    // Called for events that don't fit the other handlers
    // such as mouse scroll events, mouse moves, joystick, trackpad
    @Override
    public boolean onGenericMotionEvent(MotionEvent event) {
        // Mouse events
        // TODO: SOURCE_TOUCH_NAVIGATION?
        // TODO: source device resolution?
        if (event.isFromSource(InputDevice.SOURCE_CLASS_POINTER)) {
            // Choose the action
            switch (event.getActionMasked()) {
            // Mouse scrolls
            case MotionEvent.ACTION_SCROLL:
                if (!mZoomEnabled) {
                    return false;
                }

                // Cancel any animation
                mNativeMapView.cancelTransitions();

                // Get the vertical scroll amount, one click = 1
                float scrollDist = event.getAxisValue(MotionEvent.AXIS_VSCROLL);

                // Scale the map by the appropriate power of two factor
                mNativeMapView.scaleBy(Math.pow(2.0, scrollDist), event.getX(),
                        event.getY());

                return true;

            default:
                // We are not interested in this event
                return super.onGenericMotionEvent(event);
            }
        }

        // We are not interested in this event
        return super.onGenericMotionEvent(event);
    }

    // Called when the mouse pointer enters or exits the view
    // or when it fades in or out due to movement
    @Override
    public boolean onHoverEvent(@NonNull MotionEvent event) {
        switch (event.getActionMasked()) {
        case MotionEvent.ACTION_HOVER_ENTER:
        case MotionEvent.ACTION_HOVER_MOVE:
            // Show the zoom controls
            if ((mZoomButtonsController != null) && mZoomEnabled) {
                mZoomButtonsController.setVisible(true);
            }
            return true;

        case MotionEvent.ACTION_HOVER_EXIT:
            // Hide the zoom controls
            if (mZoomButtonsController != null) {
                mZoomButtonsController.setVisible(false);
            }

        default:
            // We are not interested in this event
            return super.onHoverEvent(event);
        }
    }

    //
    // Accessibility events
    //

    //
    // Map events
    //

    public interface OnMapChangedListener {
        void onMapChanged();
    }

    private OnMapChangedListener mOnMapChangedListener;

    // Adds a listener for onMapChanged
    public void setOnMapChangedListener(OnMapChangedListener listener) {
        mOnMapChangedListener = listener;
    }

    // Called when the map view transformation has changed
    // Called via JNI from NativeMapView
    // Need to update anything that relies on map state
    protected void onMapChanged() {
        //Log.v(TAG, "onMapChanged");
        if (mOnMapChangedListener != null) {
            mOnMapChangedListener.onMapChanged();
        }
    }
}<|MERGE_RESOLUTION|>--- conflicted
+++ resolved
@@ -123,13 +123,8 @@
         Assetbridge.unpack(context);
 
         // Load the map style and API key
-<<<<<<< HEAD
-        mStyleUrl = "https://mapbox.github.io/mapbox-gl-styles/styles/bright-v6.json";
-        //mStyleUrl = "file://" + cachePath + "/styles/styles/bright-v6.json";
-=======
         //mStyleUrl = "https://mapbox.github.io/mapbox-gl-styles/styles/bright-v6.json";
         mStyleUrl = "file://" + dataPath + "/styles/styles/bright-v6.json";
->>>>>>> 7877d050
         mAccessToken = "pk.eyJ1IjoibGpiYWRlIiwiYSI6IlJSQ0FEZ2MifQ.7mE4aOegldh3595AG9dxpQ";
 
         // Create the NativeMapView
