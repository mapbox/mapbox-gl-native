"use strict";

module.exports = {
    "buckets": {
        "route": {
            "source": "geojson",
            "type": "line"
        },
        "admin_maritime": {
            "source": "mapbox streets",
            "layer": "admin",
            "field": "maritime",
            "value": "1",
            "join": "round",
            "type": "line"
        },
        "admin_level_2": {
            "source": "mapbox streets",
            "layer": "admin",
            "field": "admin_level",
            "value": 2,
            "join": "round",
            "cap": "round",
            "type": "line"
        },
        "admin_level_3": {
            "source": "mapbox streets",
            "layer": "admin",
            "field": "admin_level",
            "value": [
                3,
                4,
                5
            ],
            "join": "round",
            "type": "line"
        },
        "admin_maritime": {
            "source": "mapbox streets",
            "layer": "admin",
            "field": "maritime",
            "value": "1",
            "join": "round",
            "type": "line"
        },
        "admin_level_2": {
            "source": "mapbox streets",
            "layer": "admin",
            "field": "admin_level",
            "value": 2,
            "join": "round",
            "cap": "round",
            "type": "line"
        },
        "admin_level_3": {
            "source": "mapbox streets",
            "layer": "admin",
            "field": "admin_level",
            "value": [
                3,
                4,
                5
            ],
            "join": "round",
            "type": "line"
        },
        "water": {
            "source": "mapbox streets",
            "layer": "water",
            "type": "fill"
        },
        "waterway_other": {
            "source": "mapbox streets",
            "layer": "waterway",
            "field": "type",
            "value": [
                "ditch",
                "drain"
            ],
            "cap": "round",
            "type": "line"
        },
        "waterway_river": {
            "source": "mapbox streets",
            "layer": "waterway",
            "field": "type",
            "value": "river",
            "cap": "round",
            "type": "line"
        },
        "waterway_stream_canal": {
            "source": "mapbox streets",
            "layer": "waterway",
            "field": "type",
            "value": [
                "stream",
                "canal"
            ],
            "cap": "round",
            "type": "line"
        },
        "landuse_park": {
            "source": "mapbox streets",
            "layer": "landuse",
            "field": "class",
            "value": "park",
            "type": "fill"
        },
        "landuse_cemetary": {
            "source": "mapbox streets",
            "layer": "landuse",
            "field": "class",
            "value": "cemetary",
            "type": "fill"
        },
        "landuse_hospital": {
            "source": "mapbox streets",
            "layer": "landuse",
            "field": "class",
            "value": "hospital",
            "type": "fill"
        },
        "landuse_school": {
            "source": "mapbox streets",
            "layer": "landuse",
            "field": "class",
            "value": "school",
            "type": "fill"
        },
        "landuse_wood": {
            "source": "mapbox streets",
            "layer": "landuse",
            "field": "class",
            "value": "wood",
            "type": "fill"
        },
        "building": {
            "source": "mapbox streets",
            "layer": "building",
            "type": "fill"
        },
        "aeroway_fill": {
            "source": "mapbox streets",
            "layer": "aeroway",
            "type": "fill",
            "enabled": 12
        },
        "aeroway_runway": {
            "source": "mapbox streets",
            "layer": "aeroway",
            "field": "type",
            "value": "runway",
            "type": "line",
            "enabled": 12
        },
        "aeroway_taxiway": {
            "source": "mapbox streets",
            "layer": "aeroway",
            "field": "type",
            "value": "taxiway",
            "type": "line",
            "enabled": 12
        },
        "motorway": {
            "source": "mapbox streets",
            "layer": "road",
            "field": "class",
            "value": "motorway",
            "join": "round",
            "cap": "round",
            "type": "line"
        },
        "motorway_link": {
            "source": "mapbox streets",
            "layer": "road",
            "field": "class",
            "value": "motorway_link",
            "join": "round",
            "cap": "round",
            "type": "line"
        },
        "main": {
            "source": "mapbox streets",
            "layer": "road",
            "field": "class",
            "value": "main",
            "join": "round",
            "cap": "round",
            "type": "line"
        },
        "street": {
            "source": "mapbox streets",
            "layer": "road",
            "field": "class",
            "value": [
                "street",
                "street_limited"
            ],
            "join": "round",
            "cap": "round",
            "type": "line",
            "enabled": 12
        },
        "service": {
            "source": "mapbox streets",
            "layer": "road",
            "field": "class",
            "value": "service",
            "join": "round",
            "cap": "round",
            "type": "line",
            "enabled": 15
        },
        "path": {
            "source": "mapbox streets",
            "layer": "road",
            "field": "class",
            "value": "path",
            "type": "line",
            "enabled": 15
        },
        "major_rail": {
            "source": "mapbox streets",
            "layer": "road",
            "field": "class",
            "value": "major_rail",
            "type": "line"
        },
        "tunnel_motorway": {
            "source": "mapbox streets",
            "layer": "tunnel",
            "field": "class",
            "value": "motorway",
            "join": "round",
            "cap": "round",
            "type": "line"
        },
        "tunnel_motorway_link": {
            "source": "mapbox streets",
            "layer": "tunnel",
            "field": "class",
            "value": "motorway_link",
            "join": "round",
            "cap": "round",
            "type": "line"
        },
        "tunnel_main": {
            "source": "mapbox streets",
            "layer": "tunnel",
            "field": "class",
            "value": "main",
            "join": "round",
            "cap": "round",
            "type": "line"
        },
        "tunnel_street": {
            "source": "mapbox streets",
            "layer": "tunnel",
            "field": "class",
            "value": [
                "street",
                "street_limited"
            ],
            "join": "round",
            "type": "line"
        },
        "tunnel_service": {
            "source": "mapbox streets",
            "layer": "tunnel",
            "field": "class",
            "value": "service",
            "join": "round",
            "cap": "round",
            "type": "line"
        },
        "tunnel_path": {
            "source": "mapbox streets",
            "layer": "tunnel",
            "field": "class",
            "value": "path",
            "type": "line",
            "enabled": 15
        },
        "tunnel_major_rail": {
            "source": "mapbox streets",
            "layer": "tunnel",
            "field": "class",
            "value": "major_rail",
            "type": "line"
        },
        "bridge_motorway": {
            "source": "mapbox streets",
            "layer": "bridge",
            "field": "class",
            "value": "motorway",
            "join": "round",
            "type": "line"
        },
        "bridge_motorway_link": {
            "source": "mapbox streets",
            "layer": "bridge",
            "field": "class",
            "value": "motorway_link",
            "join": "round",
            "type": "line"
        },
        "bridge_main": {
            "source": "mapbox streets",
            "layer": "bridge",
            "field": "class",
            "value": "main",
            "join": "round",
            "type": "line"
        },
        "bridge_street": {
            "source": "mapbox streets",
            "layer": "bridge",
            "field": "class",
            "value": [
                "street",
                "street_limited"
            ],
            "join": "round",
            "type": "line",
            "enabled": 12
        },
        "bridge_service": {
            "source": "mapbox streets",
            "layer": "bridge",
            "field": "class",
            "value": "service",
            "join": "round",
            "type": "line",
            "enabled": 15
        },
        "bridge_major_rail": {
            "source": "mapbox streets",
            "layer": "bridge",
            "field": "class",
            "value": "major_rail",
            "type": "line"
        },
        "bridge_path": {
            "source": "mapbox streets",
            "layer": "bridge",
            "field": "class",
            "value": "path",
            "type": "line",
            "enabled": 15
        },
        "country_label": {
            "source": "mapbox streets",
            "layer": "country_label",
            "text_field": "name",
            "path": "horizontal",
            "fontSize": 13,
            "feature_type": "point",
            "type": "text",
            "enabled": 3
        },
        "country_label_line": {
            "source": "mapbox streets",
            "layer": "country_label_line",
            "type": "line",
            "enabled": 3
        },
        "marin_label_1": {
            "source": "mapbox streets",
            "layer": "marin_label",
            "field": "labelrank",
            "value": 1,
            "feature_type": "line",
            "type": "text",
            "text_field": "name",
            "path": "curve",
            "fontSize": 22
        },
        "marin_label_2": {
            "source": "mapbox streets",
            "layer": "marin_label",
            "field": "labelrank",
            "value": 2,
            "feature_type": "line",
            "type": "text",
            "text_field": "name",
            "path": "curve",
            "fontSize": 16
        },
        "marin_label_3": {
            "source": "mapbox streets",
            "layer": "marin_label",
            "field": "labelrank",
            "value": 3,
            "feature_type": "line",
            "type": "text",
            "text_field": "name",
            "path": "curve",
            "fontSize": 14
        },
        "place_label_city_point": {
            "source": "mapbox streets",
            "layer": "place_label",
            "field": "type",
            "value": "city",
            "type": "point"
        },
        "place_label_city": {
            "source": "mapbox streets",
            "layer": "place_label",
            "field": "type",
            "value": "city",
            "text_field": "name",
            "path": "horizontal",
            "fontSize": 24,
            "feature_type": "point",
            "type": "text"
        },
        "place_label_town": {
            "source": "mapbox streets",
            "layer": "place_label",
            "field": "type",
            "value": "town",
            "text_field": "name",
            "path": "horizontal",
            "fontSize": 24,
            "feature_type": "point",
            "type": "text"
        },
        "place_label_village": {
            "source": "mapbox streets",
            "layer": "place_label",
            "field": "type",
            "value": "village",
            "text_field": "name",
            "path": "horizontal",
            "fontSize": 22,
            "feature_type": "point",
            "type": "text"
        },
        "place_label_other": {
            "source": "mapbox streets",
            "layer": "place_label",
            "field": "type",
            "value": [
                "hamlet",
                "suburb",
                "neighbourhood"
            ],
            "text_field": "name",
            "path": "horizontal",
            "fontSize": 14,
            "feature_type": "point",
            "type": "text"
        },
        "poi_label": {
            "source": "mapbox streets",
            "layer": "poi_label",
            "text_field": "name",
            "path": "horizontal",
            "padding": 2,
            "fontSize": 12,
            "feature_type": "point",
            "type": "text"
        },
        "road_label": {
            "source": "mapbox streets",
            "layer": "road_label",
            "text_field": "name",
            "path": "curve",
            "padding": 2,
            "fontSize": 13,
            "feature_type": "line",
            "type": "text"
        },
        "water_label": {
            "source": "mapbox streets",
            "layer": "water_label",
            "text_field": "name",
            "path": "horizontal",
            "fontSize": 12,
            "feature_type": "point",
            "type": "text"
        },
        "poi_airport": {
            "source": "mapbox streets",
            "layer": "poi_label",
            "field": "maki",
            "value": "airport",
            "size": {
                "x": 12,
                "y": 12
            },
            "type": "point"
        },
        "poi_rail": {
            "source": "mapbox streets",
            "layer": "poi_label",
            "field": "maki",
            "value": "rail",
            "size": {
                "x": 12,
                "y": 12
            },
            "type": "point"
        },
        "poi_fire_station": {
            "source": "mapbox streets",
            "layer": "poi_label",
            "field": "maki",
            "value": "fire-station",
            "size": {
                "x": 12,
                "y": 12
            },
            "type": "point"
        },
        "poi_bus": {
            "source": "mapbox streets",
            "layer": "poi_label",
            "field": "maki",
            "value": "bus",
            "size": {
                "x": 12,
                "y": 12
            },
            "type": "point"
        },
        "poi_restaurant": {
            "source": "mapbox streets",
            "layer": "poi_label",
            "field": "maki",
            "value": "restaurant",
            "size": {
                "x": 12,
                "y": 12
            },
            "type": "point"
        },
        "poi_park": {
            "source": "mapbox streets",
            "layer": "poi_label",
            "field": "maki",
            "value": "park",
            "size": {
                "x": 12,
                "y": 12
            },
            "type": "point"
        },
        "poi_playground": {
            "source": "mapbox streets",
            "layer": "poi_label",
            "field": "maki",
            "value": "playground",
            "size": {
                "x": 12,
                "y": 12
            },
            "type": "point"
        },
        "poi_hospital": {
            "source": "mapbox streets",
            "layer": "poi_label",
            "field": "maki",
            "value": "hospital",
            "size": {
                "x": 12,
                "y": 12
            },
            "type": "point"
        },
        "poi_cafe": {
            "source": "mapbox streets",
            "layer": "poi_label",
            "field": "maki",
            "value": "cafe",
            "size": {
                "x": 12,
                "y": 12
            },
            "type": "point"
        },
        "poi_beer": {
            "source": "mapbox streets",
            "layer": "poi_label",
            "field": "maki",
            "value": "beer",
            "size": {
                "x": 12,
                "y": 12
            },
            "type": "point"
        }
    },
    "constants": {
        "land": "#f8f4f0",
        "water": "#a0c8f0",
        "park": "#d8e8c8",
        "cemetary": "#e0e4dd",
        "hospital": "#fde",
        "school": "#f0e8f8",
        "wood": "#6a4",
        "building": "#f2eae2",
        "building_shadow": "#dfdbd7",
        "aeroway": "#f0ede9",
        "motorway": "#fc8",
        "motorway_casing": "#e9ac77",
        "motorway_tunnel": "#ffdaa6",
        "main": "#fea",
        "main_tunnel": "#fff4c6",
        "street": "#fff",
        "street_limited": "#f3f3f3",
        "street_casing": "#cfcdca",
        "path": "#cba",
        "rail": "#bbb",
        "text": "#334",
        "marine_text": "#8dbeed",
        "maki": "#666",
        "point_translate": [
            0, -30
        ]
    },
    "structure": [{
        "name": "background",
        "bucket": "background"
    }, {
<<<<<<< HEAD
=======
        "name": "satellite",
        "bucket": "satellite"
    }, {
>>>>>>> 5c894884
        "name": "waterway_other",
        "bucket": "waterway_other"
    }, {
        "name": "waterway_river",
        "bucket": "waterway_river"
    }, {
        "name": "waterway_stream_canal",
        "bucket": "waterway_stream_canal"
    }, {
        "name": "landuse_park",
        "bucket": "landuse_park"
    }, {
        "name": "landuse_cemetary",
        "bucket": "landuse_cemetary"
    }, {
        "name": "landuse_hospital",
        "bucket": "landuse_hospital"
    }, {
        "name": "landuse_school",
        "bucket": "landuse_school"
    }, {
        "name": "landuse_wood",
        "bucket": "landuse_wood"
    }, {
        "name": "water",
        "bucket": "water"
    }, {
        "name": "water_offset",
        "bucket": "water"
    }, {
        "name": "aeroway_fill",
        "bucket": "aeroway_fill"
    }, {
        "name": "aeroway_runway",
        "bucket": "aeroway_runway"
    }, {
        "name": "aeroway_taxiway",
        "bucket": "aeroway_taxiway"
    }, {
        "name": "building_shadow",
        "bucket": "building"
    }, {
        "name": "building",
        "bucket": "building"
    }, {
        "name": "building_wall",
        "bucket": "building"
    }, {
        "name": "tunnel_motorway_link_casing",
        "bucket": "tunnel_motorway_link"
    }, {
        "name": "tunnel_motorway_casing",
        "bucket": "tunnel_motorway"
    }, {
        "name": "tunnel_motorway_link",
        "bucket": "tunnel_motorway_link"
    }, {
        "name": "tunnel_motorway",
        "bucket": "tunnel_motorway"
    }, {
        "name": "tunnel_path",
        "bucket": "tunnel_path"
    }, {
        "name": "tunnel_major_rail",
        "bucket": "tunnel_major_rail"
    }, {
        "name": "tunnel_major_rail_hatching",
        "bucket": "tunnel_major_rail"
    }, {
        "name": "tunnel_service_casing",
        "bucket": "tunnel_service"
    }, {
        "name": "tunnel_service",
        "bucket": "tunnel_service"
    }, {
        "name": "tunnel_main_casing",
        "bucket": "tunnel_main"
    }, {
        "name": "tunnel_street_casing",
        "bucket": "tunnel_street"
    }, {
        "name": "tunnel_street",
        "bucket": "tunnel_street"
    }, {
        "name": "tunnel_main",
        "bucket": "tunnel_main"
    }, {
        "name": "road_motorway_link_casing",
        "bucket": "motorway_link"
    }, {
        "name": "road_service_casing",
        "bucket": "service"
    }, {
        "name": "road_main_casing",
        "bucket": "main"
    }, {
        "name": "road_street_casing",
        "bucket": "street"
    }, {
        "name": "road_motorway_link",
        "bucket": "motorway_link"
    }, {
        "name": "road_service",
        "bucket": "service"
    }, {
        "name": "road_street",
        "bucket": "street"
    }, {
        "name": "road_main",
        "bucket": "main"
    }, {
        "name": "road_motorway_casing",
        "bucket": "motorway"
    }, {
        "name": "road_motorway",
        "bucket": "motorway"
    }, {
        "name": "bridge_service_casing",
        "bucket": "bridge_service"
    }, {
        "name": "bridge_service",
        "bucket": "bridge_service"
    }, {
        "name": "bridge_main_casing",
        "bucket": "bridge_main"
    }, {
        "name": "bridge_main",
        "bucket": "bridge_main"
    }, {
        "name": "bridge_street_casing",
        "bucket": "bridge_street"
    }, {
        "name": "bridge_street",
        "bucket": "bridge_street"
    }, {
        "name": "bridge_motorway_link_casing",
        "bucket": "bridge_motorway_link"
    }, {
        "name": "bridge_motorway_link",
        "bucket": "bridge_motorway_link"
    }, {
        "name": "bridge_motorway_casing",
        "bucket": "bridge_motorway"
    }, {
        "name": "bridge_motorway",
        "bucket": "bridge_motorway"
    }, {
        "name": "road_path",
        "bucket": "path"
    }, {
        "name": "road_major_rail",
        "bucket": "major_rail"
    }, {
        "name": "road_major_rail_hatching",
        "bucket": "major_rail"
    }, {
        "name": "bridge_path",
        "bucket": "bridge_path"
    }, {
        "name": "bridge_major_rail",
        "bucket": "bridge_major_rail"
    }, {
        "name": "bridge_major_rail_hatching",
        "bucket": "bridge_major_rail"
    }, {
<<<<<<< HEAD
        "name": "route",
        "bucket": "route"
    }, {
=======
>>>>>>> 5c894884
        "name": "admin_level_3",
        "bucket": "admin_level_3"
    }, {
        "name": "admin_level_2",
        "bucket": "admin_level_2"
    }, {
        "name": "admin_maritime",
        "bucket": "admin_maritime"
    }, {
        "name": "country_label_line",
        "bucket": "country_label_line"
    }, {
        "name": "country_label",
        "bucket": "country_label"
    }, {
        "name": "marin_label_1",
        "bucket": "marin_label_1"
    }, {
        "name": "marin_label_2",
        "bucket": "marin_label_2"
    }, {
        "name": "marin_label_3",
        "bucket": "marin_label_3"
    }, {
        "name": "place_label_city_point",
        "bucket": "place_label_city_point"
    }, {
        "name": "place_label_city",
        "bucket": "place_label_city"
    }, {
        "name": "place_label_town",
        "bucket": "place_label_town"
    }, {
        "name": "place_label_village",
        "bucket": "place_label_village"
    }, {
        "name": "place_label_other",
        "bucket": "place_label_other"
    }, {
        "name": "road_label",
        "bucket": "road_label"
    }, {
        "name": "poi_label",
        "bucket": "poi_label"
    }, {
        "name": "water_label",
        "bucket": "water_label"
    }, {
        "name": "poi_airport",
        "bucket": "poi_airport"
    }, {
        "name": "poi_rail",
        "bucket": "poi_rail"
    }, {
        "name": "poi_bus",
        "bucket": "poi_bus"
    }, {
        "name": "poi_fire_station",
        "bucket": "poi_fire_station"
    }, {
        "name": "poi_restaurant",
        "bucket": "poi_restaurant"
    }, {
        "name": "poi_park",
        "bucket": "poi_park"
    }, {
        "name": "poi_hospital",
        "bucket": "poi_hospital"
    }, {
        "name": "poi_playground",
        "bucket": "poi_playground"
    }, {
        "name": "poi_cafe",
        "bucket": "poi_cafe"
    }, {
        "name": "poi_beer",
        "bucket": "poi_beer"
    }],
    "classes": [{
        "name": "default",
        "layers": {
            "background": {
                "color": "land",
            },
<<<<<<< HEAD
            "route": {
                "color": "#EC8D8D",
                "width": 3,
                "opacity": 0.5,
            },
=======
>>>>>>> 5c894884
            "admin_maritime": {
                "color": "#cfe0fa",
                "width": 4.5,
            },
            "admin_level_2": {
                "color": "#446",
                "width": [
                    "stops", {
                        "z": 0,
                        "val": 1.5
                    }, {
                        "z": 6,
                        "val": 1.5
                    }, {
                        "z": 8,
                        "val": 3
                    }, {
                        "z": 22,
                        "val": 3
                    }
                ],
            },
            "admin_level_3": {
                "color": "#446",
                "dasharray": [
                    30,
                    5
                ],
                "width": [
                    "stops", {
                        "z": 0,
                        "val": 0.5
                    }, {
                        "z": 6,
                        "val": 0.5
                    }, {
                        "z": 8,
                        "val": 1
                    }, {
                        "z": 12,
                        "val": 1.5
                    }, {
                        "z": 22,
                        "val": 1.5
                    }
                ],
            },
            "waterway_other": {
                "color": "water",
                "width": 0.5,
            },
            "waterway_river": {
                "color": "water",
                "width": [
                    "stops", {
                        "z": 0,
                        "val": 1
                    }, {
                        "z": 12,
                        "val": 1
                    }, {
                        "z": 14,
                        "val": 2
                    }, {
                        "z": 16,
                        "val": 3
                    }, {
                        "z": 22,
                        "val": 3
                    }
                ],
            },
            "waterway_stream_canal": {
                "color": "water",
                "width": [
                    "stops", {
                        "z": 0,
                        "val": 1
                    }, {
                        "z": 14,
                        "val": 1
                    }, {
                        "z": 16,
                        "val": 2
                    }, {
                        "z": 18,
                        "val": 3
                    }, {
                        "z": 22,
                        "val": 3
                    }
                ],
            },
            "landuse_park": {
                "color": "park",
            },
            "landuse_cemetary": {
                "color": "cemetary",
            },
            "landuse_hospital": {
                "color": "hospital",
            },
            "landuse_school": {
                "color": "school",
            },
            "landuse_wood": {
                "color": "wood",
                "opacity": 0.1,
            },
            "water": {
                "color": "water",
            },
            "water_offset": {
                "color": "#f0f0ff",
                "image": "wave",
                "opacity": 0.4,
                "translate": [
                    0,
                    2.5
                ],
            },
            "aeroway_fill": {
                "color": "aeroway",
                "opacity": 0.7,
            },
            "aeroway_runway": {
                "color": "aeroway",
                "width": 5,
            },
            "aeroway_taxiway": {
                "color": "aeroway",
                "width": 1.5,
            },
            "building": {
                "color": "building",
            },
            "building_wall": {
                "color": "building",
                "stroke": "building_shadow",
                "opacity": [
                    "stops", {
                        "z": 0,
                        "val": 0
                    }, {
                        "z": 17,
                        "val": 0
                    }, {
                        "z": 18,
                        "val": 1
                    }, {
                        "z": 22,
                        "val": 1
                    }
                ],
            },
            "building_shadow": {
                "color": "building_shadow",
                "translate": [
                    2,
                    2
                ],
                "opacity": [
                    "stops", {
                        "z": 0,
                        "val": 0
                    }, {
                        "z": 17,
                        "val": 0
                    }, {
                        "z": 18,
                        "val": 1
                    }, {
                        "z": 22,
                        "val": 1
                    }
                ],
            },
            "road_motorway_casing": {
                "color": "motorway_casing",
                "width": [
                    "stops", {
                        "z": 6,
                        "val": 0.4
                    }, {
                        "z": 7,
                        "val": 0.6
                    }, {
                        "z": 8,
                        "val": 1.5
                    }, {
                        "z": 10,
                        "val": 3
                    }, {
                        "z": 13,
                        "val": 3.5
                    }, {
                        "z": 14,
                        "val": 5
                    }, {
                        "z": 15,
                        "val": 7
                    }, {
                        "z": 16,
                        "val": 9
                    }, {
                        "z": 22,
                        "val": 9
                    }
                ],
            },
            "road_motorway": {
                "color": "motorway",
                "width": [
                    "stops", {
                        "z": 7,
                        "val": 0
                    }, {
                        "z": 8,
                        "val": 0.5
                    }, {
                        "z": 10,
                        "val": 1
                    }, {
                        "z": 13,
                        "val": 2
                    }, {
                        "z": 14,
                        "val": 3.5
                    }, {
                        "z": 15,
                        "val": 5
                    }, {
                        "z": 16,
                        "val": 7
                    }, {
                        "z": 22,
                        "val": 7
                    }
                ],
                "opacity": [
                    "stops", {
                        "z": 7,
                        "val": 0
                    }, {
                        "z": 8,
                        "val": 1
                    }, {
                        "z": 22,
                        "val": 1
                    }
                ],
            },
            "road_main_casing": {
                "color": "motorway_casing",
                "width": [
                    "stops", {
                        "z": 6,
                        "val": 0.2
                    }, {
                        "z": 16,
                        "val": 8
                    }, {
                        "z": 22,
                        "val": 8
                    }
                ],
            },
            "road_main": {
                "color": "main",
                "width": [
                    "stops", {
                        "z": 8,
                        "val": 0.5
                    }, {
                        "z": 10,
                        "val": 1
                    }, {
                        "z": 13,
                        "val": 1.5
                    }, {
                        "z": 14,
                        "val": 2.5
                    }, {
                        "z": 15,
                        "val": 3.5
                    }, {
                        "z": 16,
                        "val": 6
                    }, {
                        "z": 22,
                        "val": 6
                    }
                ],
            },
            "road_motorway_link_casing": {
                "color": "motorway_casing",
                "width": [
                    "stops", {
                        "z": 13,
                        "val": 1
                    }, {
                        "z": 14,
                        "val": 3
                    }, {
                        "z": 15,
                        "val": 5
                    }, {
                        "z": 16,
                        "val": 6.5
                    }, {
                        "z": 22,
                        "val": 6.5
                    }
                ],
            },
            "road_motorway_link": {
                "color": "motorway",
                "width": [
                    "stops", {
                        "z": 13,
                        "val": 1.5
                    }, {
                        "z": 14,
                        "val": 1.5
                    }, {
                        "z": 15,
                        "val": 3
                    }, {
                        "z": 16,
                        "val": 4.5
                    }, {
                        "z": 22,
                        "val": 4.5
                    }
                ],
            },
            "road_street_casing": {
                "color": "street_casing",
                "width": [
                    "stops", {
                        "z": 0,
                        "val": 1
                    }, {
                        "z": 12,
                        "val": 1
                    }, {
                        "z": 14,
                        "val": 1
                    }, {
                        "z": 15,
                        "val": 4
                    }, {
                        "z": 16,
                        "val": 6.5
                    }, {
                        "z": 22,
                        "val": 6.5
                    }
                ],
            },
            "road_street": {
                "color": "street",
                "width": [
                    "stops", {
                        "z": 14.5,
                        "val": 0
                    }, {
                        "z": 15,
                        "val": 2.5
                    }, {
                        "z": 16,
                        "val": 4
                    }, {
                        "z": 22,
                        "val": 4
                    }
                ],
            },
            "road_service_casing": {
                "color": "street_casing",
                "width": [
                    "stops", {
                        "z": 0,
                        "val": 1
                    }, {
                        "z": 15,
                        "val": 1
                    }, {
                        "z": 16,
                        "val": 4
                    }, {
                        "z": 22,
                        "val": 4
                    }
                ],
            },
            "road_service": {
                "color": "street",
                "width": 2,
            },
            "road_path": {
                "color": "path",
                "dasharray": [
                    2,
                    1
                ],
                "width": [
                    "stops", {
                        "z": 15,
                        "val": 1
                    }, {
                        "z": 16,
                        "val": 1.2
                    }, {
                        "z": 17,
                        "val": 1.5
                    }, {
                        "z": 22,
                        "val": 1.5
                    }
                ],
            },
            "road_major_rail": {
                "color": "rail",
                "width": [
                    "stops", {
                        "z": 0,
                        "val": 0.4
                    }, {
                        "z": 16,
                        "val": 0.75
                    }, {
                        "z": 22,
                        "val": 0.75
                    }
                ],
            },
            "road_major_rail_hatching": {
                "color": "rail",
                "dasharray": [
                    2,
                    31
                ],
                "width": 4,
            },
            "bridge_motorway_casing": {
                "color": "motorway_casing",
                "width": [
                    "stops", {
                        "z": 6,
                        "val": 0.4
                    }, {
                        "z": 7,
                        "val": 0.6
                    }, {
                        "z": 8,
                        "val": 1.5
                    }, {
                        "z": 10,
                        "val": 3
                    }, {
                        "z": 13,
                        "val": 3.5
                    }, {
                        "z": 14,
                        "val": 5
                    }, {
                        "z": 15,
                        "val": 7
                    }, {
                        "z": 16,
                        "val": 9
                    }, {
                        "z": 22,
                        "val": 9
                    }
                ],
            },
            "bridge_motorway": {
                "color": "motorway",
                "width": [
                    "stops", {
                        "z": 7,
                        "val": 0
                    }, {
                        "z": 8,
                        "val": 0.5
                    }, {
                        "z": 10,
                        "val": 1
                    }, {
                        "z": 13,
                        "val": 2
                    }, {
                        "z": 14,
                        "val": 3.5
                    }, {
                        "z": 15,
                        "val": 5
                    }, {
                        "z": 16,
                        "val": 7
                    }, {
                        "z": 22,
                        "val": 7
                    }
                ],
                "opacity": [
                    "stops", {
                        "z": 7,
                        "val": 0
                    }, {
                        "z": 8,
                        "val": 1
                    }, {
                        "z": 22,
                        "val": 1
                    }
                ],
            },
            "bridge_main_casing": {
                "color": "motorway_casing",
                "width": [
                    "stops", {
                        "z": 6,
                        "val": 0.2
                    }, {
                        "z": 16,
                        "val": 8
                    }, {
                        "z": 22,
                        "val": 8
                    }
                ],
            },
            "bridge_main": {
                "color": "main",
                "width": [
                    "stops", {
                        "z": 8,
                        "val": 0.5
                    }, {
                        "z": 10,
                        "val": 1
                    }, {
                        "z": 13,
                        "val": 1.5
                    }, {
                        "z": 14,
                        "val": 2.5
                    }, {
                        "z": 15,
                        "val": 3.5
                    }, {
                        "z": 16,
                        "val": 6
                    }, {
                        "z": 22,
                        "val": 6
                    }
                ],
            },
            "bridge_motorway_link_casing": {
                "color": "motorway_casing",
                "width": [
                    "stops", {
                        "z": 13,
                        "val": 1
                    }, {
                        "z": 14,
                        "val": 3
                    }, {
                        "z": 15,
                        "val": 5
                    }, {
                        "z": 16,
                        "val": 6.5
                    }, {
                        "z": 22,
                        "val": 6.5
                    }
                ],
            },
            "bridge_motorway_link": {
                "color": "motorway",
                "width": [
                    "stops", {
                        "z": 13,
                        "val": 1.5
                    }, {
                        "z": 14,
                        "val": 1.5
                    }, {
                        "z": 15,
                        "val": 3
                    }, {
                        "z": 16,
                        "val": 4.5
                    }, {
                        "z": 22,
                        "val": 4.5
                    }
                ],
            },
            "bridge_street_casing": {
                "color": "street_casing",
                "width": [
                    "stops", {
                        "z": 12,
                        "val": 0.5
                    }, {
                        "z": 14,
                        "val": 1
                    }, {
                        "z": 15,
                        "val": 4
                    }, {
                        "z": 16,
                        "val": 6.5
                    }, {
                        "z": 22,
                        "val": 6.5
                    }
                ],
            },
            "bridge_street": {
                "color": "street",
                "width": [
                    "stops", {
                        "z": 14,
                        "val": 0
                    }, {
                        "z": 15,
                        "val": 2.5
                    }, {
                        "z": 16,
                        "val": 4
                    }, {
                        "z": 22,
                        "val": 4
                    }
                ],
                "opacity": [
                    "stops", {
                        "z": 14,
                        "val": 0
                    }, {
                        "z": 15,
                        "val": 1
                    }, {
                        "z": 22,
                        "val": 1
                    }
                ],
            },
            "bridge_service_casing": {
                "color": "street_casing",
                "width": [
                    "stops", {
                        "z": 15,
                        "val": 1
                    }, {
                        "z": 16,
                        "val": 4
                    }, {
                        "z": 22,
                        "val": 4
                    }
                ],
            },
            "bridge_service": {
                "color": "street",
                "width": 2,
            },
            "bridge_path": {
                "color": "path",
                "dasharray": [
                    2,
                    1
                ],
                "width": [
                    "stops", {
                        "z": 15,
                        "val": 1
                    }, {
                        "z": 16,
                        "val": 1.2
                    }, {
                        "z": 17,
                        "val": 1.5
                    }, {
                        "z": 22,
                        "val": 1.5
                    }
                ],
            },
            "bridge_major_rail": {
                "color": "rail",
                "width": [
                    "stops", {
                        "z": 0,
                        "val": 0.4
                    }, {
                        "z": 16,
                        "val": 0.75
                    }, {
                        "z": 22,
                        "val": 0.75
                    }
                ],
            },
            "bridge_major_rail_hatching": {
                "color": "rail",
                "dasharray": [
                    2,
                    31
                ],
                "width": 4,
            },
            "tunnel_motorway_casing": {
                "color": "motorway_casing",
                "dasharray": [
                    7,
                    2
                ],
                "width": [
                    "stops", {
                        "z": 6,
                        "val": 0.4
                    }, {
                        "z": 7,
                        "val": 0.6
                    }, {
                        "z": 8,
                        "val": 1.5
                    }, {
                        "z": 10,
                        "val": 3
                    }, {
                        "z": 13,
                        "val": 3.5
                    }, {
                        "z": 14,
                        "val": 5
                    }, {
                        "z": 15,
                        "val": 7
                    }, {
                        "z": 16,
                        "val": 9
                    }, {
                        "z": 22,
                        "val": 9
                    }
                ],
            },
            "tunnel_motorway": {
                "color": "motorway_tunnel",
                "width": [
                    "stops", {
                        "z": 7,
                        "val": 0
                    }, {
                        "z": 8,
                        "val": 0.5
                    }, {
                        "z": 10,
                        "val": 1
                    }, {
                        "z": 13,
                        "val": 2
                    }, {
                        "z": 14,
                        "val": 3.5
                    }, {
                        "z": 15,
                        "val": 5
                    }, {
                        "z": 16,
                        "val": 7
                    }, {
                        "z": 22,
                        "val": 7
                    }
                ],
                "opacity": [
                    "stops", {
                        "z": 7,
                        "val": 0
                    }, {
                        "z": 8,
                        "val": 1
                    }, {
                        "z": 22,
                        "val": 1
                    }
                ],
            },
            "tunnel_main_casing": {
                "color": "motorway_casing",
                "dasharray": [
                    7,
                    2
                ],
                "width": [
                    "stops", {
                        "z": 6,
                        "val": 0.2
                    }, {
                        "z": 16,
                        "val": 8
                    }, {
                        "z": 22,
                        "val": 8
                    }
                ],
            },
            "tunnel_main": {
                "color": "main_tunnel",
                "width": [
                    "stops", {
                        "z": 8,
                        "val": 0.5
                    }, {
                        "z": 10,
                        "val": 1
                    }, {
                        "z": 13,
                        "val": 1.5
                    }, {
                        "z": 14,
                        "val": 2.5
                    }, {
                        "z": 15,
                        "val": 3.5
                    }, {
                        "z": 16,
                        "val": 6
                    }, {
                        "z": 22,
                        "val": 6
                    }
                ],
            },
            "tunnel_motorway_link_casing": {
                "color": "motorway_casing",
                "width": [
                    "stops", {
                        "z": 13,
                        "val": 1
                    }, {
                        "z": 14,
                        "val": 3
                    }, {
                        "z": 15,
                        "val": 5
                    }, {
                        "z": 16,
                        "val": 6.5
                    }, {
                        "z": 22,
                        "val": 6.5
                    }
                ],
            },
            "tunnel_motorway_link": {
                "color": "motorway",
                "width": [
                    "stops", {
                        "z": 14,
                        "val": 1.5
                    }, {
                        "z": 15,
                        "val": 3
                    }, {
                        "z": 16,
                        "val": 4.5
                    }, {
                        "z": 22,
                        "val": 4.5
                    }
                ],
            },
            "tunnel_street_casing": {
                "color": "street_casing",
                "dasharray": [
                    7,
                    2
                ],
                "width": [
                    "stops", {
                        "z": 12,
                        "val": 0.5
                    }, {
                        "z": 14,
                        "val": 1
                    }, {
                        "z": 15,
                        "val": 4
                    }, {
                        "z": 16,
                        "val": 6.5
                    }, {
                        "z": 22,
                        "val": 6.5
                    }
                ],
            },
            "tunnel_street": {
                "color": "street",
                "width": [
                    "stops", {
                        "z": 14,
                        "val": 0
                    }, {
                        "z": 15,
                        "val": 2.5
                    }, {
                        "z": 16,
                        "val": 4
                    }, {
                        "z": 22,
                        "val": 4
                    }
                ],
                "opacity": [
                    "stops", {
                        "z": 14,
                        "val": 0
                    }, {
                        "z": 15,
                        "val": 1
                    }, {
                        "z": 22,
                        "val": 1
                    }
                ],
            },
            "tunnel_service_casing": {
                "color": "street_casing",
                "dasharray": [
                    7,
                    2
                ],
                "width": [
                    "stops", {
                        "z": 15,
                        "val": 1
                    }, {
                        "z": 16,
                        "val": 4
                    }, {
                        "z": 22,
                        "val": 4
                    }
                ],
            },
            "tunnel_service": {
                "color": "street",
                "width": 2,
            },
            "tunnel_major_rail": {
                "color": "rail",
                "width": [
                    "stops", {
                        "z": 0,
                        "val": 0.4
                    }, {
                        "z": 16,
                        "val": 0.75
                    }, {
                        "z": 22,
                        "val": 0.75
                    }
                ],
            },
            "tunnel_major_rail_hatching": {
                "color": "rail",
                "dasharray": [
                    2,
                    31
                ],
                "width": 4,
            },
            "country_label": {
                "color": "text",
                "stroke": [
                    1,
                    1,
                    1,
                    0.8
                ],
            },
            "country_label_line": {
                "color": "text",
                "width": 0.5,
                "opacity": 0.5,
            },
            "marin_label_1": {
                "color": "marine_text",
                "stroke": [
                    1,
                    1,
                    1,
                    0.8
                ],
            },
            "marin_label_2": {
                "color": "marine_text",
                "stroke": [
                    1,
                    1,
                    1,
                    0.8
                ],
            },
            "marin_label_3": {
                "color": "marine_text",
                "stroke": [
                    1,
                    1,
                    1,
                    0.8
                ],
            },
            "place_label_city_point": {
                "color": "#333",
                "radius": 2,
            },
            "place_label_city": {
                "color": "#333",
                "stroke": [
                    1,
                    1,
                    1,
                    0.8
                ],
                "size": [
                    "stops", {
                        "z": 0,
                        "val": 10
                    }, {
                        "z": 10,
                        "val": 18
                    }, {
                        "z": 12,
                        "val": 24
                    }
                ],
                "translate": [
                    0,
                    30
                ],
            },
            "place_label_town": {
                "color": "#333",
                "stroke": [
                    1,
                    1,
                    1,
                    0.8
                ],
                "size": [
                    "stops", {
                        "z": 0,
                        "val": 14
                    }, {
                        "z": 12,
                        "val": 16
                    }, {
                        "z": 14,
                        "val": 20
                    }, {
                        "z": 16,
                        "val": 24
                    }
                ],
            },
            "place_label_village": {
                "color": "#333",
                "stroke": [
                    1,
                    1,
                    1,
                    0.8
                ],
                "size": [
                    "stops", {
                        "z": 0,
                        "val": 12
                    }, {
                        "z": 12,
                        "val": 14
                    }, {
                        "z": 14,
                        "val": 28
                    }, {
                        "z": 16,
                        "val": 22
                    }
                ],
            },
            "place_label_other": {
                "color": "#633",
                "stroke": [
                    1,
                    1,
                    1,
                    0.8
                ],
                "size": [
                    "stops", {
                        "z": 0,
                        "val": 10
                    }, {
                        "z": 14,
                        "val": 11
                    }, {
                        "z": 15,
                        "val": 12
                    }, {
                        "z": 16,
                        "val": 14
                    }
                ],
            },
            "poi_label": {
                "color": "#666",
                "stroke": [
                    1,
                    1,
                    1,
                    0.5
                ],
            },
            "road_label": {
                "color": "#765",
                "stroke": [
                    1,
                    1,
                    1,
                    0.5
                ],
                "size": [
                    "stops", {
                        "z": 0,
                        "val": 12
                    }, {
                        "z": 14,
                        "val": 12
                    }, {
                        "z": 15,
                        "val": 13
                    }
                ],
            },
            "water_label": {
                "color": "marine_text",
                "stroke": [
                    1,
                    1,
                    1,
                    0.75
                ],
            },
            "poi_airport": {
                "color": "maki",
                "image": "airport-12",
                "translate": "point_translate",
            },
            "poi_restaurant": {
                "color": "maki",
                "image": "restaurant-12",
                "translate": "point_translate",
            },
            "poi_bus": {
                "color": "maki",
                "image": "bus-12",
                "translate": "point_translate",
            },
            "poi_rail": {
                "color": "maki",
                "image": "rail-12",
                "translate": "point_translate",
            },
            "poi_fire_station": {
                "color": "maki",
                "image": "fire-station-12",
                "translate": "point_translate",
            },
            "poi_park": {
                "color": "maki",
                "image": "park-12",
                "translate": "point_translate",
            },
            "poi_hospital": {
                "color": "maki",
                "image": "hospital-12",
                "translate": "point_translate",
            },
            "poi_playground": {
                "color": "maki",
                "image": "playground-12",
                "translate": "point_translate",
            },
            "poi_cafe": {
                "color": "maki",
                "image": "cafe-12",
                "translate": "point_translate",
            },
            "poi_beer": {
                "color": "maki",
                "image": "beer-12",
                "translate": "point_translate",
<<<<<<< HEAD
            }
=======
            },
            "satellite": {
                "type": "raster",
                "opacity": 0.25
            },
        }
    }, {
        "name": "satellite",
        "layers": {
            "building": {
                "enabled": false,
            },
            "building_wall": {
                "enabled": false,
            },
            "building_shadow": {
                "enabled": false,
            },
>>>>>>> 5c894884
        }
    }],
    "sprite": "/img/maki-sprite"
};<|MERGE_RESOLUTION|>--- conflicted
+++ resolved
@@ -4,35 +4,6 @@
     "buckets": {
         "route": {
             "source": "geojson",
-            "type": "line"
-        },
-        "admin_maritime": {
-            "source": "mapbox streets",
-            "layer": "admin",
-            "field": "maritime",
-            "value": "1",
-            "join": "round",
-            "type": "line"
-        },
-        "admin_level_2": {
-            "source": "mapbox streets",
-            "layer": "admin",
-            "field": "admin_level",
-            "value": 2,
-            "join": "round",
-            "cap": "round",
-            "type": "line"
-        },
-        "admin_level_3": {
-            "source": "mapbox streets",
-            "layer": "admin",
-            "field": "admin_level",
-            "value": [
-                3,
-                4,
-                5
-            ],
-            "join": "round",
             "type": "line"
         },
         "admin_maritime": {
@@ -624,12 +595,9 @@
         "name": "background",
         "bucket": "background"
     }, {
-<<<<<<< HEAD
-=======
         "name": "satellite",
         "bucket": "satellite"
     }, {
->>>>>>> 5c894884
         "name": "waterway_other",
         "bucket": "waterway_other"
     }, {
@@ -795,12 +763,9 @@
         "name": "bridge_major_rail_hatching",
         "bucket": "bridge_major_rail"
     }, {
-<<<<<<< HEAD
         "name": "route",
         "bucket": "route"
     }, {
-=======
->>>>>>> 5c894884
         "name": "admin_level_3",
         "bucket": "admin_level_3"
     }, {
@@ -885,14 +850,11 @@
             "background": {
                 "color": "land",
             },
-<<<<<<< HEAD
             "route": {
                 "color": "#EC8D8D",
                 "width": 3,
                 "opacity": 0.5,
             },
-=======
->>>>>>> 5c894884
             "admin_maritime": {
                 "color": "#cfe0fa",
                 "width": 4.5,
@@ -2107,9 +2069,6 @@
                 "color": "maki",
                 "image": "beer-12",
                 "translate": "point_translate",
-<<<<<<< HEAD
-            }
-=======
             },
             "satellite": {
                 "type": "raster",
@@ -2128,7 +2087,6 @@
             "building_shadow": {
                 "enabled": false,
             },
->>>>>>> 5c894884
         }
     }],
     "sprite": "/img/maki-sprite"
