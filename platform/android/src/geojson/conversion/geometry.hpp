--- conflicted
+++ resolved
@@ -56,13 +56,8 @@
         return reinterpret_cast<jni::jobject*>(jni::CallStaticMethod<jni::jobject*>(env, *javaClass, *fromLngLats, lngLatsArray.get()));
     }
 
-<<<<<<< HEAD
-    /**§
-     * static Polygon fromLngLats(List<List<Point>> coordinates)
-=======
     /**
      * static Polygon fromLngLats(double [][][])
->>>>>>> ea525fd0
      */
     jni::jobject* operator()(const mapbox::geometry::polygon<T> &geometry) const {
         static jni::jclass* javaClass = jni::NewGlobalRef(env, &jni::FindClass(env, "com/mapbox/geojson/Polygon")).release();
@@ -104,13 +99,8 @@
 
         // Create the MultiPolygon
         static jni::jclass* javaClass = jni::NewGlobalRef(env, &jni::FindClass(env, "com/mapbox/geojson/MultiPolygon")).release();
-<<<<<<< HEAD
-        static jni::jmethodID* fromGeometries = &jni::GetStaticMethodID(env, *javaClass, "fromLngLats", "(Ljava/util/ArrayList;)Lcom/mapbox/geojson/MultiPolygon;");
-        return reinterpret_cast<jni::jobject*>(jni::CallStaticMethod<jni::jobject*>(env, *javaClass, *fromGeometries, arrayList));
-=======
         static jni::jmethodID* fromGeometries = &jni::GetStaticMethodID(env, *javaClass, "fromLngLats", "([[[[D)Lcom/mapbox/geojson/MultiPolygon;");
         return reinterpret_cast<jni::jobject*>(jni::CallStaticMethod<jni::jobject*>(env, *javaClass, *fromGeometries, jarray.get()));
->>>>>>> ea525fd0
     }
 
     /**
