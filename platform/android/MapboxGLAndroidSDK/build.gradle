--- conflicted
+++ resolved
@@ -6,15 +6,11 @@
     compile rootProject.ext.dep.supportDesign
     compile rootProject.ext.dep.timber
     compile rootProject.ext.dep.okhttp3
-<<<<<<< HEAD
-    compile rootProject.ext.dep.lost
-    testCompile rootProject.ext.dep.junit
-    testCompile rootProject.ext.dep.mockito
-=======
     compile(rootProject.ext.dep.lost) {
         exclude group: 'com.google.guava'
     }
->>>>>>> d2d8a575
+    testCompile rootProject.ext.dep.junit
+    testCompile rootProject.ext.dep.mockito
 
     // Mapbox Android Services (GeoJSON support)
     compile(rootProject.ext.dep.mapboxJavaGeoJSON) {
