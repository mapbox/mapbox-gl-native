package com.mapbox.mapboxsdk;

import android.app.Application;
import android.content.Context;
import android.net.ConnectivityManager;
import android.net.NetworkInfo;
import android.support.annotation.NonNull;
import android.support.annotation.UiThread;
import android.text.TextUtils;

import com.mapbox.mapboxsdk.constants.MapboxConstants;
import com.mapbox.mapboxsdk.exceptions.MapboxConfigurationException;
import com.mapbox.mapboxsdk.location.LocationSource;
import com.mapbox.mapboxsdk.net.ConnectivityReceiver;
import com.mapbox.services.android.telemetry.MapboxTelemetry;
import com.mapbox.services.android.telemetry.location.LocationEngine;
import com.mapbox.services.android.telemetry.location.LocationEnginePriority;

/**
<<<<<<< HEAD
 * The entry point of the Mapbox Android SDK.
 * <p>
 * Obtain a reference by calling {@link #getInstance(Context, String)}. Usually this class is configured in
 * {@link Application#onCreate()} and is responsible for the active access token, application context, and
 * connectivity state.
 * </p>
 */
@UiThread
=======
 * The entry point to initialize the Mapbox Android SDK.
 * <p>
 * Obtain a reference by calling {@link #getInstance(Context, String)}. Usually this class is configured in
 * Application#onCreate() and is responsible for the active access token, application context, and
 * connectivity state.
 * </p>
 */
>>>>>>> d2d8a575
public final class Mapbox {

  private static Mapbox INSTANCE;
  private Context context;
  private String accessToken;
  private Boolean connected;
  private LocationSource locationSource;

  /**
   * Get an instance of Mapbox.
   * <p>
   * This class manages the active access token, application context, and connectivity state.
   * </p>
   *
   * @param context     Android context which holds or is an application context
   * @param accessToken Mapbox access token
   * @return the single instance of Mapbox
   */
  @UiThread
  public static synchronized Mapbox getInstance(@NonNull Context context, @NonNull String accessToken) {
    if (INSTANCE == null) {
      Context appContext = context.getApplicationContext();
      INSTANCE = new Mapbox(appContext, accessToken, new LocationSource(appContext));
      LocationEngine locationEngine = new LocationSource(appContext);
      locationEngine.setPriority(LocationEnginePriority.NO_POWER);
      MapboxTelemetry.getInstance().initialize(
        appContext, accessToken, BuildConfig.MAPBOX_EVENTS_USER_AGENT, locationEngine);
      ConnectivityReceiver.instance(appContext);
    }
    return INSTANCE;
  }

  Mapbox(@NonNull Context context, @NonNull String accessToken, LocationSource locationSource) {
    this.context = context;
    this.accessToken = accessToken;
    this.locationSource = locationSource;
  }

  /**
   * Access token for this application.
   *
   * @return Mapbox access token
   */
  public static String getAccessToken() {
    validateMapbox();
    validateAccessToken();
    return INSTANCE.accessToken;
  }

  /**
   * Runtime validation of Mapbox creation.
   */
  private static void validateMapbox() throws MapboxConfigurationException {
    if (INSTANCE == null) {
      throw new MapboxConfigurationException();
    }
  }

  /**
   * Runtime validation of access token.
   *
   * @throws MapboxConfigurationException exception thrown when not using a valid accessToken
   */
  private static void validateAccessToken() throws MapboxConfigurationException {
    String accessToken = INSTANCE.accessToken;
    if (TextUtils.isEmpty(accessToken) || (!accessToken.toLowerCase(MapboxConstants.MAPBOX_LOCALE).startsWith("pk.")
      && !accessToken.toLowerCase(MapboxConstants.MAPBOX_LOCALE).startsWith("sk."))) {
      throw new MapboxConfigurationException();
    }
  }

  /**
   * Application context
   *
   * @return the application context
   */
  public static Context getApplicationContext() {
    return INSTANCE.context;
  }

  /**
   * Manually sets the connectivity state of the app. This is useful for apps which control their
   * own connectivity state and want to bypass any checks to the ConnectivityManager.
   *
   * @param connected flag to determine the connectivity state, true for connected, false for
   *                  disconnected, and null for ConnectivityManager to determine.
   */
  public static synchronized void setConnected(Boolean connected) {
    // Connectivity state overridden by app
    INSTANCE.connected = connected;
  }

  /**
   * Determines whether we have an internet connection available. Please do not rely on this
   * method in your apps. This method is used internally by the SDK.
   *
   * @return true if there is an internet connection, false otherwise
   */
  public static synchronized Boolean isConnected() {
    if (INSTANCE.connected != null) {
      // Connectivity state overridden by app
      return INSTANCE.connected;
    }

    ConnectivityManager cm = (ConnectivityManager) INSTANCE.context.getSystemService(Context.CONNECTIVITY_SERVICE);
    NetworkInfo activeNetwork = cm.getActiveNetworkInfo();
    return (activeNetwork != null && activeNetwork.isConnected());
  }

  public static LocationSource getLocationSource() {
    return INSTANCE.locationSource;
  }
}<|MERGE_RESOLUTION|>--- conflicted
+++ resolved
@@ -1,6 +1,5 @@
 package com.mapbox.mapboxsdk;
 
-import android.app.Application;
 import android.content.Context;
 import android.net.ConnectivityManager;
 import android.net.NetworkInfo;
@@ -17,16 +16,6 @@
 import com.mapbox.services.android.telemetry.location.LocationEnginePriority;
 
 /**
-<<<<<<< HEAD
- * The entry point of the Mapbox Android SDK.
- * <p>
- * Obtain a reference by calling {@link #getInstance(Context, String)}. Usually this class is configured in
- * {@link Application#onCreate()} and is responsible for the active access token, application context, and
- * connectivity state.
- * </p>
- */
-@UiThread
-=======
  * The entry point to initialize the Mapbox Android SDK.
  * <p>
  * Obtain a reference by calling {@link #getInstance(Context, String)}. Usually this class is configured in
@@ -34,7 +23,7 @@
  * connectivity state.
  * </p>
  */
->>>>>>> d2d8a575
+@UiThread
 public final class Mapbox {
 
   private static Mapbox INSTANCE;
