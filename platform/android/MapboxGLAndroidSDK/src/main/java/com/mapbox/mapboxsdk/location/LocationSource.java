package com.mapbox.mapboxsdk.location;

import android.content.Context;
import android.location.Location;
<<<<<<< HEAD
import android.support.annotation.NonNull;
=======
import android.support.annotation.Nullable;
>>>>>>> e59766f4

import com.mapbox.services.android.telemetry.location.LocationEngine;
import com.mapbox.services.android.telemetry.location.LocationEngineListener;
import com.mapbox.services.android.telemetry.location.LocationEnginePriority;
import com.mapbox.services.android.telemetry.permissions.PermissionsManager;
import com.mapzen.android.lost.api.LocationListener;
import com.mapzen.android.lost.api.LocationRequest;
import com.mapzen.android.lost.api.LocationServices;
import com.mapzen.android.lost.api.LostApiClient;

<<<<<<< HEAD
import java.lang.ref.WeakReference;

import timber.log.Timber;

=======
>>>>>>> e59766f4
/**
 * Manages locational updates. Contains methods to register and unregister location listeners.
 * <ul>
 * <li>You can register a LocationEngineListener with LocationSource#addLocationEngineListener(LocationEngineListener)
 * to receive location updates.</li>
 * <li> You can unregister a LocationEngineListener with
 * LocationEngine#removeLocationEngineListener(LocationEngineListener)} to stop receiving location updates.</li>
 * </ul>
 * <p>
 * Note: If registering a listener in your Activity.onStart() implementation, you should unregister it in
 * Activity.onStop(). (You won't receive location updates when paused, and this will cut down on unnecessary system
 * overhead). Do not unregister in Activity.onSaveInstanceState(), because this won't be called if the user moves back
 * in the history stack.
 * </p>
 */
public class LocationSource extends LocationEngine implements
  LostApiClient.ConnectionCallbacks, LocationListener {

<<<<<<< HEAD
  private static LocationEngine instance;

  private WeakReference<Context> context;
=======
  private Context context;
>>>>>>> e59766f4
  private LostApiClient lostApiClient;

  public LocationSource(Context context) {
    super();
    this.context = context.getApplicationContext();
    lostApiClient = new LostApiClient.Builder(this.context)
      .addConnectionCallbacks(this)
      .build();
  }

  /**
<<<<<<< HEAD
   * Get the LocationEngine instance.
   *
   * @param context a Context from which the application context is derived
   * @return the LocationEngine instance
   */
  public static synchronized LocationEngine getLocationEngine(@NonNull Context context) {
    if (instance == null) {
      instance = new LocationSource(context.getApplicationContext());
    }

    return instance;
  }

  /**
=======
>>>>>>> e59766f4
   * Activate the location engine which will connect whichever location provider you are using. You'll need to call
   * this before requesting user location updates using {@link LocationEngine#requestLocationUpdates()}.
   */
  @Override
  public void activate() {
    if (!lostApiClient.isConnected()) {
      lostApiClient.connect();
    }
  }

  /**
   * Disconnect the location engine which is useful when you no longer need location updates or requesting the users
   * {@link LocationEngine#getLastLocation()}. Before deactivating, you'll need to stop request user location updates
   * using {@link LocationEngine#removeLocationUpdates()}.
   */
  @Override
  public void deactivate() {
    if (lostApiClient.isConnected()) {
      lostApiClient.disconnect();
    }
  }

  /**
   * Check if your location provider has been activated/connected. This is mainly used internally but is also useful in
   * the rare case when you'd like to know if your location engine is connected or not.
   *
   * @return boolean true if the location engine has been activated/connected, else false.
   */
  @Override
  public boolean isConnected() {
    return lostApiClient.isConnected();
  }

  /**
   * Invoked when the location provider has connected.
   */
  @Override
  public void onConnected() {
    for (LocationEngineListener listener : locationListeners) {
      listener.onConnected();
    }
  }

  /**
   * Invoked when the location provider connection has been suspended.
   */
  @Override
  public void onConnectionSuspended() {
<<<<<<< HEAD
    Timber.d("Connection suspended.");
=======
>>>>>>> e59766f4
  }

  /**
   * Returns the Last known location is the location provider is connected and location permissions are granted.
   *
   * @return the last known location
   */
  @Override
  @Nullable
  public Location getLastLocation() {
    if (lostApiClient.isConnected() && PermissionsManager.areLocationPermissionsGranted(context)) {
      //noinspection MissingPermission
      return LocationServices.FusedLocationApi.getLastLocation(lostApiClient);
    }

    return null;
  }

  /**
   * Request location updates to the location provider.
   */
  @Override
  public void requestLocationUpdates() {
    // Common params
    LocationRequest request = LocationRequest.create()
      .setInterval(1000)
      .setFastestInterval(1000)
      .setSmallestDisplacement(3.0f);

    // Priority matching is straightforward
    if (priority == LocationEnginePriority.NO_POWER) {
      request.setPriority(LocationRequest.PRIORITY_NO_POWER);
    } else if (priority == LocationEnginePriority.LOW_POWER) {
      request.setPriority(LocationRequest.PRIORITY_LOW_POWER);
    } else if (priority == LocationEnginePriority.BALANCED_POWER_ACCURACY) {
      request.setPriority(LocationRequest.PRIORITY_BALANCED_POWER_ACCURACY);
    } else if (priority == LocationEnginePriority.HIGH_ACCURACY) {
      request.setPriority(LocationRequest.PRIORITY_HIGH_ACCURACY);
    }

    if (lostApiClient.isConnected() && PermissionsManager.areLocationPermissionsGranted(context)) {
      //noinspection MissingPermission
      LocationServices.FusedLocationApi.requestLocationUpdates(lostApiClient, request, this);
    }
  }

  /**
   * Dismiss ongoing location update to the location provider.
   */
  @Override
  public void removeLocationUpdates() {
    if (lostApiClient.isConnected()) {
      LocationServices.FusedLocationApi.removeLocationUpdates(lostApiClient, this);
    }
  }

  /**
   * Invoked when the Location has changed.
   *
   * @param location the new location
   */
  @Override
  public void onLocationChanged(Location location) {
    for (LocationEngineListener listener : locationListeners) {
      listener.onLocationChanged(location);
    }
  }
}<|MERGE_RESOLUTION|>--- conflicted
+++ resolved
@@ -2,11 +2,7 @@
 
 import android.content.Context;
 import android.location.Location;
-<<<<<<< HEAD
-import android.support.annotation.NonNull;
-=======
 import android.support.annotation.Nullable;
->>>>>>> e59766f4
 
 import com.mapbox.services.android.telemetry.location.LocationEngine;
 import com.mapbox.services.android.telemetry.location.LocationEngineListener;
@@ -17,13 +13,8 @@
 import com.mapzen.android.lost.api.LocationServices;
 import com.mapzen.android.lost.api.LostApiClient;
 
-<<<<<<< HEAD
-import java.lang.ref.WeakReference;
-
 import timber.log.Timber;
 
-=======
->>>>>>> e59766f4
 /**
  * Manages locational updates. Contains methods to register and unregister location listeners.
  * <ul>
@@ -42,13 +33,7 @@
 public class LocationSource extends LocationEngine implements
   LostApiClient.ConnectionCallbacks, LocationListener {
 
-<<<<<<< HEAD
-  private static LocationEngine instance;
-
-  private WeakReference<Context> context;
-=======
   private Context context;
->>>>>>> e59766f4
   private LostApiClient lostApiClient;
 
   public LocationSource(Context context) {
@@ -60,23 +45,6 @@
   }
 
   /**
-<<<<<<< HEAD
-   * Get the LocationEngine instance.
-   *
-   * @param context a Context from which the application context is derived
-   * @return the LocationEngine instance
-   */
-  public static synchronized LocationEngine getLocationEngine(@NonNull Context context) {
-    if (instance == null) {
-      instance = new LocationSource(context.getApplicationContext());
-    }
-
-    return instance;
-  }
-
-  /**
-=======
->>>>>>> e59766f4
    * Activate the location engine which will connect whichever location provider you are using. You'll need to call
    * this before requesting user location updates using {@link LocationEngine#requestLocationUpdates()}.
    */
@@ -125,10 +93,7 @@
    */
   @Override
   public void onConnectionSuspended() {
-<<<<<<< HEAD
     Timber.d("Connection suspended.");
-=======
->>>>>>> e59766f4
   }
 
   /**
