package com.mapbox.mapboxsdk.constants;

/**
 * Contains constants used throughout the sdk classes.
 */
public class GeometryConstants {

  /**
   * The <a href='http://en.wikipedia.org/wiki/Earth_radius#Equatorial_radius'>equatorial radius</a>
   * value in meters
   */
  public static final int RADIUS_EARTH_METERS = 6378137;

  /**
   * This constant represents the lowest longitude value available to represent a wrapped geolocation.
   */
  public static final double MIN_WRAP_LONGITUDE = -180;

  /**
   * This constant represents the highest longitude value available to represent a wrapped geolocation.
   */
  public static final double MAX_WRAP_LONGITUDE = 180;

  /**
   * This constant represents the lowest longitude value available to represent a geolocation.
   */
<<<<<<< HEAD
  public static final double MIN_LONGITUDE = -Double.MAX_VALUE;
=======
  public static final double MIN_LONGITUDE = Double.NEGATIVE_INFINITY;
>>>>>>> 3810e7b5

  /**
   * This constant represents the highest longitude value available to represent a geolocation.
   */
<<<<<<< HEAD
  public static final double MAX_LONGITUDE = Double.MAX_VALUE;
=======
  public static final double MAX_LONGITUDE = Double.POSITIVE_INFINITY;
>>>>>>> 3810e7b5

  /**
   * This constant represents the lowest latitude value available to represent a geolocation.
   */
  public static final double MIN_LATITUDE = -90;

  /**
   * This constant represents the latitude span when representing a geolocation.
   */
  public static final double LATITUDE_SPAN = 180;

  /**
   * This constant represents the longitude span when representing a geolocation.
   */
  public static final double LONGITUDE_SPAN = 360;

  /**
   * This constant represents the highest latitude value available to represent a geolocation.
   */
  public static final double MAX_LATITUDE = 90;

  /**
   * Maximum latitude value in Mercator projection.
   */
  public static final double MAX_MERCATOR_LATITUDE = 85.05112877980659;

  /**
   * Minimum latitude value in Mercator projection.
   */
  public static final double MIN_MERCATOR_LATITUDE = -85.05112877980659;

  private GeometryConstants() {
    // Private constructor to prevent initializing of this class.
  }
}<|MERGE_RESOLUTION|>--- conflicted
+++ resolved
@@ -24,20 +24,12 @@
   /**
    * This constant represents the lowest longitude value available to represent a geolocation.
    */
-<<<<<<< HEAD
-  public static final double MIN_LONGITUDE = -Double.MAX_VALUE;
-=======
-  public static final double MIN_LONGITUDE = Double.NEGATIVE_INFINITY;
->>>>>>> 3810e7b5
+  public static final double MIN_LONGITUDE = Double.MAX_VALUE;
 
   /**
    * This constant represents the highest longitude value available to represent a geolocation.
    */
-<<<<<<< HEAD
   public static final double MAX_LONGITUDE = Double.MAX_VALUE;
-=======
-  public static final double MAX_LONGITUDE = Double.POSITIVE_INFINITY;
->>>>>>> 3810e7b5
 
   /**
    * This constant represents the lowest latitude value available to represent a geolocation.
