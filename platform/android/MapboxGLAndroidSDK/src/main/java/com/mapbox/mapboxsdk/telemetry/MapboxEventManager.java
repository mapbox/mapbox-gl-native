--- conflicted
+++ resolved
@@ -350,19 +350,11 @@
         }
 
         // NaN and Infinite checks to prevent JSON errors at send to server time
-<<<<<<< HEAD
-        if (Double.isNaN(location.getLatitude()) || Double.isNaN(location.getLongitude()) || Double.isNaN(location.getAltitude())) {
-            return;
-        }
-
-        if (Double.isInfinite(location.getLatitude()) || Double.isInfinite(location.getLongitude()) || Double.isInfinite(location.getAltitude())) {
-=======
         if (Double.isNaN(location.getLatitude()) || Double.isNaN(location.getLongitude()) || Double.isNaN(location.getAltitude()) || Float.isNaN(location.getAccuracy())) {
             return;
         }
 
         if (Double.isInfinite(location.getLatitude()) || Double.isInfinite(location.getLongitude()) || Double.isInfinite(location.getAltitude()) || Float.isInfinite(location.getAccuracy())) {
->>>>>>> 9be38c35
             return;
         }
 
