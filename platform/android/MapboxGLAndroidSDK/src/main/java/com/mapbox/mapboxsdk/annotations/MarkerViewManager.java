--- conflicted
+++ resolved
@@ -545,7 +545,6 @@
         update();
     }
 
-<<<<<<< HEAD
     private void sortMarkers() {
        /* ViewGroup markerViewContainer = mapView.getMarkerViewContainer();
 
@@ -564,14 +563,12 @@
         }*/
     }
 
-=======
     /**
      * When the provided {@link MarkerView} is clicked on by a user, we check if a custom click
      * event has been created and if not, display a {@link InfoWindow}.
      *
      * @param markerView that the click event occurred.
      */
->>>>>>> 9be38c35
     public void onClickMarkerView(MarkerView markerView) {
         boolean clickHandled = false;
 
