--- conflicted
+++ resolved
@@ -138,13 +138,9 @@
       }
       mapView.addOnCameraDidChangeListener(this);
       nativeMap.easeTo(cameraPosition.target, cameraPosition.zoom, cameraPosition.bearing, cameraPosition.tilt,
-<<<<<<< HEAD
-        durationMs, easingInterpolator);
+        cameraPosition.padding, durationMs, easingInterpolator);
     } else if(callback != null) {
       callback.onFinish();
-=======
-        cameraPosition.padding, durationMs, easingInterpolator);
->>>>>>> 4ba1270d
     }
   }
 
@@ -164,13 +160,9 @@
       }
       mapView.addOnCameraDidChangeListener(this);
       nativeMap.flyTo(cameraPosition.target, cameraPosition.zoom, cameraPosition.bearing,
-<<<<<<< HEAD
-        cameraPosition.tilt, durationMs);
+        cameraPosition.tilt, cameraPosition.padding, durationMs);
     } else if(callback != null) {
       callback.onFinish();
-=======
-        cameraPosition.tilt, cameraPosition.padding, durationMs);
->>>>>>> 4ba1270d
     }
   }
 
