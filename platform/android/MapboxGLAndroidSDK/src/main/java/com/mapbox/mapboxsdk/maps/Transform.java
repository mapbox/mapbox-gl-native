--- conflicted
+++ resolved
@@ -117,10 +117,8 @@
       if (callback != null) {
         cameraCancelableCallback = callback;
       }
-<<<<<<< HEAD
-=======
+
       mapView.addOnMapChangedListener(this);
->>>>>>> e59766f4
       mapView.easeTo(cameraPosition.bearing, cameraPosition.target, durationMs, cameraPosition.tilt,
         cameraPosition.zoom, easingInterpolator);
     }
@@ -153,13 +151,10 @@
         cameraChangeDispatcher.onCameraMove();
       }
 
-<<<<<<< HEAD
-=======
       if (isComponentUpdateRequired(cameraPosition)) {
         updateCameraPosition(cameraPosition);
       }
 
->>>>>>> e59766f4
       this.cameraPosition = cameraPosition;
       if (onCameraChangeListener != null) {
         onCameraChangeListener.onCameraChange(this.cameraPosition);
