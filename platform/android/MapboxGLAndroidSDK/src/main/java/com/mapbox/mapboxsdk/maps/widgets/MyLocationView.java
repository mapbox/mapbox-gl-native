--- conflicted
+++ resolved
@@ -806,11 +806,6 @@
       // accuracy
       updateAccuracy(location);
 
-<<<<<<< HEAD
-      // ease to new camera position with a linear interpolator
-      mapboxMap.easeCamera(CameraUpdateFactory.newCameraPosition(builder.build()), animationDuration, false, null,
-        true);
-=======
       if (locationChangeAnimationEnabled) {
         // ease to new camera position with a linear interpolator
         mapboxMap.easeCamera(CameraUpdateFactory.newCameraPosition(builder.build()), animationDuration, false, null,
@@ -819,7 +814,6 @@
         mapboxMap.easeCamera(CameraUpdateFactory.newCameraPosition(builder.build()), 0, false, null,
           true);
       }
->>>>>>> e59766f4
     }
 
     @Override
