package com.mapbox.mapboxsdk.maps.widgets;

import android.animation.ValueAnimator;
import android.content.Context;
import android.graphics.Camera;
import android.graphics.Canvas;
import android.graphics.Color;
import android.graphics.Matrix;
import android.graphics.Paint;
import android.graphics.PointF;
import android.graphics.PorterDuff;
import android.graphics.Rect;
import android.graphics.RectF;
import android.graphics.drawable.Drawable;
import android.hardware.Sensor;
import android.hardware.SensorEvent;
import android.hardware.SensorEventListener;
import android.hardware.SensorManager;
import android.location.Location;
import android.os.Bundle;
import android.os.Parcelable;
import android.os.SystemClock;
import android.support.annotation.ColorInt;
import android.support.annotation.FloatRange;
import android.support.annotation.IntRange;
import android.support.annotation.NonNull;
import android.util.AttributeSet;
import android.view.Surface;
import android.view.View;
import android.view.ViewGroup;
import android.view.WindowManager;

import com.mapbox.mapboxsdk.camera.CameraPosition;
import com.mapbox.mapboxsdk.camera.CameraUpdateFactory;
import com.mapbox.mapboxsdk.constants.MyBearingTracking;
import com.mapbox.mapboxsdk.constants.MyLocationTracking;
import com.mapbox.mapboxsdk.geometry.LatLng;
import com.mapbox.mapboxsdk.location.LocationListener;
import com.mapbox.mapboxsdk.location.LocationServices;
import com.mapbox.mapboxsdk.maps.MapboxMap;
import com.mapbox.mapboxsdk.maps.Projection;

import java.lang.ref.WeakReference;

/**
 * UI element overlaid on a map to show the user's location.
 */
public class MyLocationView extends View {

    private MyLocationBehavior myLocationBehavior;
    private MapboxMap mapboxMap;

    private Projection projection;
    private float[] projectedCoordinate = new float[2];
    private float projectedX;
    private float projectedY;

    private float contentPaddingX;
    private float contentPaddingY;

    private LatLng latLng;
    private Location location;
    private long locationUpdateTimestamp;
    private float previousDirection;

    private float accuracy;
    private Paint accuracyPaint;

    private ValueAnimator locationChangeAnimator;
    private ValueAnimator accuracyAnimator;
    private ValueAnimator directionAnimator;

    private ValueAnimator.AnimatorUpdateListener invalidateSelfOnUpdateListener =
            new ValueAnimator.AnimatorUpdateListener() {
                @Override
                public void onAnimationUpdate(ValueAnimator animation) {
                    invalidate();
                }
            };

    private Drawable foregroundDrawable;
    private Drawable foregroundBearingDrawable;
    private Drawable backgroundDrawable;
    private Drawable backgroundBearingDrawable;

    private int foregroundTintColor;
    private int backgroundTintColor;

    private final Rect foregroundBounds = new Rect();
    private final Rect foregroundBearingBounds = new Rect();
    private final Rect backgroundBounds = new Rect();
    private final Rect backgroundBearingBounds = new Rect();

    private int backgroundOffsetLeft;
    private int backgroundOffsetTop;
    private int backgroundOffsetRight;
    private int backgroundOffsetBottom;

    private Matrix matrix;
    private Camera camera;
    private PointF screenLocation;

    // camera vars
    private double tilt;
    private double bearing;
    private float magneticHeading;

    // Controls the compass update rate in milliseconds
    private static final int COMPASS_UPDATE_RATE_MS = 500;

    @MyLocationTracking.Mode
    private int myLocationTrackingMode;

    @MyBearingTracking.Mode
    private int myBearingTrackingMode;

    private GpsLocationListener userLocationListener;
    private CompassListener compassListener;
    private WindowManager mWindowManager;

    private final RectF drawRect = new RectF();

    public MyLocationView(Context context) {
        super(context);
        init(context);
    }

    public MyLocationView(Context context, AttributeSet attrs) {
        super(context, attrs);
        init(context);
    }

    public MyLocationView(Context context, AttributeSet attrs, int defStyleAttr) {
        super(context, attrs, defStyleAttr);
        init(context);
    }

    private void init(Context context) {
        if (isInEditMode()) {
            return;
        }

        // setup LayoutParams
        ViewGroup.LayoutParams lp = new ViewGroup.LayoutParams(
                ViewGroup.LayoutParams.MATCH_PARENT,
                ViewGroup.LayoutParams.MATCH_PARENT);
        setLayoutParams(lp);

        matrix = new Matrix();
        camera = new Camera();
        camera.setLocation(0, 0, -1000);
        accuracyPaint = new Paint();

        myLocationBehavior = new MyLocationBehaviorFactory().getBehavioralModel(MyLocationTracking.TRACKING_NONE);
        compassListener = new CompassListener(context);
        setEnabled(false);
        mWindowManager = (WindowManager) context.getApplicationContext().getSystemService(Context.WINDOW_SERVICE);
    }

    public final void setForegroundDrawables(Drawable defaultDrawable, Drawable bearingDrawable) {
        if (defaultDrawable == null) {
            return;
        }

        if (bearingDrawable == null) {
            // if user only provided one resource
            // use same for bearing mode
            bearingDrawable = defaultDrawable.getConstantState().newDrawable();
        }

        foregroundDrawable = defaultDrawable;
        foregroundBearingDrawable = bearingDrawable;

        invalidateBounds();
    }

    public final void setForegroundDrawableTint(@ColorInt int color) {
        if (color != Color.TRANSPARENT) {
            if (foregroundDrawable != null) {
                foregroundDrawable.mutate().setColorFilter(color, PorterDuff.Mode.SRC_IN);
            }
            if (foregroundBearingDrawable != null) {
                foregroundBearingDrawable.mutate().setColorFilter(color, PorterDuff.Mode.SRC_IN);
            }
        }
        invalidate();
    }

    public final void setShadowDrawable(Drawable defaultDrawable, Drawable bearingDrawable) {
        setShadowDrawable(defaultDrawable, bearingDrawable, 0, 0, 0, 0);
    }

    public final void setShadowDrawable(Drawable defaultDrawable, Drawable bearingDrawable, int left, int top, int right, int bottom) {
        backgroundDrawable = defaultDrawable;
        backgroundBearingDrawable = bearingDrawable;

        backgroundOffsetLeft = left;
        backgroundOffsetTop = top;
        backgroundOffsetRight = right;
        backgroundOffsetBottom = bottom;

        invalidateBounds();
    }

    public final void setShadowDrawableTint(@ColorInt int color) {
        if (color != Color.TRANSPARENT) {
            backgroundTintColor = color;
            if (backgroundDrawable != null) {
                backgroundDrawable.mutate().setColorFilter(color, PorterDuff.Mode.SRC_IN);
            }
            if (backgroundBearingDrawable != null) {
                backgroundBearingDrawable.mutate().setColorFilter(color, PorterDuff.Mode.SRC_IN);
            }

            if (backgroundDrawable == null) {
                return;
            }
        }
        invalidate();
    }

    public final void setAccuracyTint(@ColorInt int color) {
        int alpha = accuracyPaint.getAlpha();
        accuracyPaint.setColor(color);
        accuracyPaint.setAlpha(alpha);
        invalidate();
    }

    public final void setAccuracyAlpha(@IntRange(from = 0, to = 255) int alpha) {
        accuracyPaint.setAlpha(alpha);
        invalidate();
    }

    private void invalidateBounds() {
        int horizontalOffset = backgroundOffsetLeft - backgroundOffsetRight;
        int verticalOffset = backgroundOffsetTop - backgroundOffsetBottom;
        computeBounds(backgroundDrawable, backgroundBounds, horizontalOffset, verticalOffset);
        computeBounds(backgroundBearingDrawable, backgroundBearingBounds, horizontalOffset, verticalOffset);
        computeBounds(foregroundDrawable, foregroundBounds);
        computeBounds(foregroundBearingDrawable, foregroundBearingBounds);

        // invoke a new draw
        invalidate();
    }

    private void computeBounds(Drawable drawable, Rect bounds) {
        computeBounds(drawable, bounds, 0, 0);
    }

    private void computeBounds(Drawable drawable, Rect bounds, int horizontalOffset, int verticalOffset) {
        if (drawable != null) {
            int halfWidth = drawable.getIntrinsicWidth() / 2;
            int halfHeight = drawable.getIntrinsicHeight() / 2;
            bounds.set(-halfWidth + horizontalOffset, -halfHeight + verticalOffset, halfWidth + horizontalOffset, halfHeight + verticalOffset);
            drawable.setBounds(bounds);
        }
    }

    @Override
    protected void onDraw(Canvas canvas) {
        super.onDraw(canvas);

        if (location == null || foregroundBounds == null || foregroundBearingBounds == null || accuracyAnimator == null || screenLocation == null) {
            // Not ready yet
            return;
        }

        final PointF pointF = screenLocation;
        float metersPerPixel = (float) projection.getMetersPerPixelAtLatitude(location.getLatitude());
        float accuracyPixels = (Float) accuracyAnimator.getAnimatedValue() / metersPerPixel / 2;
        float maxRadius = getWidth() / 2;
        accuracyPixels = accuracyPixels <= maxRadius ? accuracyPixels : maxRadius;

        // reset
        matrix.reset();
        projectedCoordinate[0] = 0;
        projectedCoordinate[1] = 0;

        // put camera in position
        camera.save();
<<<<<<< HEAD
        camera.rotate(tilt, 0, 0);
        // map camera matrix on our matrix
=======
        camera.rotate((float) tilt, 0, 0);
>>>>>>> 52e901c5
        camera.getMatrix(matrix);

        if (myBearingTrackingMode != MyBearingTracking.NONE && directionAnimator != null) {
            matrix.preRotate((Float) directionAnimator.getAnimatedValue());
        }

        matrix.preTranslate(0, contentPaddingY);
        matrix.postTranslate(pointF.x, pointF.y - contentPaddingY);

        // concat our matrix on canvas
        canvas.concat(matrix);

        // calculate focal point
        matrix.mapPoints(projectedCoordinate);
        projectedX = pointF.x - projectedCoordinate[0];
        projectedY = pointF.y - projectedCoordinate[1];

        // restore orientation from camera
        camera.restore();

        // draw circle
        canvas.drawCircle(0, 0, accuracyPixels, accuracyPaint);

        if (myBearingTrackingMode == MyBearingTracking.NONE) {
            draw(canvas, foregroundDrawable, backgroundDrawable);
        } else {
            draw(canvas, foregroundBearingDrawable, backgroundBearingDrawable);
        }
    }

    public RectF getDrawRect() {
        if (myBearingTrackingMode == MyBearingTracking.NONE) {
            drawRect.set(foregroundDrawable.getBounds());
        } else {
            drawRect.set(foregroundBearingDrawable.getBounds());
        }
        drawRect.offset(screenLocation.x, screenLocation.y); //TODO manage orientation when map rotation will be activated
        return drawRect;
    }

    private void draw(Canvas canvas, Drawable foreground, Drawable background) {
        if (background != null) {
            background.draw(canvas);
        }
        if (foreground != null) {
            foreground.draw(canvas);
        }
    }

    public void setTilt(@FloatRange(from = 0, to = 60.0f) double tilt) {
        this.tilt = (float) tilt;
        if (myLocationTrackingMode == MyLocationTracking.TRACKING_FOLLOW) {
            mapboxMap.getUiSettings().setFocalPoint(new PointF(getCenterX(), getCenterY()));
        }
    }

    public void setBearing(double bearing) {
        this.bearing = bearing;
        if (myLocationTrackingMode == MyLocationTracking.TRACKING_NONE) {
            if (myBearingTrackingMode == MyBearingTracking.GPS) {
                setCompass(location.getBearing() - bearing);
            } else if (myBearingTrackingMode == MyBearingTracking.COMPASS) {
                setCompass(magneticHeading - bearing);
            }
        }
    }

    public void setCameraPosition(CameraPosition position) {
        setTilt(position.tilt);
        //Mappy, the location marker is free from camara position bearing
        // setBearing(position.bearing);
    }

    public void onResume() {
        if (isEnabled()) {
            if (myBearingTrackingMode == MyBearingTracking.COMPASS) {
                compassListener.onResume();
            }
            toggleGps(true);
        }
    }

    public void onPause() {
        compassListener.onPause();
        toggleGps(false);
    }

    @Override
    protected void onDetachedFromWindow() {
        super.onDetachedFromWindow();
        // cleanup to prevent memory leaks
        if (locationChangeAnimator != null) {
            locationChangeAnimator.cancel();
            locationChangeAnimator = null;
        }

        if (accuracyAnimator != null) {
            accuracyAnimator.cancel();
            accuracyAnimator = null;
        }

        if (directionAnimator != null) {
            directionAnimator.cancel();
            directionAnimator = null;
        }

        if (userLocationListener != null) {
            LocationServices services = LocationServices.getLocationServices(getContext());
            services.removeLocationListener(userLocationListener);
            userLocationListener = null;
        }
    }

    public void update() {
        if (isEnabled()) {
            myLocationBehavior.invalidate();
        } else {
            setVisibility(View.INVISIBLE);
        }
    }

    public void setMapboxMap(MapboxMap mapboxMap) {
        this.mapboxMap = mapboxMap;
        this.projection = mapboxMap.getProjection();
    }

    @Override
    public void setEnabled(boolean enabled) {
        super.setEnabled(enabled);
        setVisibility(enabled ? View.VISIBLE : View.INVISIBLE);

        if (enabled) {
            setVisibility(View.VISIBLE);
            if (myBearingTrackingMode == MyBearingTracking.COMPASS) {
                compassListener.onResume();
            } else {
                compassListener.onPause();
            }
        } else {
            setVisibility(View.INVISIBLE);
            compassListener.onPause();
        }
        toggleGps(enabled);
    }

    @Override
    protected Parcelable onSaveInstanceState() {
        Bundle bundle = new Bundle();
        bundle.putParcelable("superState", super.onSaveInstanceState());
        bundle.putDouble("tilt", tilt);
        return bundle;
    }

    @Override
    public void onRestoreInstanceState(Parcelable state) {
        if (state instanceof Bundle) {
            Bundle bundle = (Bundle) state;
            tilt = bundle.getFloat("tilt");
            state = bundle.getParcelable("superState");
        }
        super.onRestoreInstanceState(state);
    }

    /**
     * Enabled / Disable GPS location updates along with updating the UI
     *
     * @param enableGps true if GPS is to be enabled, false if GPS is to be disabled
     */
    private void toggleGps(boolean enableGps) {
        LocationServices locationServices = LocationServices.getLocationServices(getContext());
        if (enableGps) {
            // Set an initial location if one available
            Location lastLocation = locationServices.getLastLocation();

            if (lastLocation != null) {
                setLocation(lastLocation);
            }

            if (userLocationListener == null) {
                userLocationListener = new GpsLocationListener(this);
            }

            locationServices.addLocationListener(userLocationListener);
        } else {
            // Disable location and user dot
            location = null;
            locationServices.removeLocationListener(userLocationListener);
            userLocationListener = null;
        }

        locationServices.toggleGPS(enableGps);
    }

    public Location getLocation() {
        return location;
    }

    public void setLocation(Location location) {
        if (location == null) {
            this.location = null;
            return;
        }

        this.location = location;
        myLocationBehavior.updateLatLng(location);
    }

    public void setMyBearingTrackingMode(@MyBearingTracking.Mode int myBearingTrackingMode) {
        this.myBearingTrackingMode = myBearingTrackingMode;
        if (myBearingTrackingMode == MyBearingTracking.COMPASS) {
            compassListener.onResume();
        } else {
            compassListener.onPause();
            if (myLocationTrackingMode == MyLocationTracking.TRACKING_FOLLOW) {
                // always face north
                setCompass(0);
            } else {
                myLocationBehavior.invalidate();
            }
        }
        invalidate();
    }

    public void setMyLocationTrackingMode(@MyLocationTracking.Mode int myLocationTrackingMode) {
        MyLocationBehaviorFactory factory = new MyLocationBehaviorFactory();
        myLocationBehavior = factory.getBehavioralModel(myLocationTrackingMode);

        if (location != null) {
            if (myLocationTrackingMode == MyLocationTracking.TRACKING_FOLLOW) {
                // center map directly
                mapboxMap.easeCamera(CameraUpdateFactory.newLatLng(new LatLng(location)), 0, false /*linear interpolator*/, false /*do not disable tracking*/, null);
            } else {
                // do not use interpolated location from tracking mode
                latLng = null;
            }
            myLocationBehavior.updateLatLng(location);
        }

        this.myLocationTrackingMode = myLocationTrackingMode;
        invalidate();
    }

    private void setCompass(double bearing) {
        float oldDir = previousDirection;
        if (directionAnimator != null) {
            oldDir = (Float) directionAnimator.getAnimatedValue();
            directionAnimator.end();
            directionAnimator = null;
        }

        float newDir = (float) bearing;
        float diff = oldDir - newDir;
        if (diff > 180.0f) {
            newDir += 360.0f;
        } else if (diff < -180.0f) {
            newDir -= 360.f;
        }
        previousDirection = newDir;

        directionAnimator = ValueAnimator.ofFloat(oldDir, newDir);
        directionAnimator.setDuration(COMPASS_UPDATE_RATE_MS);
        directionAnimator.addUpdateListener(invalidateSelfOnUpdateListener);
        directionAnimator.start();
    }

    public float getCenterX() {
        return (getX() + getMeasuredWidth()) / 2 + contentPaddingX - projectedX;
    }

    public float getCenterY() {
        return (getY() + getMeasuredHeight()) / 2 + contentPaddingY - projectedY;
    }

    public void setContentPadding(int[] padding) {
        contentPaddingX = (padding[0] - padding[2]) / 2;
        contentPaddingY = (padding[1] - padding[3]) / 2;
    }

    private static class GpsLocationListener implements LocationListener {

        private WeakReference<MyLocationView> userLocationView;

        GpsLocationListener(MyLocationView myLocationView) {
            userLocationView = new WeakReference<>(myLocationView);
        }

        /**
         * Callback method for receiving location updates from LocationServices.
         *
         * @param location The new Location data
         */
        @Override
        public void onLocationChanged(Location location) {
            MyLocationView locationView = userLocationView.get();
            if (locationView != null) {
                locationView.setLocation(location);
            }
        }
    }

    private class CompassListener implements SensorEventListener {

        private final SensorManager sensorManager;

        private Sensor rotationVectorSensor;
        float[] matrix = new float[9];
        float[] orientation = new float[3];

        // Compass data
        private long compassUpdateNextTimestamp = 0;

        CompassListener(Context context) {
            sensorManager = (SensorManager) context.getSystemService(Context.SENSOR_SERVICE);
            rotationVectorSensor = sensorManager.getDefaultSensor(Sensor.TYPE_ROTATION_VECTOR);
        }

        public void onResume() {
            sensorManager.registerListener(this, rotationVectorSensor, SensorManager.SENSOR_DELAY_NORMAL);
        }

        public void onPause() {
            sensorManager.unregisterListener(this, rotationVectorSensor);
        }

        @Override
        public void onSensorChanged(SensorEvent event) {

            // check when the last time the compass was updated, return if too soon.
            long currentTime = SystemClock.elapsedRealtime();
            if (currentTime < compassUpdateNextTimestamp) {
                return;
            }

            if (event.sensor.getType() == Sensor.TYPE_ROTATION_VECTOR) {

                // calculate the rotation matrix
                SensorManager.getRotationMatrixFromVector(matrix, event.values);
                SensorManager.getOrientation(matrix, orientation);

<<<<<<< HEAD
                float magneticHeading = (float) Math.toDegrees(orientation[0]);

                currentDegree = (int) (magneticHeading);

                /* Mappy, the bearing of the sensor doesn't allow to rotate the map
                // Change the user location view orientation to reflect the device orientation
                setBearing(currentDegree);

                 if (myLocationTrackingMode == MyLocationTracking.TRACKING_FOLLOW) {
                 rotateCamera();
                 }
                 */
=======
                magneticHeading = (float) Math.toDegrees(SensorManager.getOrientation(matrix, orientation)[0]);
                if (myLocationTrackingMode == MyLocationTracking.TRACKING_FOLLOW) {
                    // Change the user location view orientation to reflect the device orientation
                    rotateCamera(magneticHeading);
                    setCompass(0);
                } else {
                    // Change compass direction
                    setCompass(magneticHeading - bearing);
                }
>>>>>>> 52e901c5

                compassUpdateNextTimestamp = currentTime + COMPASS_UPDATE_RATE_MS;
            }
        }

<<<<<<< HEAD
        private void setBearing(int newBearing) {
            // take account of screen rotation away from its natural rotation
            int rotation = mWindowManager.getDefaultDisplay().getRotation();
            float screen_adjustment = 0;
            switch (rotation) {
                case Surface.ROTATION_0:
                    screen_adjustment = 0;
                    break;
                case Surface.ROTATION_90:
                    screen_adjustment = 90;
                    break;
                case Surface.ROTATION_180:
                    screen_adjustment = 180;
                    break;
                case Surface.ROTATION_270:
                    screen_adjustment = 270;
                    break;
            }
            bearing = (newBearing - screen_adjustment) % 360;
        }

        private void rotateCamera() {
=======
        private void rotateCamera(float rotation) {
>>>>>>> 52e901c5
            CameraPosition.Builder builder = new CameraPosition.Builder();
            builder.bearing(rotation);
            mapboxMap.easeCamera(CameraUpdateFactory.newCameraPosition(builder.build()), COMPASS_UPDATE_RATE_MS, false /*linear interpolator*/, false /*do not disable tracking*/, null);
        }

        @Override
        public void onAccuracyChanged(Sensor sensor, int accuracy) {
        }

    }

    private class MarkerCoordinateAnimatorListener implements ValueAnimator.AnimatorUpdateListener {

        private MyLocationBehavior behavior;
        private double fromLat;
        private double fromLng;
        private double toLat;
        private double toLng;

        private MarkerCoordinateAnimatorListener(MyLocationBehavior myLocationBehavior, LatLng from, LatLng to) {
            behavior = myLocationBehavior;
            fromLat = from.getLatitude();
            fromLng = from.getLongitude();
            toLat = to.getLatitude();
            toLng = to.getLongitude();
        }

        @Override
        public void onAnimationUpdate(ValueAnimator animation) {
            float frac = animation.getAnimatedFraction();
            double latitude = fromLat + (toLat - fromLat) * frac;
            double longitude = fromLng + (toLng - fromLng) * frac;
            behavior.updateLatLng(latitude, longitude);
            update();
        }
    }

    private class MyLocationBehaviorFactory {

        MyLocationBehavior getBehavioralModel(@MyLocationTracking.Mode int mode) {
            if (mode == MyLocationTracking.TRACKING_NONE) {
                return new MyLocationShowBehavior();
            } else {
                return new MyLocationTrackingBehavior();
            }
        }
    }

    private abstract class MyLocationBehavior {

        void updateLatLng(@NonNull Location newLocation) {
            location = newLocation;
        }

        void updateLatLng(double lat, double lon) {
            if (latLng != null) {
                latLng.setLatitude(lat);
                latLng.setLongitude(lon);
            }
        }

        void updateAccuracy(@NonNull Location location) {
            if (location.getAccuracy() == accuracy) {
                // nothing change for accuracy
                return;
            }

            if (accuracyAnimator != null) {
                if (accuracyAnimator.isRunning()) {
                    // use current accuracy as a starting point
                    accuracy = (Float) accuracyAnimator.getAnimatedValue();
                }
                accuracyAnimator.end();
            }

            accuracyAnimator = ValueAnimator.ofFloat(accuracy * 10, location.getAccuracy() * 10);
            accuracyAnimator.setDuration(750);
            accuracyAnimator.start();
            accuracy = location.getAccuracy();
        }

        abstract void invalidate();
    }

    private class MyLocationTrackingBehavior extends MyLocationBehavior {

        @Override
        void updateLatLng(@NonNull Location location) {
            super.updateLatLng(location);
            if (latLng == null) {
                // first location fix
                latLng = new LatLng(location);
                locationUpdateTimestamp = SystemClock.elapsedRealtime();
            }

            // updateLatLng timestamp
            float previousUpdateTimeStamp = locationUpdateTimestamp;
            locationUpdateTimestamp = SystemClock.elapsedRealtime();

            // calculate animation duration
            float animationDuration;
            if (previousUpdateTimeStamp == 0) {
                animationDuration = 0;
            } else {
                animationDuration = 750L;// (locationUpdateTimestamp - previousUpdateTimeStamp) * 1.1f /*make animation slightly longer*/;
            }

            // calculate interpolated location
            latLng = new LatLng(location);
            CameraPosition.Builder builder = new CameraPosition.Builder().target(latLng);

            // add direction
            if (myBearingTrackingMode == MyBearingTracking.GPS) {
                if (location.hasBearing()) {
                    builder.bearing(location.getBearing());
                }
                setCompass(0);
            }

            // accuracy
            updateAccuracy(location);

            // ease to new camera position with a linear interpolator
            mapboxMap.easeCamera(CameraUpdateFactory.newCameraPosition(builder.build()), (int) animationDuration, false /*linear interpolator*/, false /*do not disable tracking*/, null);
        }

        @Override
        void invalidate() {
            int[] mapPadding = mapboxMap.getPadding();
            float x = (getWidth() + mapPadding[0] - mapPadding[2]) / 2 + contentPaddingX;
            float y = (getHeight() - mapPadding[3] + mapPadding[1]) / 2 + contentPaddingY;
            screenLocation = new PointF(x, y);
            MyLocationView.this.invalidate();
        }
    }

    private class MyLocationShowBehavior extends MyLocationBehavior {

        @Override
        void updateLatLng(@NonNull final Location location) {
            super.updateLatLng(location);
            if (latLng == null) {
                // first location update
                latLng = new LatLng(location);
                locationUpdateTimestamp = SystemClock.elapsedRealtime();
            }

            // update LatLng location
            LatLng newLocation = new LatLng(location);

            // update LatLng accuracy
            updateAccuracy(location);

            // calculate updateLatLng time + add some extra offset to improve animation
            long previousUpdateTimeStamp = locationUpdateTimestamp;
            locationUpdateTimestamp = SystemClock.elapsedRealtime();
            long locationUpdateDuration = 750L; //(long) ((locationUpdateTimestamp - previousUpdateTimeStamp) * 1.2f);

            // animate changes
            if (locationChangeAnimator != null) {
                locationChangeAnimator.end();
                locationChangeAnimator = null;
            }

            locationChangeAnimator = ValueAnimator.ofFloat(0.0f, 1.0f);
            locationChangeAnimator.setDuration(locationUpdateDuration);
            locationChangeAnimator.addUpdateListener(new MarkerCoordinateAnimatorListener(this,
                    latLng, newLocation
            ));
            locationChangeAnimator.start();
            latLng = newLocation;
        }

        @Override
        void invalidate() {
            if (latLng != null) {
                screenLocation = projection.toScreenLocation(latLng);
            }
            MyLocationView.this.invalidate();
        }
    }
}<|MERGE_RESOLUTION|>--- conflicted
+++ resolved
@@ -278,12 +278,8 @@
 
         // put camera in position
         camera.save();
-<<<<<<< HEAD
-        camera.rotate(tilt, 0, 0);
+        camera.rotate((float) tilt, 0, 0);
         // map camera matrix on our matrix
-=======
-        camera.rotate((float) tilt, 0, 0);
->>>>>>> 52e901c5
         camera.getMatrix(matrix);
 
         if (myBearingTrackingMode != MyBearingTracking.NONE && directionAnimator != null) {
@@ -340,6 +336,29 @@
         }
     }
 
+    public void setBearing(double newBearing) {
+        // take account of screen rotation away from its natural rotation
+        int rotation = mWindowManager.getDefaultDisplay().getRotation();
+        float screen_adjustment = 0;
+        switch (rotation) {
+            case Surface.ROTATION_0:
+                screen_adjustment = 0;
+                break;
+            case Surface.ROTATION_90:
+                screen_adjustment = 90;
+                break;
+            case Surface.ROTATION_180:
+                screen_adjustment = 180;
+                break;
+            case Surface.ROTATION_270:
+                screen_adjustment = 270;
+                break;
+        }
+        bearing = (newBearing - screen_adjustment) % 360;
+        setCompass(magneticHeading - bearing);
+    }
+
+    /* Mappy : redefined above without tracking notion
     public void setBearing(double bearing) {
         this.bearing = bearing;
         if (myLocationTrackingMode == MyLocationTracking.TRACKING_NONE) {
@@ -349,7 +368,7 @@
                 setCompass(magneticHeading - bearing);
             }
         }
-    }
+    } Mappy */
 
     public void setCameraPosition(CameraPosition position) {
         setTilt(position.tilt);
@@ -623,21 +642,10 @@
                 SensorManager.getRotationMatrixFromVector(matrix, event.values);
                 SensorManager.getOrientation(matrix, orientation);
 
-<<<<<<< HEAD
                 float magneticHeading = (float) Math.toDegrees(orientation[0]);
-
-                currentDegree = (int) (magneticHeading);
-
-                /* Mappy, the bearing of the sensor doesn't allow to rotate the map
-                // Change the user location view orientation to reflect the device orientation
-                setBearing(currentDegree);
-
-                 if (myLocationTrackingMode == MyLocationTracking.TRACKING_FOLLOW) {
-                 rotateCamera();
-                 }
-                 */
-=======
-                magneticHeading = (float) Math.toDegrees(SensorManager.getOrientation(matrix, orientation)[0]);
+                setCompass(magneticHeading - bearing);
+
+                 /* Mappy, the bearing of the sensor doesn't allow to rotate the map
                 if (myLocationTrackingMode == MyLocationTracking.TRACKING_FOLLOW) {
                     // Change the user location view orientation to reflect the device orientation
                     rotateCamera(magneticHeading);
@@ -645,39 +653,14 @@
                 } else {
                     // Change compass direction
                     setCompass(magneticHeading - bearing);
-                }
->>>>>>> 52e901c5
+                }*/
 
                 compassUpdateNextTimestamp = currentTime + COMPASS_UPDATE_RATE_MS;
             }
         }
 
-<<<<<<< HEAD
-        private void setBearing(int newBearing) {
-            // take account of screen rotation away from its natural rotation
-            int rotation = mWindowManager.getDefaultDisplay().getRotation();
-            float screen_adjustment = 0;
-            switch (rotation) {
-                case Surface.ROTATION_0:
-                    screen_adjustment = 0;
-                    break;
-                case Surface.ROTATION_90:
-                    screen_adjustment = 90;
-                    break;
-                case Surface.ROTATION_180:
-                    screen_adjustment = 180;
-                    break;
-                case Surface.ROTATION_270:
-                    screen_adjustment = 270;
-                    break;
-            }
-            bearing = (newBearing - screen_adjustment) % 360;
-        }
-
-        private void rotateCamera() {
-=======
+
         private void rotateCamera(float rotation) {
->>>>>>> 52e901c5
             CameraPosition.Builder builder = new CameraPosition.Builder();
             builder.bearing(rotation);
             mapboxMap.easeCamera(CameraUpdateFactory.newCameraPosition(builder.build()), COMPASS_UPDATE_RATE_MS, false /*linear interpolator*/, false /*do not disable tracking*/, null);
