--- conflicted
+++ resolved
@@ -465,10 +465,6 @@
    * @return expression
    * @see <a href="https://www.mapbox.com/mapbox-gl-js/style-spec/#expressions-all">Style specification</a>
    */
-<<<<<<< HEAD
-=======
-
->>>>>>> ea525fd0
   public static Expression all(@NonNull Expression... input) {
     return new Expression("all", input);
   }
@@ -485,10 +481,6 @@
    * @return expression
    * @see <a href="https://www.mapbox.com/mapbox-gl-js/style-spec/#expressions-any">Style specification</a>
    */
-<<<<<<< HEAD
-=======
-
->>>>>>> ea525fd0
   public static Expression any(@NonNull Expression... input) {
     return new Expression("any", input);
   }
@@ -526,10 +518,6 @@
    * @return expression
    * @see <a href="https://www.mapbox.com/mapbox-gl-js/style-spec/#expressions-case">Style specification</a>
    */
-<<<<<<< HEAD
-=======
-
->>>>>>> ea525fd0
   public static Expression switchCase(@NonNull @Size(min = 1) Expression... input) {
     return new Expression("case", input);
   }
@@ -802,10 +790,6 @@
    * @return expression
    * @see <a href="https://www.mapbox.com/mapbox-gl-js/style-spec/#expressions-+">Style specification</a>
    */
-<<<<<<< HEAD
-=======
-
->>>>>>> ea525fd0
   public static Expression sum(@Size(min = 2) Expression... numbers) {
     return new Expression("+", numbers);
   }
@@ -832,10 +816,6 @@
    * @return expression
    * @see <a href="https://www.mapbox.com/mapbox-gl-js/style-spec/#expressions-*">Style specification</a>
    */
-<<<<<<< HEAD
-=======
-
->>>>>>> ea525fd0
   public static Expression product(@Size(min = 2) Expression... numbers) {
     return new Expression("*", numbers);
   }
@@ -1200,10 +1180,6 @@
    * @return expression
    * @see <a href="https://www.mapbox.com/mapbox-gl-js/style-spec/#expressions-min">Style specification</a>
    */
-<<<<<<< HEAD
-=======
-
->>>>>>> ea525fd0
   public static Expression min(@Size(min = 1) Expression... numbers) {
     return new Expression("min", numbers);
   }
@@ -1230,10 +1206,6 @@
    * @return expression
    * @see <a href="https://www.mapbox.com/mapbox-gl-js/style-spec/#expressions-max">Style specification</a>
    */
-<<<<<<< HEAD
-=======
-
->>>>>>> ea525fd0
   public static Expression max(@Size(min = 1) Expression... numbers) {
     return new Expression("max", numbers);
   }
@@ -1320,10 +1292,6 @@
    * @return expression
    * @see <a href="https://www.mapbox.com/mapbox-gl-js/style-spec/#expressions-concat">Style specification</a>
    */
-<<<<<<< HEAD
-=======
-
->>>>>>> ea525fd0
   public static Expression concat(@NonNull Expression... input) {
     return new Expression("concat", input);
   }
@@ -1484,10 +1452,6 @@
    * @return expression
    * @see <a href="https://www.mapbox.com/mapbox-gl-js/style-spec/#expressions-let">Style specification</a>
    */
-<<<<<<< HEAD
-=======
-
->>>>>>> ea525fd0
   public static Expression let(@Size(min = 1) Expression... input) {
     return new Expression("let", input);
   }
@@ -1551,10 +1515,6 @@
    * @return expression
    * @see <a href="https://www.mapbox.com/mapbox-gl-js/style-spec/#expressions-step">Style specification</a>
    */
-<<<<<<< HEAD
-=======
-
->>>>>>> ea525fd0
   public static Expression step(@NonNull Number input, @NonNull Expression expression, Expression... stops) {
     return step(literal(input), expression, stops);
   }
@@ -1571,10 +1531,6 @@
    * @return expression
    * @see <a href="https://www.mapbox.com/mapbox-gl-js/style-spec/#expressions-step">Style specification</a>
    */
-<<<<<<< HEAD
-=======
-
->>>>>>> ea525fd0
   public static Expression step(@NonNull Expression input, @NonNull Expression expression, Expression... stops) {
     return new Expression("step", join(new Expression[] {input, expression}, stops));
   }
@@ -1591,10 +1547,6 @@
    * @return expression
    * @see <a href="https://www.mapbox.com/mapbox-gl-js/style-spec/#expressions-step">Style specification</a>
    */
-<<<<<<< HEAD
-=======
-
->>>>>>> ea525fd0
   public static Expression step(@NonNull Number input, @NonNull Expression expression, Stop... stops) {
     return step(literal(input), expression, Stop.toExpressionArray(stops));
   }
@@ -1611,10 +1563,6 @@
    * @return expression
    * @see <a href="https://www.mapbox.com/mapbox-gl-js/style-spec/#expressions-step">Style specification</a>
    */
-<<<<<<< HEAD
-=======
-
->>>>>>> ea525fd0
   public static Expression step(@NonNull Expression input, @NonNull Expression expression, Stop... stops) {
     return step(input, expression, Stop.toExpressionArray(stops));
   }
@@ -1631,10 +1579,6 @@
    * @return expression
    * @see <a href="https://www.mapbox.com/mapbox-gl-js/style-spec/#expressions-interpolate">Style specification</a>
    */
-<<<<<<< HEAD
-=======
-
->>>>>>> ea525fd0
   public static Expression interpolate(@NonNull Interpolator interpolation,
                                        @NonNull Expression number, Expression... stops) {
     return new Expression("interpolate", join(new Expression[] {interpolation, number}, stops));
@@ -1652,15 +1596,11 @@
    * @return expression
    * @see <a href="https://www.mapbox.com/mapbox-gl-js/style-spec/#expressions-interpolate">Style specification</a>
    */
-<<<<<<< HEAD
-=======
-
->>>>>>> ea525fd0
   public static Expression interpolate(@NonNull Interpolator interpolation,
                                        @NonNull Expression number, Stop... stops) {
     return interpolate(interpolation, number, Stop.toExpressionArray(stops));
   }
-
+  
   /**
    * interpolates linearly between the pair of stops just less than and just greater than the input.
    *
