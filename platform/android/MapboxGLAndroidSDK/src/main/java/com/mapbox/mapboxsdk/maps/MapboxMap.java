package com.mapbox.mapboxsdk.maps;

import android.content.Context;
import android.graphics.Bitmap;
import android.graphics.PointF;
import android.graphics.RectF;
import android.location.Location;
import android.os.Bundle;
import android.os.Handler;
import android.support.annotation.FloatRange;
import android.support.annotation.IntRange;
import android.support.annotation.NonNull;
import android.support.annotation.Nullable;
import android.support.annotation.UiThread;
import android.support.v4.util.Pools;
import android.text.TextUtils;
import android.view.View;
import android.view.ViewGroup;

import com.mapbox.mapboxsdk.annotations.Annotation;
import com.mapbox.mapboxsdk.annotations.BaseMarkerOptions;
import com.mapbox.mapboxsdk.annotations.BaseMarkerViewOptions;
import com.mapbox.mapboxsdk.annotations.Marker;
import com.mapbox.mapboxsdk.annotations.MarkerOptions;
import com.mapbox.mapboxsdk.annotations.MarkerView;
import com.mapbox.mapboxsdk.annotations.MarkerViewManager;
import com.mapbox.mapboxsdk.annotations.Polygon;
import com.mapbox.mapboxsdk.annotations.PolygonOptions;
import com.mapbox.mapboxsdk.annotations.Polyline;
import com.mapbox.mapboxsdk.annotations.PolylineOptions;
import com.mapbox.mapboxsdk.camera.CameraPosition;
import com.mapbox.mapboxsdk.camera.CameraUpdate;
import com.mapbox.mapboxsdk.camera.CameraUpdateFactory;
import com.mapbox.mapboxsdk.constants.MapboxConstants;
import com.mapbox.mapboxsdk.constants.MyBearingTracking;
import com.mapbox.mapboxsdk.constants.MyLocationTracking;
import com.mapbox.mapboxsdk.constants.Style;
import com.mapbox.mapboxsdk.geometry.LatLng;
import com.mapbox.mapboxsdk.geometry.LatLngBounds;
import com.mapbox.mapboxsdk.maps.widgets.MyLocationViewSettings;
import com.mapbox.mapboxsdk.style.layers.Filter;
import com.mapbox.mapboxsdk.style.layers.Layer;
import com.mapbox.mapboxsdk.style.light.Light;
import com.mapbox.mapboxsdk.style.sources.Source;
import com.mapbox.services.android.telemetry.location.LocationEngine;
import com.mapbox.services.commons.geojson.Feature;

import java.lang.reflect.ParameterizedType;
import java.util.List;

import timber.log.Timber;

/**
 * The general class to interact with in the Android Mapbox SDK. It exposes the entry point for all
 * methods related to the MapView. You cannot instantiate {@link MapboxMap} object directly, rather,
 * you must obtain one from the getMapAsync() method on a MapFragment or MapView that you have
 * added to your application.
 * <p>
 * Note: Similar to a View object, a MapboxMap should only be read and modified from the main thread.
 * </p>
 */
@UiThread
public final class MapboxMap {

  private final NativeMapView nativeMapView;

  private final UiSettings uiSettings;
  private final TrackingSettings trackingSettings;
  private final Projection projection;
  private final Transform transform;
  private final AnnotationManager annotationManager;
  private final MyLocationViewSettings myLocationViewSettings;
  private final CameraChangeDispatcher cameraChangeDispatcher;

  private final OnRegisterTouchListener onRegisterTouchListener;

  private MapboxMap.OnFpsChangedListener onFpsChangedListener;

  MapboxMap(NativeMapView map, Transform transform, UiSettings ui, TrackingSettings tracking,
            MyLocationViewSettings myLocationView, Projection projection, OnRegisterTouchListener listener,
            AnnotationManager annotations, CameraChangeDispatcher cameraChangeDispatcher) {
    this.nativeMapView = map;
    this.uiSettings = ui;
    this.trackingSettings = tracking;
    this.projection = projection;
    this.myLocationViewSettings = myLocationView;
    this.annotationManager = annotations.bind(this);
    this.transform = transform;
    this.onRegisterTouchListener = listener;
    this.cameraChangeDispatcher = cameraChangeDispatcher;
  }

  void initialise(@NonNull Context context, @NonNull MapboxMapOptions options) {
    transform.initialise(this, options);
    uiSettings.initialise(context, options);
    myLocationViewSettings.initialise(options);
    trackingSettings.initialise(options);

    // Map configuration
    setDebugActive(options.getDebugActive());
    setApiBaseUrl(options);
    setStyleUrl(options);
    setPrefetchesTiles(options);
  }

  /**
   * Called when the hosting Activity/Fragment onStart() method is called.
   */
  void onStart() {
    nativeMapView.update();
    trackingSettings.onStart();
    if (TextUtils.isEmpty(nativeMapView.getStyleUrl())) {
      // if user hasn't loaded a Style yet
      nativeMapView.setStyleUrl(Style.MAPBOX_STREETS);
    }
  }

  /**
   * Called when the hosting Activity/Fragment onStop() method is called.
   */
  void onStop() {
    trackingSettings.onStop();
  }

  /**
   * Called when the hosting Activity/Fragment is going to be destroyed and map state needs to be saved.
   *
   * @param outState the bundle to save the state to.
   */
  void onSaveInstanceState(Bundle outState) {
    outState.putParcelable(MapboxConstants.STATE_CAMERA_POSITION, transform.getCameraPosition());
    outState.putBoolean(MapboxConstants.STATE_DEBUG_ACTIVE, nativeMapView.getDebug());
    outState.putString(MapboxConstants.STATE_STYLE_URL, nativeMapView.getStyleUrl());
    trackingSettings.onSaveInstanceState(outState);
    uiSettings.onSaveInstanceState(outState);
  }

  /**
   * Called when the hosting Activity/Fragment is recreated and map state needs to be restored.
   *
   * @param savedInstanceState the bundle containing the saved state
   */
  void onRestoreInstanceState(Bundle savedInstanceState) {
    final CameraPosition cameraPosition = savedInstanceState.getParcelable(MapboxConstants.STATE_CAMERA_POSITION);

    uiSettings.onRestoreInstanceState(savedInstanceState);
    trackingSettings.onRestoreInstanceState(savedInstanceState);

    if (cameraPosition != null) {
      easeCamera(CameraUpdateFactory.newCameraPosition(
        new CameraPosition.Builder(cameraPosition).build()),
        0,
        false,
        null,
        !trackingSettings.isLocationTrackingDisabled()
      );
    }

    nativeMapView.setDebug(savedInstanceState.getBoolean(MapboxConstants.STATE_DEBUG_ACTIVE));

    final String styleUrl = savedInstanceState.getString(MapboxConstants.STATE_STYLE_URL);
    if (!TextUtils.isEmpty(styleUrl)) {
      nativeMapView.setStyleUrl(savedInstanceState.getString(MapboxConstants.STATE_STYLE_URL));
    }
  }

  /**
   * Called before the OnMapReadyCallback is invoked.
   */
  void onPreMapReady() {
    annotationManager.reloadMarkers();
    annotationManager.adjustTopOffsetPixels(this);
  }

  /**
   * Called when the OnMapReadyCallback has finished executing.
   * <p>
   * Invalidation of the camera position is required to update the added components in
   * OnMapReadyCallback with the correct transformation.
   * </p>
   */
  void onPostMapReady() {
    invalidateCameraPosition();
  }

  /**
   * Called when the region is changing or has changed.
   */
  void onUpdateRegionChange() {
    trackingSettings.update();
    annotationManager.update();
  }

  /**
   * Called when the map frame is fully rendered.
   */
  void onUpdateFullyRendered() {
    CameraPosition cameraPosition = transform.invalidateCameraPosition();
    if (cameraPosition != null) {
      uiSettings.update(cameraPosition);
    }
  }

  // Style

  /**
   * <p>
   * Get the animation duration for style changes.
   * </p>
   * The default value is zero, so any changes take effect without animation.
   *
   * @return Duration in milliseconds
   */
  public long getTransitionDuration() {
    return nativeMapView.getTransitionDuration();
  }

  /**
   * Set the animation duration for style changes.
   *
   * @param durationMs Duration in milliseconds
   */
  public void setTransitionDuration(long durationMs) {
    nativeMapView.setTransitionDuration(durationMs);
  }

  /**
   * <p>
   * Get the animation delay for style changes.
   * </p>
   * The default value is zero, so any changes begin to animate immediately.
   *
   * @return Delay in milliseconds
   */
  public long getTransitionDelay() {
    return nativeMapView.getTransitionDelay();
  }

  /**
   * Set the animation delay for style changes.
   *
   * @param delayMs Delay in milliseconds
   */
  public void setTransitionDelay(long delayMs) {
    nativeMapView.setTransitionDelay(delayMs);
  }

  /**
   * Sets tile pre-fetching from MapboxOptions.
   *
   * @param options the options object
   */
  private void setPrefetchesTiles(@NonNull MapboxMapOptions options) {
    setPrefetchesTiles(options.getPrefetchesTiles());
  }

  /**
   * Enable or disable tile pre-fetching. Pre-fetching makes sure that a low-resolution
   * tile is rendered as soon as possible at the expense of a little bandwidth.
   *
   * @param enable true to enable
   */
  public void setPrefetchesTiles(boolean enable) {
    nativeMapView.setPrefetchesTiles(enable);
  }

  /**
   * Check whether tile pre-fetching is enabled or not.
   *
   * @return true if enabled
   * @see MapboxMap#setPrefetchesTiles(boolean)
   */
  public boolean getPrefetchesTiles() {
    return nativeMapView.getPrefetchesTiles();
  }

  /**
   * Retrieve all the layers in the style
   *
   * @return all the layers in the current style
   */
  public List<Layer> getLayers() {
    return nativeMapView.getLayers();
  }

  /**
   * Get the layer by id
   *
   * @param layerId the layer's id
   * @return the layer, if present in the style
   */
  @Nullable
  public Layer getLayer(@NonNull String layerId) {
    return nativeMapView.getLayer(layerId);
  }

  /**
   * Tries to cast the Layer to T, returns null if it's another type.
   *
   * @param layerId the layer id used to look up a layer
   * @param <T>     the generic attribute of a Layer
   * @return the casted Layer, null if another type
   */
  @Nullable
  public <T extends Layer> T getLayerAs(@NonNull String layerId) {
    try {
      // noinspection unchecked
      return (T) nativeMapView.getLayer(layerId);
    } catch (ClassCastException exception) {
      Timber.e(exception, "Layer: %s is a different type: ", layerId);
      return null;
    }
  }

  /**
   * Adds the layer to the map. The layer must be newly created and not added to the map before
   *
   * @param layer the layer to add
   */
  public void addLayer(@NonNull Layer layer) {
    nativeMapView.addLayer(layer);
  }

  /**
   * Adds the layer to the map. The layer must be newly created and not added to the map before
   *
   * @param layer the layer to add
   * @param below the layer id to add this layer before
   */
  public void addLayerBelow(@NonNull Layer layer, @NonNull String below) {
    nativeMapView.addLayerBelow(layer, below);
  }

  /**
   * Adds the layer to the map. The layer must be newly created and not added to the map before
   *
   * @param layer the layer to add
   * @param above the layer id to add this layer above
   */
  public void addLayerAbove(@NonNull Layer layer, @NonNull String above) {
    nativeMapView.addLayerAbove(layer, above);
  }

  /**
   * Adds the layer to the map at the specified index. The layer must be newly
   * created and not added to the map before
   *
   * @param layer the layer to add
   * @param index the index to insert the layer at
   */
  public void addLayerAt(@NonNull Layer layer, @IntRange(from = 0) int index) {
    nativeMapView.addLayerAt(layer, index);
  }

  /**
   * Removes the layer. Any references to the layer become invalid and should not be used anymore
   *
   * @param layerId the layer to remove
   * @return the removed layer or null if not found
   */
  @Nullable
  public Layer removeLayer(@NonNull String layerId) {
    return nativeMapView.removeLayer(layerId);
  }

  /**
   * Removes the layer. The reference is re-usable after this and can be re-added
   *
   * @param layer the layer to remove
   * @return the layer
   */
  @Nullable
  public Layer removeLayer(@NonNull Layer layer) {
    return nativeMapView.removeLayer(layer);
  }

  /**
   * Removes the layer. Any other references to the layer become invalid and should not be used anymore
   *
   * @param index the layer index
   * @return the removed layer or null if not found
   */
  @Nullable
  public Layer removeLayerAt(@IntRange(from = 0) int index) {
    return nativeMapView.removeLayerAt(index);
  }

  /**
   * Retrieve all the sources in the style
   *
   * @return all the sources in the current style
   */
  public List<Source> getSources() {
    return nativeMapView.getSources();
  }

  /**
   * Retrieve a source by id
   *
   * @param sourceId the source's id
   * @return the source if present in the current style
   */
  @Nullable
  public Source getSource(@NonNull String sourceId) {
    return nativeMapView.getSource(sourceId);
  }

  /**
   * Tries to cast the Source to T, returns null if it's another type.
   *
   * @param sourceId the id used to look up a layer
   * @param <T>      the generic type of a Source
   * @return the casted Source, null if another type
   */
  @Nullable
  public <T extends Source> T getSourceAs(@NonNull String sourceId) {
    try {
      // noinspection unchecked
      return (T) nativeMapView.getSource(sourceId);
    } catch (ClassCastException exception) {
      Timber.e(exception, "Source: %s is a different type: ", sourceId);
      return null;
    }
  }

  /**
   * Adds the source to the map. The source must be newly created and not added to the map before
   *
   * @param source the source to add
   */
  public void addSource(@NonNull Source source) {
    nativeMapView.addSource(source);
  }

  /**
   * Removes the source. Any references to the source become invalid and should not be used anymore
   *
   * @param sourceId the source to remove
   * @return the source handle or null if the source was not present
   */
  @Nullable
  public Source removeSource(@NonNull String sourceId) {
    return nativeMapView.removeSource(sourceId);
  }

  /**
   * Removes the source, preserving the reverence for re-use
   *
   * @param source the source to remove
   * @return the source
   */
  @Nullable
  public Source removeSource(@NonNull Source source) {
    return nativeMapView.removeSource(source);
  }

  /**
   * Adds an image to be used in the map's style
   *
   * @param name  the name of the image
   * @param image the pre-multiplied Bitmap
   */
  public void addImage(@NonNull String name, @NonNull Bitmap image) {
    nativeMapView.addImage(name, image);
  }

  /**
   * Removes an image from the map's style
   *
   * @param name the name of the image to remove
   */
  public void removeImage(String name) {
    nativeMapView.removeImage(name);
  }

  public Bitmap getImage(@NonNull String name) {
    return nativeMapView.getImage(name);
  }

  //
  // MinZoom
  //

  /**
   * <p>
   * Sets the minimum zoom level the map can be displayed at.
   * </p>
   *
   * @param minZoom The new minimum zoom level.
   */
  public void setMinZoomPreference(
    @FloatRange(from = MapboxConstants.MINIMUM_ZOOM, to = MapboxConstants.MAXIMUM_ZOOM) double minZoom) {
    transform.setMinZoom(minZoom);
  }

  /**
   * <p>
   * Gets the minimum zoom level the map can be displayed at.
   * </p>
   *
   * @return The minimum zoom level.
   */
  public double getMinZoomLevel() {
    return transform.getMinZoom();
  }

  //
  // MaxZoom
  //

  /**
   * <p>
   * Sets the maximum zoom level the map can be displayed at.
   * </p>
   * <p>
   *   The default maximum zoomn level is 22. The upper bound for this value is 25.5.
   * </p>
   * @param maxZoom The new maximum zoom level.
   */
  public void setMaxZoomPreference(@FloatRange(from = MapboxConstants.MINIMUM_ZOOM,
    to = MapboxConstants.MAXIMUM_ZOOM) double maxZoom) {
    transform.setMaxZoom(maxZoom);
  }

  /**
   * <p>
   * Gets the maximum zoom level the map can be displayed at.
   * </p>
   *
   * @return The maximum zoom level.
   */
  public double getMaxZoomLevel() {
    return transform.getMaxZoom();
  }

  //
  // UiSettings
  //

  /**
   * Gets the user interface settings for the map.
   *
   * @return the UiSettings associated with this map
   */
  public UiSettings getUiSettings() {
    return uiSettings;
  }

  //
  // TrackingSettings
  //

  /**
   * Gets the tracking interface settings for the map.
   *
   * @return the TrackingSettings asssociated with this map
   * @deprecated use location layer plugin from
   * https://github.com/mapbox/mapbox-plugins-android/tree/master/plugins/locationlayer instead.
   */
  @Deprecated
  public TrackingSettings getTrackingSettings() {
    return trackingSettings;
  }

  //
  // MyLocationViewSettings
  //

  /**
   * Gets the settings of the user location for the map.
   *
   * @return the MyLocationViewSettings associated with this map
   * @deprecated use location layer plugin from
   * https://github.com/mapbox/mapbox-plugins-android/tree/master/plugins/locationlayer instead.
   */
  @Deprecated
  public MyLocationViewSettings getMyLocationViewSettings() {
    return myLocationViewSettings;
  }

  //
  // Projection
  //

  /**
   * Get the Projection object that you can use to convert between screen coordinates and latitude/longitude
   * coordinates.
   *
   * @return the Projection associated with this map
   */
  public Projection getProjection() {
    return projection;
  }

  //
  //
  //

  /**
   * Get the global light source used to change lighting conditions on extruded fill layers.
   *
   * @return the global light source
   */
  @Nullable
  public Light getLight() {
    return nativeMapView.getLight();
  }

  //
  // Camera API
  //

  /**
   * Cancels ongoing animations.
   * <p>
   * This invokes the {@link CancelableCallback} for ongoing camera updates.
   * </p>
   */
  public void cancelTransitions() {
    transform.cancelTransitions();
  }

  /**
   * Gets the current position of the camera.
   * The CameraPosition returned is a snapshot of the current position, and will not automatically update when the
   * camera moves.
   *
   * @return The current position of the Camera.
   */
  public final CameraPosition getCameraPosition() {
    return transform.getCameraPosition();
  }

  /**
   * Repositions the camera according to the cameraPosition.
   * The move is instantaneous, and a subsequent getCameraPosition() will reflect the new position.
   * See CameraUpdateFactory for a set of updates.
   *
   * @param cameraPosition the camera position to set
   */
  public void setCameraPosition(@NonNull CameraPosition cameraPosition) {
    moveCamera(CameraUpdateFactory.newCameraPosition(cameraPosition), null);
  }

  /**
   * Repositions the camera according to the instructions defined in the update.
   * The move is instantaneous, and a subsequent getCameraPosition() will reflect the new position.
   * See CameraUpdateFactory for a set of updates.
   *
   * @param update The change that should be applied to the camera.
   */
  public final void moveCamera(CameraUpdate update) {
    moveCamera(update, null);
  }

  /**
   * Repositions the camera according to the instructions defined in the update.
   * The move is instantaneous, and a subsequent getCameraPosition() will reflect the new position.
   * See CameraUpdateFactory for a set of updates.
   *
   * @param update   The change that should be applied to the camera
   * @param callback the callback to be invoked when an animation finishes or is canceled
   */
  public final void moveCamera(final CameraUpdate update, final MapboxMap.CancelableCallback callback) {
    new Handler().post(new Runnable() {
      @Override
      public void run() {
        transform.moveCamera(MapboxMap.this, update, callback);
        // MapChange.REGION_DID_CHANGE_ANIMATED is not called for `jumpTo`
        // invalidate camera position to provide OnCameraChange event.
        invalidateCameraPosition();
      }
    });
  }

  /**
   * Gradually move the camera by the default duration, zoom will not be affected unless specified
   * within {@link CameraUpdate}. If {@link #getCameraPosition()} is called during the animation,
   * it will return the current location of the camera in flight.
   *
   * @param update The change that should be applied to the camera.
   * @see com.mapbox.mapboxsdk.camera.CameraUpdateFactory for a set of updates.
   */
  public final void easeCamera(CameraUpdate update) {
    easeCamera(update, MapboxConstants.ANIMATION_DURATION);
  }

  /**
   * Gradually move the camera by a specified duration in milliseconds, zoom will not be affected
   * unless specified within {@link CameraUpdate}. If {@link #getCameraPosition()} is called
   * during the animation, it will return the current location of the camera in flight.
   *
   * @param update     The change that should be applied to the camera.
   * @param durationMs The duration of the animation in milliseconds. This must be strictly
   *                   positive, otherwise an IllegalArgumentException will be thrown.
   * @see com.mapbox.mapboxsdk.camera.CameraUpdateFactory for a set of updates.
   */
  public final void easeCamera(CameraUpdate update, int durationMs) {
    easeCamera(update, durationMs, null);
  }

  /**
   * Gradually move the camera by a specified duration in milliseconds, zoom will not be affected
   * unless specified within {@link CameraUpdate}. A callback can be used to be notified when
   * easing the camera stops. If {@link #getCameraPosition()} is called during the animation, it
   * will return the current location of the camera in flight.
   * <p>
   * Note that this will cancel location tracking mode if enabled.
   * </p>
   *
   * @param update     The change that should be applied to the camera.
   * @param durationMs The duration of the animation in milliseconds. This must be strictly
   *                   positive, otherwise an IllegalArgumentException will be thrown.
   * @param callback   An optional callback to be notified from the main thread when the animation
   *                   stops. If the animation stops due to its natural completion, the callback
   *                   will be notified with onFinish(). If the animation stops due to interruption
   *                   by a later camera movement or a user gesture, onCancel() will be called.
   *                   Do not update or ease the camera from within onCancel().
   * @see com.mapbox.mapboxsdk.camera.CameraUpdateFactory for a set of updates.
   */
  public final void easeCamera(CameraUpdate update, int durationMs, final MapboxMap.CancelableCallback callback) {
    easeCamera(update, durationMs, true, callback);
  }

  /**
   * Gradually move the camera by a specified duration in milliseconds, zoom will not be affected
   * unless specified within {@link CameraUpdate}. A callback can be used to be notified when
   * easing the camera stops. If {@link #getCameraPosition()} is called during the animation, it
   * will return the current location of the camera in flight.
   * <p>
   * Note that this will cancel location tracking mode if enabled.
   * </p>
   *
   * @param update             The change that should be applied to the camera.
   * @param durationMs         The duration of the animation in milliseconds. This must be strictly
   *                           positive, otherwise an IllegalArgumentException will be thrown.
   * @param easingInterpolator True for easing interpolator, false for linear.
   */
  public final void easeCamera(CameraUpdate update, int durationMs, boolean easingInterpolator) {
    easeCamera(update, durationMs, easingInterpolator, null);
  }

  /**
   * Gradually move the camera by a specified duration in milliseconds, zoom will not be affected
   * unless specified within {@link CameraUpdate}. A callback can be used to be notified when
   * easing the camera stops. If {@link #getCameraPosition()} is called during the animation, it
   * will return the current location of the camera in flight.
   * <p>
   * Note that this will cancel location tracking mode if enabled. You can change this behaviour by calling
   * {@link com.mapbox.mapboxsdk.maps.TrackingSettings#setDismissLocationTrackingOnGesture(boolean)} with false before
   * invoking this method and calling it with true in the {@link CancelableCallback#onFinish()}.
   * </p>
   *
   * @param update             The change that should be applied to the camera.
   * @param durationMs         The duration of the animation in milliseconds. This must be strictly
   *                           positive, otherwise an IllegalArgumentException will be thrown.
   * @param easingInterpolator True for easing interpolator, false for linear.
   * @param callback           An optional callback to be notified from the main thread when the animation
   *                           stops. If the animation stops due to its natural completion, the callback
   *                           will be notified with onFinish(). If the animation stops due to interruption
   *                           by a later camera movement or a user gesture, onCancel() will be called.
   *                           Do not update or ease the camera from within onCancel().
   */
  public final void easeCamera(final CameraUpdate update, final int durationMs, final boolean easingInterpolator,
                               final MapboxMap.CancelableCallback callback) {
    easeCamera(update, durationMs, easingInterpolator, callback, false);
  }

  /**
   * Gradually move the camera by a specified duration in milliseconds, zoom will not be affected
   * unless specified within {@link CameraUpdate}. A callback can be used to be notified when
   * easing the camera stops. If {@link #getCameraPosition()} is called during the animation, it
   * will return the current location of the camera in flight.
   * <p>
   * Note that this will cancel location tracking mode if enabled. You can change this behaviour by calling
   * {@link com.mapbox.mapboxsdk.maps.TrackingSettings#setDismissLocationTrackingOnGesture(boolean)} with false before
   * invoking this method and calling it with true in the {@link CancelableCallback#onFinish()}.
   * </p>
   *
   * @param update             The change that should be applied to the camera.
   * @param durationMs         The duration of the animation in milliseconds. This must be strictly
   *                           positive, otherwise an IllegalArgumentException will be thrown.
   * @param easingInterpolator True for easing interpolator, false for linear.
   * @param callback           An optional callback to be notified from the main thread when the animation
   *                           stops. If the animation stops due to its natural completion, the callback
   *                           will be notified with onFinish(). If the animation stops due to interruption
   *                           by a later camera movement or a user gesture, onCancel() will be called.
   *                           Do not update or ease the camera from within onCancel().
   * @param isDismissable      true will allow animated camera changes dismiss a tracking mode.
   */
  public final void easeCamera(final CameraUpdate update, final int durationMs, final boolean easingInterpolator,
                               final MapboxMap.CancelableCallback callback, final boolean isDismissable) {
    new Handler().post(new Runnable() {
      @Override
      public void run() {
        transform.easeCamera(MapboxMap.this, update, durationMs, easingInterpolator, callback, isDismissable);
      }
    });
  }

  /**
   * Animate the camera to a new location defined within {@link CameraUpdate} using a transition
   * animation that evokes powered flight. The animation will last the default amount of time.
   * During the animation, a call to {@link #getCameraPosition()} returns an intermediate location
   * of the camera in flight.
   *
   * @param update The change that should be applied to the camera.
   * @see com.mapbox.mapboxsdk.camera.CameraUpdateFactory for a set of updates.
   */
  public final void animateCamera(CameraUpdate update) {
    animateCamera(update, MapboxConstants.ANIMATION_DURATION, null);
  }

  /**
   * Animate the camera to a new location defined within {@link CameraUpdate} using a transition
   * animation that evokes powered flight. The animation will last the default amount of time. A
   * callback can be used to be notified when animating the camera stops. During the animation, a
   * call to {@link #getCameraPosition()} returns an intermediate location of the camera in flight.
   *
   * @param update   The change that should be applied to the camera.
   * @param callback The callback to invoke from the main thread when the animation stops. If the
   *                 animation completes normally, onFinish() is called; otherwise, onCancel() is
   *                 called. Do not update or animate the camera from within onCancel().
   * @see com.mapbox.mapboxsdk.camera.CameraUpdateFactory for a set of updates.
   */
  public final void animateCamera(CameraUpdate update, MapboxMap.CancelableCallback callback) {
    animateCamera(update, MapboxConstants.ANIMATION_DURATION, callback);
  }

  /**
   * Animate the camera to a new location defined within {@link CameraUpdate} using a transition
   * animation that evokes powered flight. The animation will last a specified amount of time
   * given in milliseconds. During the animation, a call to {@link #getCameraPosition()} returns
   * an intermediate location of the camera in flight.
   *
   * @param update     The change that should be applied to the camera.
   * @param durationMs The duration of the animation in milliseconds. This must be strictly
   *                   positive, otherwise an IllegalArgumentException will be thrown.
   * @see com.mapbox.mapboxsdk.camera.CameraUpdateFactory for a set of updates.
   */
  public final void animateCamera(CameraUpdate update, int durationMs) {
    animateCamera(update, durationMs, null);
  }

  /**
   * Animate the camera to a new location defined within {@link CameraUpdate} using a transition
   * animation that evokes powered flight. The animation will last a specified amount of time
   * given in milliseconds. A callback can be used to be notified when animating the camera stops.
   * During the animation, a call to {@link #getCameraPosition()} returns an intermediate location
   * of the camera in flight.
   *
   * @param update     The change that should be applied to the camera.
   * @param durationMs The duration of the animation in milliseconds. This must be strictly
   *                   positive, otherwise an IllegalArgumentException will be thrown.
   * @param callback   An optional callback to be notified from the main thread when the animation
   *                   stops. If the animation stops due to its natural completion, the callback
   *                   will be notified with onFinish(). If the animation stops due to interruption
   *                   by a later camera movement or a user gesture, onCancel() will be called.
   *                   Do not update or animate the camera from within onCancel(). If a callback
   *                   isn't required, leave it as null.
   * @see com.mapbox.mapboxsdk.camera.CameraUpdateFactory for a set of updates.
   */
  public final void animateCamera(final CameraUpdate update, final int durationMs,
                                  final MapboxMap.CancelableCallback callback) {
    new Handler().post(new Runnable() {
      @Override
      public void run() {
        transform.animateCamera(MapboxMap.this, update, durationMs, callback);
      }
    });
  }

  /**
   * Invalidates the current camera position by reconstructing it from mbgl
   */
  void invalidateCameraPosition() {
    CameraPosition cameraPosition = transform.invalidateCameraPosition();
    if (cameraPosition != null) {
      transform.updateCameraPosition(cameraPosition);
    }
  }

  //
  //  Reset North
  //

  /**
   * Resets the map view to face north.
   */
  public void resetNorth() {
    transform.resetNorth();
  }

  /**
   * Transform the map bearing given a bearing, focal point coordinates, and a duration.
   *
   * @param bearing  The bearing of the Map to be transformed to
   * @param focalX   The x coordinate of the focal point
   * @param focalY   The y coordinate of the focal point
   * @param duration The duration of the transformation
   */
  public void setFocalBearing(double bearing, float focalX, float focalY, long duration) {
    transform.setBearing(bearing, focalX, focalY, duration);
  }

  /**
   * Returns the measured height of the Map.
   *
   * @return the height of the map
   */
  public float getHeight() {
    return nativeMapView.getHeight();
  }

  /**
   * Returns the measured width of the Map.
   *
   * @return the width of the map
   */
  public float getWidth() {
    return nativeMapView.getWidth();
  }

  //
  // Debug
  //

  /**
   * Returns whether the map debug information is currently shown.
   *
   * @return If true, map debug information is currently shown.
   */
  public boolean isDebugActive() {
    return nativeMapView.getDebug();
  }

  /**
   * <p>
   * Changes whether the map debug information is shown.
   * </p>
   * The default value is false.
   *
   * @param debugActive If true, map debug information is shown.
   */
  public void setDebugActive(boolean debugActive) {
    nativeMapView.setDebug(debugActive);
  }

  /**
   * <p>
   * Cycles through the map debug options.
   * </p>
   * The value of isDebugActive reflects whether there are
   * any map debug options enabled or disabled.
   *
   * @see #isDebugActive()
   */
  public void cycleDebugOptions() {
    nativeMapView.cycleDebugOptions();
  }

  //
  // API endpoint config
  //

  private void setApiBaseUrl(@NonNull MapboxMapOptions options) {
    String apiBaseUrl = options.getApiBaseUrl();
    if (!TextUtils.isEmpty(apiBaseUrl)) {
      nativeMapView.setApiBaseUrl(apiBaseUrl);
    }
  }

  //
  // Styling
  //

  /**
   * <p>
   * Loads a new map style asynchronous from the specified URL.
   * </p>
   * {@code url} can take the following forms:
   * <ul>
   * <li>{@code Style.*}: load one of the bundled styles in {@link Style}.</li>
   * <li>{@code mapbox://styles/<user>/<style>}:
   * loads the style from a <a href="https://www.mapbox.com/account/">Mapbox account.</a>
   * {@code user} is your username. {@code style} is the ID of your custom
   * style created in <a href="https://www.mapbox.com/studio">Mapbox Studio</a>.</li>
   * <li>{@code http://...} or {@code https://...}:
   * loads the style over the Internet from any web server.</li>
   * <li>{@code asset://...}:
   * loads the style from the APK {@code assets/} directory.
   * This is used to load a style bundled with your app.</li>
   * <li>{@code null}: loads the default {@link Style#MAPBOX_STREETS} style.</li>
   * </ul>
   * <p>
   * This method is asynchronous and will return before the style finishes loading.
   * If you wish to wait for the map to finish loading, listen for the {@link MapView#DID_FINISH_LOADING_MAP} event
   * or use the {@link #setStyleUrl(String, OnStyleLoadedListener)} method instead.
   * </p>
   * If the style fails to load or an invalid style URL is set, the map view will become blank.
   * An error message will be logged in the Android logcat and {@link MapView#DID_FAIL_LOADING_MAP} event will be
   * emitted.
   *
   * @param url The URL of the map style
   * @see Style
   */
  public void setStyleUrl(@NonNull String url) {
    setStyleUrl(url, null);
  }

  /**
   * <p>
   * Loads a new map style asynchronous from the specified URL.
   * </p>
   * {@code url} can take the following forms:
   * <ul>
   * <li>{@code Style.*}: load one of the bundled styles in {@link Style}.</li>
   * <li>{@code mapbox://styles/<user>/<style>}:
   * loads the style from a <a href="https://www.mapbox.com/account/">Mapbox account.</a>
   * {@code user} is your username. {@code style} is the ID of your custom
   * style created in <a href="https://www.mapbox.com/studio">Mapbox Studio</a>.</li>
   * <li>{@code http://...} or {@code https://...}:
   * loads the style over the Internet from any web server.</li>
   * <li>{@code asset://...}:
   * loads the style from the APK {@code assets/} directory.
   * This is used to load a style bundled with your app.</li>
   * <li>{@code null}: loads the default {@link Style#MAPBOX_STREETS} style.</li>
   * </ul>
   * <p>
   * If the style fails to load or an invalid style URL is set, the map view will become blank.
   * An error message will be logged in the Android logcat and {@link MapView#DID_FAIL_LOADING_MAP} event will be
   * emitted.
   * <p>
   *
   * @param url      The URL of the map style
   * @param callback The callback that is invoked when the style has loaded.
   * @see Style
   */
  public void setStyleUrl(@NonNull final String url, @Nullable final OnStyleLoadedListener callback) {
    if (callback != null) {
      nativeMapView.addOnMapChangedListener(new MapView.OnMapChangedListener() {
        @Override
        public void onMapChanged(@MapView.MapChange int change) {
          if (change == MapView.DID_FINISH_LOADING_STYLE) {
            callback.onStyleLoaded(url);
            nativeMapView.removeOnMapChangedListener(this);
          }
        }
      });
    }
    nativeMapView.setStyleUrl(url);
  }

  /**
   * <p>
   * Loads a new map style from the specified bundled style.
   * </p>
   * <p>
   * This method is asynchronous and will return before the style finishes loading.
   * If you wish to wait for the map to finish loading, listen for the {@link MapView#DID_FINISH_LOADING_MAP} event
   * or use the {@link #setStyle(String, OnStyleLoadedListener)} method instead.
   * </p>
   * If the style fails to load or an invalid style URL is set, the map view will become blank.
   * An error message will be logged in the Android logcat and {@link MapView#DID_FAIL_LOADING_MAP} event will be
   * sent.
   *
   * @param style The bundled style.
   * @see Style
   */
  public void setStyle(@Style.StyleUrl String style) {
    setStyleUrl(style);
  }

  /**
   * <p>
   * Loads a new map style from the specified bundled style.
   * </p>
   * If the style fails to load or an invalid style URL is set, the map view will become blank.
   * An error message will be logged in the Android logcat and {@link MapView#DID_FAIL_LOADING_MAP} event will be
   * sent.
   *
   * @param style    The bundled style.
   * @param callback The callback to be invoked when the style has finished loading
   * @see Style
   */
  public void setStyle(@Style.StyleUrl String style, @Nullable OnStyleLoadedListener callback) {
    setStyleUrl(style, callback);
  }

  /**
   * Loads a new map style from MapboxMapOptions if available.
   *
   * @param options the object containing the style url
   */
  private void setStyleUrl(@NonNull MapboxMapOptions options) {
    String style = options.getStyle();
    if (!TextUtils.isEmpty(style)) {
      setStyleUrl(style, null);
    }
  }

  /**
   * Returns the map style url currently displayed in the map view.
   *
   * @return The URL of the map style
   */
  @Nullable
  public String getStyleUrl() {
    return nativeMapView.getStyleUrl();
  }

  /**
   * Loads a new map style from a json string.
   * <p>
   * If the style fails to load or an invalid style URL is set, the map view will become blank.
   * An error message will be logged in the Android logcat and {@link MapView#DID_FAIL_LOADING_MAP} event will be
   * sent.
   * </p>
   */
  public void setStyleJson(@NonNull String styleJson) {
    nativeMapView.setStyleJson(styleJson);
  }

  /**
   * Returns the map style json currently displayed in the map view.
   *
   * @return The json of the map style
   */
  public String getStyleJson() {
    return nativeMapView.getStyleJson();
  }

  //
  // Annotations
  //

  /**
   * <p>
   * Adds a marker to this map.
   * </p>
   * The marker's icon is rendered on the map at the location {@code Marker.position}.
   * If {@code Marker.title} is defined, the map shows an info box with the marker's title and snippet.
   *
   * @param markerOptions A marker options object that defines how to render the marker
   * @return The {@code Marker} that was added to the map
   */
  @NonNull
  public Marker addMarker(@NonNull MarkerOptions markerOptions) {
    return annotationManager.addMarker(markerOptions, this);
  }

  /**
   * <p>
   * Adds a marker to this map.
   * </p>
   * The marker's icon is rendered on the map at the location {@code Marker.position}.
   * If {@code Marker.title} is defined, the map shows an info box with the marker's title and snippet.
   *
   * @param markerOptions A marker options object that defines how to render the marker
   * @return The {@code Marker} that was added to the map
   */
  @NonNull
  public Marker addMarker(@NonNull BaseMarkerOptions markerOptions) {
    return annotationManager.addMarker(markerOptions, this);
  }

  /**
   * <p>
   * Adds a marker to this map.
   * </p>
   * The marker's icon is rendered on the map at the location {@code Marker.position}.
   * If {@code Marker.title} is defined, the map shows an info box with the marker's title and snippet.
   *
   * @param markerOptions A marker options object that defines how to render the marker
   * @return The {@code Marker} that was added to the map
   */
  @NonNull
  public MarkerView addMarker(@NonNull BaseMarkerViewOptions markerOptions) {
    return annotationManager.addMarker(markerOptions, this, null);
  }

  /**
   * <p>
   * Adds a marker to this map.
   * </p>
   * The marker's icon is rendered on the map at the location {@code Marker.position}.
   * If {@code Marker.title} is defined, the map shows an info box with the marker's title and snippet.
   *
   * @param markerOptions             A marker options object that defines how to render the marker
   * @param onMarkerViewAddedListener Callback invoked when the View has been added to the map
   * @return The {@code Marker} that was added to the map
   */
  @NonNull
  public MarkerView addMarker(@NonNull BaseMarkerViewOptions markerOptions,
                              final MarkerViewManager.OnMarkerViewAddedListener onMarkerViewAddedListener) {
    return annotationManager.addMarker(markerOptions, this, onMarkerViewAddedListener);
  }

  /**
   * Adds multiple markersViews to this map.
   * <p>
   * The marker's icon is rendered on the map at the location {@code Marker.position}.
   * If {@code Marker.title} is defined, the map shows an info box with the marker's title and snippet.
   * </p>
   *
   * @param markerViewOptions A list of markerView options objects that defines how to render the markers
   * @return A list of the {@code MarkerView}s that were added to the map
   */
  @NonNull
  public List<MarkerView> addMarkerViews(@NonNull List<? extends
    BaseMarkerViewOptions> markerViewOptions) {
    return annotationManager.addMarkerViews(markerViewOptions, this);
  }

  /**
   * Returns markerViews found inside of a rectangle on this map.
   *
   * @param rect the rectangular area on the map to query for markerViews
   * @return A list of the markerViews that were found in the rectangle
   */
  @NonNull
  public List<MarkerView> getMarkerViewsInRect(@NonNull RectF rect) {
    return annotationManager.getMarkerViewsInRect(rect);
  }

  /**
   * <p>
   * Adds multiple markers to this map.
   * </p>
   * The marker's icon is rendered on the map at the location {@code Marker.position}.
   * If {@code Marker.title} is defined, the map shows an info box with the marker's title and snippet.
   *
   * @param markerOptionsList A list of marker options objects that defines how to render the markers
   * @return A list of the {@code Marker}s that were added to the map
   */
  @NonNull
  public List<Marker> addMarkers(@NonNull List<? extends
    BaseMarkerOptions> markerOptionsList) {
    return annotationManager.addMarkers(markerOptionsList, this);
  }

  /**
   * <p>
   * Updates a marker on this map. Does nothing if the marker isn't already added.
   * </p>
   *
   * @param updatedMarker An updated marker object
   */
  public void updateMarker(@NonNull Marker updatedMarker) {
    annotationManager.updateMarker(updatedMarker, this);
  }

  /**
   * Adds a polyline to this map.
   *
   * @param polylineOptions A polyline options object that defines how to render the polyline
   * @return The {@code Polyine} that was added to the map
   */
  @NonNull
  public Polyline addPolyline(@NonNull PolylineOptions polylineOptions) {
    return annotationManager.addPolyline(polylineOptions, this);
  }

  /**
   * Adds multiple polylines to this map.
   *
   * @param polylineOptionsList A list of polyline options objects that defines how to render the polylines.
   * @return A list of the {@code Polyline}s that were added to the map.
   */
  @NonNull
  public List<Polyline> addPolylines(@NonNull List<PolylineOptions> polylineOptionsList) {
    return annotationManager.addPolylines(polylineOptionsList, this);
  }

  /**
   * Update a polyline on this map.
   *
   * @param polyline An updated polyline object.
   */
  public void updatePolyline(Polyline polyline) {
    annotationManager.updatePolyline(polyline);
  }

  /**
   * Adds a polygon to this map.
   *
   * @param polygonOptions A polygon options object that defines how to render the polygon.
   * @return The {@code Polygon} that was added to the map.
   */
  @NonNull
  public Polygon addPolygon(@NonNull PolygonOptions polygonOptions) {
    return annotationManager.addPolygon(polygonOptions, this);
  }

  /**
   * Adds multiple polygons to this map.
   *
   * @param polygonOptionsList A list of polygon options objects that defines how to render the polygons
   * @return A list of the {@code Polygon}s that were added to the map
   */
  @NonNull
  public List<Polygon> addPolygons(@NonNull List<PolygonOptions> polygonOptionsList) {
    return annotationManager.addPolygons(polygonOptionsList, this);
  }

  /**
   * Update a polygon on this map.
   *
   * @param polygon An updated polygon object
   */
  public void updatePolygon(Polygon polygon) {
    annotationManager.updatePolygon(polygon);
  }

  /**
   * <p>
   * Convenience method for removing a Marker from the map.
   * </p>
   * Calls removeAnnotation() internally.
   *
   * @param marker Marker to remove
   */
  public void removeMarker(@NonNull Marker marker) {
    annotationManager.removeAnnotation(marker);
  }

  /**
   * <p>
   * Convenience method for removing a Polyline from the map.
   * </p>
   * Calls removeAnnotation() internally.
   *
   * @param polyline Polyline to remove
   */
  public void removePolyline(@NonNull Polyline polyline) {
    annotationManager.removeAnnotation(polyline);
  }

  /**
   * <p>
   * Convenience method for removing a Polygon from the map.
   * </p>
   * Calls removeAnnotation() internally.
   *
   * @param polygon Polygon to remove
   */
  public void removePolygon(@NonNull Polygon polygon) {
    annotationManager.removeAnnotation(polygon);
  }

  /**
   * Removes an annotation from the map.
   *
   * @param annotation The annotation object to remove.
   */
  public void removeAnnotation(@NonNull Annotation annotation) {
    annotationManager.removeAnnotation(annotation);
  }

  /**
   * Removes an annotation from the map
   *
   * @param id The identifier associated to the annotation to be removed
   */
  public void removeAnnotation(long id) {
    annotationManager.removeAnnotation(id);
  }

  /**
   * Removes multiple annotations from the map.
   *
   * @param annotationList A list of annotation objects to remove.
   */
  public void removeAnnotations(@NonNull List<? extends Annotation> annotationList) {
    annotationManager.removeAnnotations(annotationList);
  }

  /**
   * Removes all annotations from the map.
   */
  public void removeAnnotations() {
    annotationManager.removeAnnotations();
  }

  /**
   * Removes all markers, polylines, polygons, overlays, etc from the map.
   */
  public void clear() {
    annotationManager.removeAnnotations();
  }

  /**
   * Return a annotation based on its id.
   *
   * @param id the id used to look up an annotation
   * @return An annotation with a matched id, null is returned if no match was found
   */
  @Nullable
  public Annotation getAnnotation(long id) {
    return annotationManager.getAnnotation(id);
  }

  /**
   * Returns a list of all the annotations on the map.
   *
   * @return A list of all the annotation objects. The returned object is a copy so modifying this
   * list will not update the map
   */
  @NonNull
  public List<Annotation> getAnnotations() {
    return annotationManager.getAnnotations();
  }

  /**
   * Returns a list of all the markers on the map.
   *
   * @return A list of all the markers objects. The returned object is a copy so modifying this
   * list will not update the map.
   */
  @NonNull
  public List<Marker> getMarkers() {
    return annotationManager.getMarkers();
  }

  /**
   * Returns a list of all the polygons on the map.
   *
   * @return A list of all the polygon objects. The returned object is a copy so modifying this
   * list will not update the map.
   */
  @NonNull
  public List<Polygon> getPolygons() {
    return annotationManager.getPolygons();
  }

  /**
   * Returns a list of all the polylines on the map.
   *
   * @return A list of all the polylines objects. The returned object is a copy so modifying this
   * list will not update the map.
   */
  @NonNull
  public List<Polyline> getPolylines() {
    return annotationManager.getPolylines();
  }

  /**
   * Sets a callback that's invoked when the user clicks on a marker.
   *
   * @param listener The callback that's invoked when the user clicks on a marker.
   *                 To unset the callback, use null.
   */
  public void setOnMarkerClickListener(@Nullable OnMarkerClickListener listener) {
    annotationManager.setOnMarkerClickListener(listener);
  }

  /**
   * Sets a callback that's invoked when the user clicks on a polygon.
   *
   * @param listener The callback that's invoked when the user clicks on a polygon.
   *                 To unset the callback, use null.
   */
<<<<<<< HEAD
=======
  @UiThread
>>>>>>> 001988fb
  public void setOnPolygonClickListener(@Nullable OnPolygonClickListener listener) {
    annotationManager.setOnPolygonClickListener(listener);
  }

  /**
   * Sets a callback that's invoked when the user clicks on a polyline.
   *
   * @param listener The callback that's invoked when the user clicks on a polyline.
   *                 To unset the callback, use null.
   */
<<<<<<< HEAD
=======
  @UiThread
>>>>>>> 001988fb
  public void setOnPolylineClickListener(@Nullable OnPolylineClickListener listener) {
    annotationManager.setOnPolylineClickListener(listener);
  }

  /**
   * <p>
   * Selects a marker. The selected marker will have it's info window opened.
   * Any other open info windows will be closed unless isAllowConcurrentMultipleOpenInfoWindows()
   * is true.
   * </p>
   * Selecting an already selected marker will have no effect.
   *
   * @param marker The marker to select.
   */
  public void selectMarker(@NonNull Marker marker) {
    if (marker == null) {
      Timber.w("marker was null, so just returning");
      return;
    }
    annotationManager.selectMarker(marker);
  }

  /**
   * Deselects any currently selected marker. All markers will have it's info window closed.
   */
  public void deselectMarkers() {
    annotationManager.deselectMarkers();
  }

  /**
   * Deselects a currently selected marker. The selected marker will have it's info window closed.
   *
   * @param marker the marker to deselect
   */
  public void deselectMarker(@NonNull Marker marker) {
    annotationManager.deselectMarker(marker);
  }

  /**
   * Gets the currently selected marker.
   *
   * @return The currently selected marker.
   */
  public List<Marker> getSelectedMarkers() {
    return annotationManager.getSelectedMarkers();
  }

  /**
   * Get the MarkerViewManager associated to the MapView.
   *
   * @return the associated MarkerViewManager
   */
  public MarkerViewManager getMarkerViewManager() {
    return annotationManager.getMarkerViewManager();
  }

  //
  // InfoWindow
  //

  /**
   * <p>
   * Sets a custom renderer for the contents of info window.
   * </p>
   * When set your callback is invoked when an info window is about to be shown. By returning
   * a custom {@link View}, the default info window will be replaced.
   *
   * @param infoWindowAdapter The callback to be invoked when an info window will be shown.
   *                          To unset the callback, use null.
   */
  public void setInfoWindowAdapter(@Nullable InfoWindowAdapter infoWindowAdapter) {
    annotationManager.getInfoWindowManager().setInfoWindowAdapter(infoWindowAdapter);
  }

  /**
   * Gets the callback to be invoked when an info window will be shown.
   *
   * @return The callback to be invoked when an info window will be shown.
   */
  @Nullable
  public InfoWindowAdapter getInfoWindowAdapter() {
    return annotationManager.getInfoWindowManager().getInfoWindowAdapter();
  }

  /**
   * Changes whether the map allows concurrent multiple infowindows to be shown.
   *
   * @param allow If true, map allows concurrent multiple infowindows to be shown.
   */
  public void setAllowConcurrentMultipleOpenInfoWindows(boolean allow) {
    annotationManager.getInfoWindowManager().setAllowConcurrentMultipleOpenInfoWindows(allow);
  }

  /**
   * Returns whether the map allows concurrent multiple infowindows to be shown.
   *
   * @return If true, map allows concurrent multiple infowindows to be shown.
   */
  public boolean isAllowConcurrentMultipleOpenInfoWindows() {
    return annotationManager.getInfoWindowManager().isAllowConcurrentMultipleOpenInfoWindows();
  }

  //
  // LatLngBounds
  //

  /**
   * Sets a LatLngBounds that constraints map transformations to this bounds.
   * <p>
   * Set to null to clear current bounds, newly set bounds will override previously set bounds.
   * </p>
   *
   * @param latLngBounds the bounds to constrain the map with
   */
  public void setLatLngBoundsForCameraTarget(@Nullable LatLngBounds latLngBounds) {
    nativeMapView.setLatLngBounds(latLngBounds);
  }

  /**
   * Get a camera position that fits a provided bounds and padding.
   *
   * @param latLngBounds the bounds to constrain the map with
   * @param padding      the padding to apply to the bounds
   * @return the camera position that fits the bounds and padding
   */
  public CameraPosition getCameraForLatLngBounds(@Nullable LatLngBounds latLngBounds, int[] padding) {
    // calculate and set additional bounds padding
    int[] mapPadding = getPadding();
    for (int i = 0; i < padding.length; i++) {
      padding[i] = mapPadding[i] + padding[i];
    }
    projection.setContentPadding(padding, myLocationViewSettings.getPadding());

    // get padded camera position from LatLngBounds
    CameraPosition cameraPosition = nativeMapView.getCameraForLatLngBounds(latLngBounds);

    // reset map padding
    setPadding(mapPadding);
    return cameraPosition;
  }

  //
  // Padding
  //

  /**
   * <p>
   * Sets the distance from the edges of the map view’s frame to the edges of the map
   * view’s logical viewport.
   * </p>
   * <p>
   * When the value of this property is equal to {0,0,0,0}, viewport
   * properties such as `centerCoordinate` assume a viewport that matches the map
   * view’s frame. Otherwise, those properties are inset, excluding part of the
   * frame from the viewport. For instance, if the only the top edge is inset, the
   * map center is effectively shifted downward.
   * </p>
   *
   * @param left   The left margin in pixels.
   * @param top    The top margin in pixels.
   * @param right  The right margin in pixels.
   * @param bottom The bottom margin in pixels.
   */
  public void setPadding(int left, int top, int right, int bottom) {
    setPadding(new int[] {left, top, right, bottom});
  }

  private void setPadding(int[] padding) {
    projection.setContentPadding(padding, myLocationViewSettings.getPadding());
    uiSettings.invalidate();
  }

  /**
   * Returns the current configured content padding on map view.
   *
   * @return An array with length 4 in the LTRB order.
   */
  public int[] getPadding() {
    return projection.getContentPadding();
  }

  //
  // Map events
  //

  /**
   * Sets a callback that's invoked on every change in camera position.
   *
   * @param listener The callback that's invoked on every camera change position.
   *                 To unset the callback, use null.
   */
  @Deprecated
  public void setOnCameraChangeListener(@Nullable OnCameraChangeListener listener) {
    transform.setOnCameraChangeListener(listener);
  }

  /**
   * Sets a callback that is invoked when camera movement has ended.
   *
   * @param listener the listener to notify
   */
  public void setOnCameraIdleListener(@Nullable OnCameraIdleListener listener) {
    cameraChangeDispatcher.setOnCameraIdleListener(listener);
  }

  /**
   * Sets a callback that is invoked when camera movement was cancelled.
   *
   * @param listener the listener to notify
   */
  public void setOnCameraMoveCancelListener(@Nullable OnCameraMoveCanceledListener listener) {
    cameraChangeDispatcher.setOnCameraMoveCanceledListener(listener);
  }

  /**
   * Sets a callback that is invoked when camera movement has started.
   *
   * @param listener the listener to notify
   */
<<<<<<< HEAD
=======
  @UiThread
>>>>>>> 001988fb
  public void setOnCameraMoveStartedListener(@Nullable OnCameraMoveStartedListener listener) {
    cameraChangeDispatcher.setOnCameraMoveStartedListener(listener);
  }

  /**
   * Sets a callback that is invoked when camera position changes.
   *
   * @param listener the listener to notify
   */
  public void setOnCameraMoveListener(@Nullable OnCameraMoveListener listener) {
    cameraChangeDispatcher.setOnCameraMoveListener(listener);
  }

  /**
   * Sets a callback that's invoked on every frame rendered to the map view.
   *
   * @param listener The callback that's invoked on every frame rendered to the map view.
   *                 To unset the callback, use null.
   */
  public void setOnFpsChangedListener(@Nullable OnFpsChangedListener listener) {
    onFpsChangedListener = listener;
  }

  // used by MapView
  OnFpsChangedListener getOnFpsChangedListener() {
    return onFpsChangedListener;
  }

  /**
   * Sets a callback that's invoked when the map is scrolled.
   *
   * @param listener The callback that's invoked when the map is scrolled.
   *                 To unset the callback, use null.
   */
  public void setOnScrollListener(@Nullable OnScrollListener listener) {
    onRegisterTouchListener.onRegisterScrollListener(listener);
  }

  /**
   * Sets a callback that's invoked when the map is flinged.
   *
   * @param listener The callback that's invoked when the map is flinged.
   *                 To unset the callback, use null.
   */
  public void setOnFlingListener(@Nullable OnFlingListener listener) {
    onRegisterTouchListener.onRegisterFlingListener(listener);
  }

  /**
   * Sets a callback that's invoked when the user clicks on the map view.
   *
   * @param listener The callback that's invoked when the user clicks on the map view.
   *                 To unset the callback, use null.
   */
  public void setOnMapClickListener(@Nullable OnMapClickListener listener) {
    onRegisterTouchListener.onRegisterMapClickListener(listener);
  }

  /**
   * Sets a callback that's invoked when the user long clicks on the map view.
   *
   * @param listener The callback that's invoked when the user long clicks on the map view.
   *                 To unset the callback, use null.
   */
  public void setOnMapLongClickListener(@Nullable OnMapLongClickListener listener) {
    onRegisterTouchListener.onRegisterMapLongClickListener(listener);
  }

  /**
   * Sets a callback that's invoked when the user clicks on an info window.
   *
   * @param listener The callback that's invoked when the user clicks on an info window.
   *                 To unset the callback, use null.
   */
  public void setOnInfoWindowClickListener(@Nullable OnInfoWindowClickListener listener) {
    annotationManager.getInfoWindowManager().setOnInfoWindowClickListener(listener);
  }

  /**
   * Return the InfoWindow click listener
   *
   * @return Current active InfoWindow Click Listener
   */
  public OnInfoWindowClickListener getOnInfoWindowClickListener() {
    return annotationManager.getInfoWindowManager().getOnInfoWindowClickListener();
  }

  /**
   * Sets a callback that's invoked when a marker's info window is long pressed.
   *
   * @param listener The callback that's invoked when a marker's info window is long pressed. To unset the callback,
   *                 use null.
   */
  public void setOnInfoWindowLongClickListener(@Nullable OnInfoWindowLongClickListener
                                                 listener) {
    annotationManager.getInfoWindowManager().setOnInfoWindowLongClickListener(listener);
  }

  /**
   * Return the InfoWindow long click listener
   *
   * @return Current active InfoWindow long Click Listener
   */
  public OnInfoWindowLongClickListener getOnInfoWindowLongClickListener() {
    return annotationManager.getInfoWindowManager().getOnInfoWindowLongClickListener();
  }

  /**
   * Set an callback to be invoked when an InfoWindow closes.
   *
   * @param listener callback invoked when an InfoWindow closes
   */
  public void setOnInfoWindowCloseListener(@Nullable OnInfoWindowCloseListener listener) {
    annotationManager.getInfoWindowManager().setOnInfoWindowCloseListener(listener);
  }

  /**
   * Return the InfoWindow close listener
   *
   * @return Current active InfoWindow Close Listener
   */
  public OnInfoWindowCloseListener getOnInfoWindowCloseListener() {
    return annotationManager.getInfoWindowManager().getOnInfoWindowCloseListener();
  }

  //
  // User location
  //

  /**
   * Returns the status of the my-location layer.
   *
   * @return True if the my-location layer is enabled, false otherwise.
   * @deprecated use location layer plugin from
   * https://github.com/mapbox/mapbox-plugins-android/tree/master/plugins/locationlayer instead.
   */
  @Deprecated
  public boolean isMyLocationEnabled() {
    return trackingSettings.isMyLocationEnabled();
  }

  /**
   * <p>
   * Enables or disables the my-location layer.
   * While enabled, the my-location layer continuously draws an indication of a user's current
   * location and bearing.
   * </p>
   * In order to use the my-location layer feature you need to request permission for either
   * android.Manifest.permission#ACCESS_COARSE_LOCATION or android.Manifest.permission#ACCESS_FINE_LOCATION.
   *
   * @param enabled True to enable; false to disable.
   * @deprecated use location layer plugin from
   * https://github.com/mapbox/mapbox-plugins-android/tree/master/plugins/locationlayer instead.
   */
  @Deprecated
  public void setMyLocationEnabled(boolean enabled) {
    trackingSettings.setMyLocationEnabled(enabled);
  }

  /**
   * Returns the currently displayed user location, or null if there is no location data available.
   *
   * @return The currently displayed user location.
   * @deprecated use location layer plugin from
   * https://github.com/mapbox/mapbox-plugins-android/tree/master/plugins/locationlayer instead.
   */
  @Nullable
  @Deprecated
  public Location getMyLocation() {
    return trackingSettings.getMyLocation();
  }

  /**
   * Sets a callback that's invoked when the the My Location view
   * (which signifies the user's location) changes location.
   *
   * @param listener The callback that's invoked when the user clicks on a marker.
   *                 To unset the callback, use null.
   * @deprecated use location layer plugin from
   * https://github.com/mapbox/mapbox-plugins-android/tree/master/plugins/locationlayer instead.
   */
  @Deprecated
  public void setOnMyLocationChangeListener(@Nullable MapboxMap.OnMyLocationChangeListener
                                              listener) {
    trackingSettings.setOnMyLocationChangeListener(listener);
  }

  /**
   * Replaces the location source of the my-location layer.
   *
   * @param locationSource A {@link LocationEngine} location source to use in the my-location layer.
   * @deprecated use location layer plugin from
   * https://github.com/mapbox/mapbox-plugins-android/tree/master/plugins/locationlayer instead.
   */
  @Deprecated
  public void setLocationSource(@Nullable LocationEngine locationSource) {
    trackingSettings.setLocationSource(locationSource);
  }

  /**
   * Sets a callback that's invoked when the location tracking mode changes.
   *
   * @param listener The callback that's invoked when the location tracking mode changes.
   *                 To unset the callback, use null.
   * @deprecated use location layer plugin from
   * https://github.com/mapbox/mapbox-plugins-android/tree/master/plugins/locationlayer instead.
   */
  @Deprecated
  public void setOnMyLocationTrackingModeChangeListener(
    @Nullable MapboxMap.OnMyLocationTrackingModeChangeListener listener) {
    trackingSettings.setOnMyLocationTrackingModeChangeListener(listener);
  }

  /**
   * Sets a callback that's invoked when the bearing tracking mode changes.
   *
   * @param listener The callback that's invoked when the bearing tracking mode changes.
   *                 To unset the callback, use null.
   * @deprecated use location layer plugin from
   * https://github.com/mapbox/mapbox-plugins-android/tree/master/plugins/locationlayer instead.
   */
  @Deprecated
  public void setOnMyBearingTrackingModeChangeListener(@Nullable OnMyBearingTrackingModeChangeListener listener) {
    trackingSettings.setOnMyBearingTrackingModeChangeListener(listener);
  }

  //
  // Invalidate
  //

  /**
   * Takes a snapshot of the map.
   *
   * @param callback Callback method invoked when the snapshot is taken.
   */
  public void snapshot(@NonNull SnapshotReadyCallback callback) {
    nativeMapView.addSnapshotCallback(callback);
  }

  /**
   * Queries the map for rendered features
   *
   * @param coordinates the point to query
   * @param layerIds    optionally - only query these layers
   * @return the list of feature
   */
  @NonNull
  public List<Feature> queryRenderedFeatures(@NonNull PointF coordinates, @Nullable String...
    layerIds) {
    return nativeMapView.queryRenderedFeatures(coordinates, layerIds, null);
  }

  /**
   * Queries the map for rendered features
   *
   * @param coordinates the point to query
   * @param filter      filters the returned features
   * @param layerIds    optionally - only query these layers
   * @return the list of feature
   */
  @NonNull
  public List<Feature> queryRenderedFeatures(@NonNull PointF coordinates,
                                             @Nullable Filter.Statement filter,
                                             @Nullable String... layerIds) {
    return nativeMapView.queryRenderedFeatures(coordinates, layerIds, filter);
  }

  /**
   * Queries the map for rendered features
   *
   * @param coordinates the box to query
   * @param layerIds    optionally - only query these layers
   * @return the list of feature
   */
  @NonNull
  public List<Feature> queryRenderedFeatures(@NonNull RectF coordinates,
                                             @Nullable String... layerIds) {
    return nativeMapView.queryRenderedFeatures(coordinates, layerIds, null);
  }

  /**
   * Queries the map for rendered features
   *
   * @param coordinates the box to query
   * @param filter      filters the returned features
   * @param layerIds    optionally - only query these layers
   * @return the list of feature
   */
  @NonNull
  public List<Feature> queryRenderedFeatures(@NonNull RectF coordinates,
                                             @Nullable Filter.Statement filter,
                                             @Nullable String... layerIds) {
    return nativeMapView.queryRenderedFeatures(coordinates, layerIds, filter);
  }

  //
  // Interfaces
  //

  /**
   * Interface definition for a callback to be invoked when the map is flinged.
   *
   * @see MapboxMap#setOnFlingListener(OnFlingListener)
   */
  public interface OnFlingListener {
    /**
     * Called when the map is flinged.
     */
    void onFling();
  }

  /**
   * Interface definition for a callback to be invoked when the map is scrolled.
   *
   * @see MapboxMap#setOnScrollListener(OnScrollListener)
   */
  public interface OnScrollListener {
    /**
     * Called when the map is scrolled.
     */
    void onScroll();
  }

  /**
   * Interface definition for a callback to be invoked when the camera changes position.
   *
   * @deprecated Replaced by {@link MapboxMap.OnCameraMoveStartedListener}, {@link MapboxMap.OnCameraMoveListener} and
   * {@link MapboxMap.OnCameraIdleListener}. The order in which the deprecated onCameraChange method will be called in
   * relation to the methods in the new camera change listeners is undefined.
   */
  @Deprecated
  public interface OnCameraChangeListener {
    /**
     * Called after the camera position has changed. During an animation,
     * this listener may not be notified of intermediate camera positions.
     * It is always called for the final position in the animation.
     *
     * @param position The CameraPosition at the end of the last camera change.
     */
    void onCameraChange(CameraPosition position);
  }

  /**
   * Interface definition for a callback to be invoked for when the camera motion starts.
   */
  public interface OnCameraMoveStartedListener {
    int REASON_API_GESTURE = 1;
    int REASON_DEVELOPER_ANIMATION = 2;
    int REASON_API_ANIMATION = 3;

    /**
     * Called when the camera starts moving after it has been idle or when the reason for camera motion has changed.
     *
     * @param reason the reason for the camera change
     */
    void onCameraMoveStarted(int reason);
  }

  /**
   * Interface definition for a callback to be invoked for when the camera changes position.
   */
  public interface OnCameraMoveListener {
    /**
     * Called repeatedly as the camera continues to move after an onCameraMoveStarted call.
     * This may be called as often as once every frame and should not perform expensive operations.
     */
    void onCameraMove();
  }

  /**
   * Interface definition for a callback to be invoked for when the camera's motion has been stopped or when the camera
   * starts moving for a new reason.
   */
  public interface OnCameraMoveCanceledListener {
    /**
     * Called when the developer explicitly calls the cancelTransitions() method or if the reason for camera motion has
     * changed before the onCameraIdle had a chance to fire after the previous animation.
     * Do not update or animate the camera from within this method.
     */
    void onCameraMoveCanceled();
  }

  /**
   * Interface definition for a callback to be invoked for when camera movement has ended.
   */
  public interface OnCameraIdleListener {
    /**
     * Called when camera movement has ended.
     */
    void onCameraIdle();
  }

  /**
   * Interface definition for a callback to be invoked when a frame is rendered to the map view.
   *
   * @see MapboxMap#setOnFpsChangedListener(OnFpsChangedListener)
   */
  public interface OnFpsChangedListener {
    /**
     * Called for every frame rendered to the map view.
     *
     * @param fps The average number of frames rendered over the last second.
     */
    void onFpsChanged(double fps);
  }

  /**
   * Interface definition for a callback to be invoked when a user registers an listener that is
   * related to touch and click events.
   */
  interface OnRegisterTouchListener {
    void onRegisterMapClickListener(OnMapClickListener listener);

    void onRegisterMapLongClickListener(OnMapLongClickListener listener);

    void onRegisterScrollListener(OnScrollListener listener);

    void onRegisterFlingListener(OnFlingListener listener);
  }

  /**
   * Interface definition for a callback to be invoked when the user clicks on the map view.
   *
   * @see MapboxMap#setOnMapClickListener(OnMapClickListener)
   */
  public interface OnMapClickListener {
    /**
     * Called when the user clicks on the map view.
     *
     * @param point The projected map coordinate the user clicked on.
     */
    void onMapClick(@NonNull LatLng point);
  }

  /**
   * Interface definition for a callback to be invoked when the user long clicks on the map view.
   *
   * @see MapboxMap#setOnMapLongClickListener(OnMapLongClickListener)
   */
  public interface OnMapLongClickListener {
    /**
     * Called when the user long clicks on the map view.
     *
     * @param point The projected map coordinate the user long clicked on.
     */
    void onMapLongClick(@NonNull LatLng point);
  }

  /**
   * Interface definition for a callback to be invoked when the user clicks on a marker.
   *
   * @see MapboxMap#setOnMarkerClickListener(OnMarkerClickListener)
   */
  public interface OnMarkerClickListener {
    /**
     * Called when the user clicks on a marker.
     *
     * @param marker The marker the user clicked on.
     * @return If true the listener has consumed the event and the info window will not be shown.
     */
    boolean onMarkerClick(@NonNull Marker marker);
  }

  /**
   * Interface definition for a callback to be invoked when the user clicks on a polygon.
   *
   * @see MapboxMap#setOnPolygonClickListener(OnPolygonClickListener)
   */
  public interface OnPolygonClickListener {
    /**
     * Called when the user clicks on a polygon.
     *
     * @param polygon The polygon the user clicked on.
     */
    void onPolygonClick(@NonNull Polygon polygon);
  }

  /**
   * Interface definition for a callback to be invoked when the user clicks on a polyline.
   *
   * @see MapboxMap#setOnPolylineClickListener(OnPolylineClickListener)
   */
  public interface OnPolylineClickListener {
    /**
     * Called when the user clicks on a polyline.
     *
     * @param polyline The polyline the user clicked on.
     */
    void onPolylineClick(@NonNull Polyline polyline);
  }

  /**
   * Interface definition for a callback to be invoked when the user clicks on an info window.
   *
   * @see MapboxMap#setOnInfoWindowClickListener(OnInfoWindowClickListener)
   */
  public interface OnInfoWindowClickListener {
    /**
     * Called when the user clicks on an info window.
     *
     * @param marker The marker of the info window the user clicked on.
     * @return If true the listener has consumed the event and the info window will not be closed.
     */
    boolean onInfoWindowClick(@NonNull Marker marker);
  }

  /**
   * Interface definition for a callback to be invoked when the user long presses on a marker's info window.
   *
   * @see MapboxMap#setOnInfoWindowClickListener(OnInfoWindowClickListener)
   */
  public interface OnInfoWindowLongClickListener {

    /**
     * Called when the user makes a long-press gesture on the marker's info window.
     *
     * @param marker The marker were the info window is attached to
     */
    void onInfoWindowLongClick(Marker marker);
  }

  /**
   * Interface definition for a callback to be invoked when a marker's info window is closed.
   *
   * @see MapboxMap#setOnInfoWindowCloseListener(OnInfoWindowCloseListener)
   */
  public interface OnInfoWindowCloseListener {

    /**
     * Called when the marker's info window is closed.
     *
     * @param marker The marker of the info window that was closed.
     */
    void onInfoWindowClose(Marker marker);
  }

  /**
   * Interface definition for a callback to be invoked when an info window will be shown.
   *
   * @see MapboxMap#setInfoWindowAdapter(InfoWindowAdapter)
   */
  public interface InfoWindowAdapter {
    /**
     * Called when an info window will be shown as a result of a marker click.
     *
     * @param marker The marker the user clicked on.
     * @return View to be shown as a info window. If null is returned the default
     * info window will be shown.
     */
    @Nullable
    View getInfoWindow(@NonNull Marker marker);
  }

  /**
   * Interface definition for a callback to be invoked when an MarkerView will be shown.
   *
   * @param <U> the instance type of MarkerView
   */
  public abstract static class MarkerViewAdapter<U extends MarkerView> {

    private Context context;
    private final Class<U> persistentClass;
    private final Pools.SimplePool<View> viewReusePool;

    /**
     * Create an instance of MarkerViewAdapter.
     *
     * @param context the context associated to a MapView
     */
    @SuppressWarnings("unchecked")
    public MarkerViewAdapter(Context context) {
      this.context = context;
      persistentClass = (Class<U>) ((ParameterizedType) getClass().getGenericSuperclass()).getActualTypeArguments()[0];
      viewReusePool = new Pools.SimplePool<>(10000);
    }

    /**
     * Called when an MarkerView will be added to the MapView.
     *
     * @param marker      the model representing the MarkerView
     * @param convertView the reusable view
     * @param parent      the parent ViewGroup of the convertview
     * @return the View that is adapted to the contents of MarkerView
     */
    @Nullable
    public abstract View getView(@NonNull U marker, @Nullable View convertView, @NonNull ViewGroup parent);

    /**
     * Called when an MarkerView is removed from the MapView or the View object is going to be reused.
     * <p>
     * This method should be used to reset an animated view back to it's original state for view reuse.
     * </p>
     * <p>
     * Returning true indicates you want to the view reuse to be handled automatically.
     * Returning false indicates you want to perform an animation and you are required calling
     * {@link #releaseView(View)} yourself.
     * </p>
     *
     * @param marker      the model representing the MarkerView
     * @param convertView the reusable view
     * @return true if you want reuse to occur automatically, false if you want to manage this yourself.
     */
    public boolean prepareViewForReuse(@NonNull MarkerView marker, @NonNull View convertView) {
      return true;
    }

    /**
     * Called when a MarkerView is selected from the MapView.
     * <p>
     * Returning true from this method indicates you want to move the MarkerView to the selected state.
     * Returning false indicates you want to animate the View first an manually select the MarkerView when appropriate.
     * </p>
     *
     * @param marker                   the model representing the MarkerView
     * @param convertView              the reusable view
     * @param reselectionFromRecycling indicates if the onSelect callback is the initial selection
     *                                 callback or that selection occurs due to recreation of selected marker
     * @return true if you want to select the Marker immediately, false if you want to manage this yourself.
     */
    public boolean onSelect(@NonNull U marker, @NonNull View convertView, boolean reselectionFromRecycling) {
      return true;
    }

    /**
     * Called when a MarkerView is deselected from the MapView.
     *
     * @param marker      the model representing the MarkerView
     * @param convertView the reusable view
     */
    public void onDeselect(@NonNull U marker, @NonNull View convertView) {
    }

    /**
     * Returns the generic type of the used MarkerView.
     *
     * @return the generic type
     */
    public final Class<U> getMarkerClass() {
      return persistentClass;
    }

    /**
     * Returns the pool used to store reusable Views.
     *
     * @return the pool associated to this adapter
     */
    public final Pools.SimplePool<View> getViewReusePool() {
      return viewReusePool;
    }

    /**
     * Returns the context associated to the hosting MapView.
     *
     * @return the context used
     */
    public final Context getContext() {
      return context;
    }

    /**
     * Release a View to the ViewPool.
     *
     * @param view the view to be released
     */
    public final void releaseView(View view) {
      view.setVisibility(View.GONE);
      viewReusePool.release(view);
    }
  }

  /**
   * Interface definition for a callback to be invoked when the user clicks on a MarkerView.
   */
  public interface OnMarkerViewClickListener {

    /**
     * Called when the user clicks on a MarkerView.
     *
     * @param marker  the MarkerView associated to the clicked View
     * @param view    the clicked View
     * @param adapter the adapter used to adapt the MarkerView to the View
     * @return If true the listener has consumed the event and the info window will not be shown
     */
    boolean onMarkerClick(@NonNull Marker marker, @NonNull View view, @NonNull MarkerViewAdapter adapter);
  }

  /**
   * Interface definition for a callback to be invoked when the the My Location view changes location.
   *
   * @see MapboxMap#setOnMyLocationChangeListener(OnMyLocationChangeListener)
   */
  public interface OnMyLocationChangeListener {
    /**
     * Called when the location of the My Location view has changed
     * (be it latitude/longitude, bearing or accuracy).
     *
     * @param location The current location of the My Location view The type of map change event.
     */
    void onMyLocationChange(@Nullable Location location);
  }

  /**
   * Interface definition for a callback to be invoked when the the My Location tracking mode changes.
   *
   * @see TrackingSettings#setMyLocationTrackingMode(int)
   */
  public interface OnMyLocationTrackingModeChangeListener {

    /**
     * Called when the tracking mode of My Location tracking has changed
     *
     * @param myLocationTrackingMode the current active location tracking mode
     */
    void onMyLocationTrackingModeChange(@MyLocationTracking.Mode int myLocationTrackingMode);
  }

  /**
   * Interface definition for a callback to be invoked when the the My Location tracking mode changes.
   *
   * @see TrackingSettings#setMyLocationTrackingMode(int)
   */
  public interface OnMyBearingTrackingModeChangeListener {

    /**
     * Called when the tracking mode of My Bearing tracking has changed
     *
     * @param myBearingTrackingMode the current active bearing tracking mode
     */
    void onMyBearingTrackingModeChange(@MyBearingTracking.Mode int myBearingTrackingMode);
  }

  /**
   * Interface definition for a callback to be invoked when a task is complete or cancelled.
   */
  public interface CancelableCallback {
    /**
     * Invoked when a task is cancelled.
     */
    void onCancel();

    /**
     * Invoked when a task is complete.
     */
    void onFinish();
  }

  /**
   * Interface definition for a callback to be invoked when the snapshot has been taken.
   */
  public interface SnapshotReadyCallback {
    /**
     * Invoked when the snapshot has been taken.
     *
     * @param snapshot the snapshot bitmap
     */
    void onSnapshotReady(Bitmap snapshot);
  }

  /**
   * Interface definition for a callback to be invoked when the style has finished loading.
   */
  public interface OnStyleLoadedListener {
    /**
     * Invoked when the style has finished loading
     *
     * @param style the style that has been loaded
     */
    void onStyleLoaded(String style);
  }

  //
  // Used for instrumentation testing
  //
  Transform getTransform() {
    return transform;
  }
}<|MERGE_RESOLUTION|>--- conflicted
+++ resolved
@@ -1460,10 +1460,7 @@
    * @param listener The callback that's invoked when the user clicks on a polygon.
    *                 To unset the callback, use null.
    */
-<<<<<<< HEAD
-=======
   @UiThread
->>>>>>> 001988fb
   public void setOnPolygonClickListener(@Nullable OnPolygonClickListener listener) {
     annotationManager.setOnPolygonClickListener(listener);
   }
@@ -1474,10 +1471,7 @@
    * @param listener The callback that's invoked when the user clicks on a polyline.
    *                 To unset the callback, use null.
    */
-<<<<<<< HEAD
-=======
   @UiThread
->>>>>>> 001988fb
   public void setOnPolylineClickListener(@Nullable OnPolylineClickListener listener) {
     annotationManager.setOnPolylineClickListener(listener);
   }
@@ -1697,10 +1691,6 @@
    *
    * @param listener the listener to notify
    */
-<<<<<<< HEAD
-=======
-  @UiThread
->>>>>>> 001988fb
   public void setOnCameraMoveStartedListener(@Nullable OnCameraMoveStartedListener listener) {
     cameraChangeDispatcher.setOnCameraMoveStartedListener(listener);
   }
