package com.mapbox.mapboxsdk.maps;

import android.content.Context;
import android.graphics.Bitmap;
import android.graphics.PointF;
import android.graphics.RectF;
import android.location.Location;
import android.os.SystemClock;
import android.support.annotation.FloatRange;
import android.support.annotation.NonNull;
import android.support.annotation.Nullable;
import android.support.annotation.UiThread;
import android.support.v4.util.LongSparseArray;
import android.support.v4.util.Pools;
import android.text.TextUtils;
import android.util.Log;
import android.view.View;
import android.view.ViewGroup;

import com.mapbox.mapboxsdk.MapboxAccountManager;
import com.mapbox.mapboxsdk.annotations.Annotation;
import com.mapbox.mapboxsdk.annotations.BaseMarkerOptions;
import com.mapbox.mapboxsdk.annotations.BaseMarkerViewOptions;
import com.mapbox.mapboxsdk.annotations.Icon;
import com.mapbox.mapboxsdk.annotations.InfoWindow;
import com.mapbox.mapboxsdk.annotations.Marker;
import com.mapbox.mapboxsdk.annotations.MarkerOptions;
import com.mapbox.mapboxsdk.annotations.MarkerView;
import com.mapbox.mapboxsdk.annotations.MarkerViewManager;
import com.mapbox.mapboxsdk.annotations.Polygon;
import com.mapbox.mapboxsdk.annotations.PolygonOptions;
import com.mapbox.mapboxsdk.annotations.Polyline;
import com.mapbox.mapboxsdk.annotations.PolylineOptions;
import com.mapbox.mapboxsdk.camera.CameraPosition;
import com.mapbox.mapboxsdk.camera.CameraUpdate;
import com.mapbox.mapboxsdk.camera.CameraUpdateFactory;
import com.mapbox.mapboxsdk.constants.MapboxConstants;
import com.mapbox.mapboxsdk.constants.MyBearingTracking;
import com.mapbox.mapboxsdk.constants.MyLocationTracking;
import com.mapbox.mapboxsdk.constants.Style;
import com.mapbox.mapboxsdk.geometry.LatLng;
import com.mapbox.mapboxsdk.maps.widgets.MyLocationViewSettings;
import com.mapbox.mapboxsdk.style.layers.Layer;
import com.mapbox.mapboxsdk.style.layers.NoSuchLayerException;
import com.mapbox.mapboxsdk.style.sources.NoSuchSourceException;
import com.mapbox.mapboxsdk.style.sources.Source;
import com.mapbox.services.commons.geojson.Feature;

import java.lang.reflect.ParameterizedType;
import java.util.ArrayList;
import java.util.List;
import java.util.concurrent.TimeUnit;

/**
 * The general class to interact with in the Android Mapbox SDK. It exposes the entry point for all
 * methods related to the MapView. You cannot instantiate {@link MapboxMap} object directly, rather,
 * you must obtain one from the getMapAsync() method on a MapFragment or MapView that you have
 * added to your application.
 * <p>
 * Note: Similar to a View object, a MapboxMap should only be read and modified from the main thread.
 * </p>
 */
public class MapboxMap {
    private static final String TAG = MapboxMap.class.getSimpleName();

    private MapView mapView;
    private UiSettings uiSettings;
    private TrackingSettings trackingSettings;
    private MyLocationViewSettings myLocationViewSettings;

    private Projection projection;
    private CameraPosition cameraPosition;
    private boolean invalidCameraPosition;
    private LongSparseArray<Annotation> annotations;

    private List<Marker> selectedMarkers;
    private MarkerViewManager markerViewManager;

    private List<InfoWindow> infoWindows;
    private MapboxMap.InfoWindowAdapter infoWindowAdapter;

    private boolean myLocationEnabled;
    private boolean allowConcurrentMultipleInfoWindows;

    private MapboxMap.OnMapClickListener onMapClickListener;
    private MapboxMap.OnMapLongClickListener onMapLongClickListener;
    private MapboxMap.OnMarkerClickListener onMarkerClickListener;
    private MapboxMap.OnInfoWindowClickListener onInfoWindowClickListener;
    private MapboxMap.OnInfoWindowLongClickListener onInfoWindowLongClickListener;
    private MapboxMap.OnInfoWindowCloseListener onInfoWindowCloseListener;
    private MapboxMap.OnFlingListener onFlingListener;
    private MapboxMap.OnScrollListener onScrollListener;
    private MapboxMap.OnMyLocationTrackingModeChangeListener onMyLocationTrackingModeChangeListener;
    private MapboxMap.OnMyBearingTrackingModeChangeListener onMyBearingTrackingModeChangeListener;
    private MapboxMap.OnFpsChangedListener onFpsChangedListener;
    private MapboxMap.OnCameraChangeListener onCameraChangeListener;
    public OnMyLocationViewClickListener myLocationViewClickListener;

    private double maxZoomLevel = -1;
    private double minZoomLevel = -1;

    MapboxMap(@NonNull MapView mapView) {
        this.mapView = mapView;
        this.mapView.addOnMapChangedListener(new MapChangeCameraPositionListener());
        uiSettings = new UiSettings(mapView);
        trackingSettings = new TrackingSettings(this.mapView, uiSettings);
        projection = new Projection(mapView);
        annotations = new LongSparseArray<>();
        selectedMarkers = new ArrayList<>();
        infoWindows = new ArrayList<>();
        markerViewManager = new MarkerViewManager(this, mapView);
    }

    // Style

    /**
     * Returns a layer that conforms to {@link Layer} if any layer with the given identifier was
     * found.
     * <p>
     * Layer identifiers are not guaranteed to exist across styles or different versions of the
     * same style. Applications that use this API must set the style URL to an explicitly versioned
     * style either by passing in the URL String using {@link MapboxMapOptions#styleUrl(String)} or
     * setting through XML using {@link com.mapbox.mapboxsdk.R.attr#style_url}. This approach
     * also avoids layer identifier name changes that will occur in the default style’s layers over
     * time. These default styles can be found in the {@link Style} class.
     * </p>
     *
     * @param layerId a String matching the layer ID found within the current map style. This String
     *                is case sensitive.
     * @return a {@link Layer}, null if the layer doesn't exist.
     */
    @Nullable
    @UiThread
    public Layer getLayer(@NonNull String layerId) {
        return getMapView().getNativeMapView().getLayer(layerId);
    }

    /**
     * Tries to cast the Layer to T, returns null if it's another type.
     * <p>
     * Layer identifiers are not guaranteed to exist across styles or different versions of the
     * same style. Applications that use this API must set the style URL to an explicitly versioned
     * style either by passing in the URL String using {@link MapboxMapOptions#styleUrl(String)} or
     * setting through XML using {@link com.mapbox.mapboxsdk.R.attr#style_url}. This approach
     * also avoids layer identifier name changes that will occur in the default style’s layers over
     * time. These default styles can be found in the {@link Style} class.
     * </p>
     *
     * @param layerId a String matching the layer ID found within the current map style. This String
     *                is case sensitive.
     * @param <T>     the generic attribute of a {@link Layer}.
     * @return the casted {@link Layer}, null if another type.
     */
    @Nullable
    @UiThread
    public <T extends Layer> T getLayerAs(@NonNull String layerId) {
        try {
            //noinspection unchecked
            return (T) getMapView().getNativeMapView().getLayer(layerId);
        } catch (ClassCastException e) {
            Log.e(TAG, String.format("Layer: %s is a different type: %s", layerId, e.getMessage()));
            return null;
        }
    }

    /**
     * Adds a new layer on top of existing layers. The layer must be newly created and not added to the map before
     *
     * @param layer a {@link Layer}.
<<<<<<< HEAD
     *
=======
>>>>>>> 3b14d7e3
     */
    @UiThread
    public void addLayer(@NonNull Layer layer) {
        addLayer(layer, null);
    }

    /**
     * Inserts a new layer below another layer. The layer must be newly created and not added to the map before
     * <p>
     * Layer identifiers are not guaranteed to exist across styles or different versions of the
     * same style. Applications that use this API must set the style URL to an explicitly versioned
     * style either by passing in the URL String using {@link MapboxMapOptions#styleUrl(String)} or
     * setting through XML using {@link com.mapbox.mapboxsdk.R.attr#style_url}. This approach
     * also avoids layer identifier name changes that will occur in the default style’s layers over
     * time. These default styles can be found in the {@link Style} class.
     * </p>
     *
<<<<<<< HEAD
     * @param layer a {@link Layer} to be added to map style.
     * @param before a String layer identifier that's already found in the map view style. If the
     *               layer is not found in the current map style the layer will be added to the top
     *               of the map.
     *
=======
     * @param layer  a {@link Layer} to be added to map style.
     * @param before a String layer identifier that's already found in the map view style. If the
     *               layer is not found in the current map style the layer will be added to the top
     *               of the map.
>>>>>>> 3b14d7e3
     */
    @UiThread
    public void addLayer(@NonNull Layer layer, String before) {
        getMapView().getNativeMapView().addLayer(layer, before);
    }

    /**
<<<<<<< HEAD
     * Removes a layer from the map style. Any references to the layer become invalid and should not be used anymore
     *
=======
     * Removes a layer from the map style. Any references to the layer become invalid and should not
     * be used anymore
>>>>>>> 3b14d7e3
     * <p>
     * Layer identifiers are not guaranteed to exist across styles or different versions of the
     * same style. Applications that use this API must set the style URL to an explicitly versioned
     * style either by passing in the URL String using {@link MapboxMapOptions#styleUrl(String)} or
     * setting through XML using {@link com.mapbox.mapboxsdk.R.attr#style_url}. This approach
     * also avoids layer identifier name changes that will occur in the default style’s layers over
     * time. These default styles can be found in the {@link Style} class.
     * </p>
<<<<<<< HEAD
     * @param layerId
     * Removes the layer. Any references to the layer become invalid and should not be used anymore
     *
     * @param layerId the layer to remove
     * @throws NoSuchLayerException
     *
=======
     *
     * @param layerId a String matching the layer ID found within the current map style. This
     *                String is case sensitive. Any references to the layer become invalid and should
     *                not be used anymore
     * @throws NoSuchLayerException If the layer doesn't exist in the current style, this exception
     *                              will be thrown.
>>>>>>> 3b14d7e3
     */
    @UiThread
    public void removeLayer(@NonNull String layerId) throws NoSuchLayerException {
        getMapView().getNativeMapView().removeLayer(layerId);
    }

    /**
     * Removes the layer. The reference is re-usable after this and can be re-added
     *
     * @param layer the layer to remove
     * @throws NoSuchLayerException
     */
    @UiThread
    public void removeLayer(@NonNull Layer layer) throws NoSuchLayerException {
        getMapView().getNativeMapView().removeLayer(layer);
    }

    /**
     * Returns a {@link Source} if any source with the given identifier was found.
     * <p>
     * Source identifiers are not guaranteed to exist across styles or different versions of the
     * same style. Applications that use this API must set the style URL to an explicitly versioned
     * style either by passing in the URL String using {@link MapboxMapOptions#styleUrl(String)} or
     * setting through XML using {@link com.mapbox.mapboxsdk.R.attr#style_url}. This approach
     * also avoids source identifier name changes that will occur in the default style’s source over
     * time. These default styles can be found in the {@link Style} class.
     * </p>
     *
     * @param sourceId a String matching the source ID found within the current map style. This
     *                 String is case sensitive.
     * @return a {@link Source} object, null if the layer doesn't exist.
     */
    @Nullable
    @UiThread
    public Source getSource(@NonNull String sourceId) {
        return getMapView().getNativeMapView().getSource(sourceId);
    }

    /**
     * Tries to cast the Source to T, returns null if it's another type.
     * <p>
     * Source identifiers are not guaranteed to exist across styles or different versions of the
     * same style. Applications that use this API must set the style URL to an explicitly versioned
     * style either by passing in the URL String using {@link MapboxMapOptions#styleUrl(String)} or
     * setting through XML using {@link com.mapbox.mapboxsdk.R.attr#style_url}. This approach
     * also avoids source identifier name changes that will occur in the default style’s source over
     * time. These default styles can be found in the {@link Style} class.
     * </p>
     *
     * @param sourceId the id used to look up a layer.
     * @param <T>      the generic type of a Source.
     * @return the casted Source, null if another type.
     */
    @Nullable
    @UiThread
    public <T extends Source> T getSourceAs(@NonNull String sourceId) {
        try {
            //noinspection unchecked
            return (T) getMapView().getNativeMapView().getSource(sourceId);
        } catch (ClassCastException e) {
            Log.e(TAG, String.format("Source: %s is a different type: %s", sourceId, e.getMessage()));
            return null;
        }
    }

    /**
     * Adds the source to the map. The source must be newly created and not added to the map before
     *
     * @param source the {@link Source} to add to the map view.
     */
    @UiThread
    public void addSource(@NonNull Source source) {
        getMapView().getNativeMapView().addSource(source);
    }

    /**
     * Removes a source from the map style. Any references to the source become invalid and should not be used anymore
     * <p>
     * Source identifiers are not guaranteed to exist across styles or different versions of the
     * same style. Applications that use this API must set the style URL to an explicitly versioned
     * style either by passing in the URL String using {@link MapboxMapOptions#styleUrl(String)} or
     * setting through XML using {@link com.mapbox.mapboxsdk.R.attr#style_url}. This approach
     * also avoids source identifier name changes that will occur in the default style’s source over
     * time. These default styles can be found in the {@link Style} class.
     * </p>
     *
     * @param sourceId a String identifier representing the source to remove.
     * @throws NoSuchSourceException the source trying to be removed doesn't exist in the map.
<<<<<<< HEAD
     *
=======
>>>>>>> 3b14d7e3
     */
    @UiThread
    public void removeSource(@NonNull String sourceId) throws NoSuchSourceException {
        getMapView().getNativeMapView().removeSource(sourceId);
    }

    /**
     * Removes the source, preserving the reverence for re-use
<<<<<<< HEAD
     *
     * @param source the source to remove
     * @throws NoSuchSourceException
     */
    @UiThread
    public void removeSource(@NonNull Source source) throws NoSuchSourceException {
        getMapView().getNativeMapView().removeSource(source);
    }

    /**
     * Add an image to be used int hte map's style
     *
=======
     *
     * @param source the source to remove
     * @throws NoSuchSourceException
     */
    @UiThread
    public void removeSource(@NonNull Source source) throws NoSuchSourceException {
        getMapView().getNativeMapView().removeSource(source);
    }

    /**
     * Adds an image to be used in the map's style
     *
>>>>>>> 3b14d7e3
     * @param name  the name of the image.
     * @param image the pre-multiplied Bitmap.
     */
    @UiThread
    public void addImage(@NonNull String name, @NonNull Bitmap image) {
        getMapView().getNativeMapView().addImage(name, image);
    }

    /**
     * Removes an image from the map style
     *
     * @param name the name of the image to remove.
     */
    @UiThread
    public void removeImage(String name) {
        getMapView().getNativeMapView().removeImage(name);
    }

    //
    // MinZoom
    //

    /**
     * Sets the minimum zoom level the map can be displayed at.
     *
     * @param minZoom The new minimum zoom level.
     */
    @UiThread
    public void setMinZoom(
            @FloatRange(from = MapboxConstants.MINIMUM_ZOOM, to = MapboxConstants.MAXIMUM_ZOOM) double minZoom) {
        if ((minZoom < MapboxConstants.MINIMUM_ZOOM) || (minZoom > MapboxConstants.MAXIMUM_ZOOM)) {
            Log.e(MapboxConstants.TAG, "Not setting minZoom, value is in unsupported range: " + minZoom);
            return;
        }
        minZoomLevel = minZoom;
        mapView.setMinZoom(minZoom);
    }

    /**
     * Gets the maximum zoom level the map can be displayed at.
     *
     * @return The minimum zoom level.
     */
    @UiThread
    public double getMinZoom() {
        if (minZoomLevel == -1) {
            return minZoomLevel = mapView.getMinZoom();
        }
        return minZoomLevel;
    }

    //
    // MaxZoom
    //

    /**
     * Sets the maximum zoom level the map can be displayed at.
     *
     * @param maxZoom The new maximum zoom level.
     */
    @UiThread
    public void setMaxZoom(
            @FloatRange(from = MapboxConstants.MINIMUM_ZOOM, to = MapboxConstants.MAXIMUM_ZOOM) double maxZoom) {
        if ((maxZoom < MapboxConstants.MINIMUM_ZOOM) || (maxZoom > MapboxConstants.MAXIMUM_ZOOM)) {
            Log.e(MapboxConstants.TAG, "Not setting maxZoom, value is in unsupported range: " + maxZoom);
            return;
        }
        maxZoomLevel = maxZoom;
        mapView.setMaxZoom(maxZoom);
    }

    /**
     * Gets the maximum zoom level the map can be displayed at.
     *
     * @return The maximum zoom level.
     */
    @UiThread
    public double getMaxZoom() {
        if (maxZoomLevel == -1) {
            return maxZoomLevel = mapView.getMaxZoom();
        }
        return maxZoomLevel;
    }

    //
    // UiSettings
    //

    /**
     * Gets the user interface settings for the map.
     *
     * @return the UiSettings associated with this map
     */
    public UiSettings getUiSettings() {
        return uiSettings;
    }

    //
    // TrackingSettings
    //

    /**
     * Gets the tracking interface settings for the map.
     *
     * @return the TrackingSettings asssociated with this map
     */
    public TrackingSettings getTrackingSettings() {
        return trackingSettings;
    }

    //
    // MyLocationViewSettings
    //

    /**
     * Gets the settings of the user location for the map.
     *
     * @return the MyLocationViewSettings associated with this map
     */
    public MyLocationViewSettings getMyLocationViewSettings() {
        if (myLocationViewSettings == null) {
            myLocationViewSettings = new MyLocationViewSettings(mapView, mapView.getUserLocationView());
        }
        return myLocationViewSettings;
    }

    //
    // Projection
    //

    /**
     * Get the Projection object that you can use to convert between screen coordinates and latitude/longitude
     * coordinates.
     *
     * @return the Projection associated with this map
     */
    public Projection getProjection() {
        return projection;
    }

    //
    // Camera API
    //

    /**
     * Gets the current position of the camera.
     * The CameraPosition returned is a snapshot of the current position, and will not automatically update when the
     * camera moves.
     *
     * @return The current position of the Camera.
     */
    public final CameraPosition getCameraPosition() {
        invalidCameraPosition = invalidCameraPosition || cameraPosition == null;
        if (invalidCameraPosition) {
            invalidateCameraPosition();
        }
        return cameraPosition;
    }

    /**
     * Repositions the camera according to the cameraPosition.
     * The move is instantaneous, and a subsequent getCameraPosition() will reflect the new position.
     * See CameraUpdateFactory for a set of updates.
     *
     * @param cameraPosition the camera position to set
     */
    public void setCameraPosition(@NonNull CameraPosition cameraPosition) {
        moveCamera(CameraUpdateFactory.newCameraPosition(cameraPosition));
    }

    /**
     * Repositions the camera according to the instructions defined in the update.
     * The move is instantaneous, and a subsequent getCameraPosition() will reflect the new position.
     * See CameraUpdateFactory for a set of updates.
     *
     * @param update The change that should be applied to the camera.
     */
    @UiThread
    public final void moveCamera(CameraUpdate update) {
        moveCamera(update, null);
    }

    /**
     * Repositions the camera according to the instructions defined in the update.
     * The move is instantaneous, and a subsequent getCameraPosition() will reflect the new position.
     * See CameraUpdateFactory for a set of updates.
     *
     * @param update   The change that should be applied to the camera
     * @param callback the callback to be invoked when an animation finishes or is canceled
     */
    @UiThread
    public final void moveCamera(final CameraUpdate update, final MapboxMap.CancelableCallback callback) {
        mapView.post(new Runnable() {
            @Override
            public void run() {
                cameraPosition = update.getCameraPosition(MapboxMap.this);
                mapView.resetTrackingModesIfRequired(cameraPosition);
                mapView.jumpTo(cameraPosition.bearing, cameraPosition.target, cameraPosition.tilt, cameraPosition.zoom);
                if (callback != null) {
                    callback.onFinish();
                }

                if (onCameraChangeListener != null) {
                    onCameraChangeListener.onCameraChange(cameraPosition);
                }
            }
        });
    }

    /**
     * Gradually move the camera by the default duration, zoom will not be affected unless specified
     * within {@link CameraUpdate}. If {@link #getCameraPosition()} is called during the animation,
     * it will return the current location of the camera in flight.
     *
     * @param update The change that should be applied to the camera.
     * @see com.mapbox.mapboxsdk.camera.CameraUpdateFactory for a set of updates.
     */
    @UiThread
    public final void easeCamera(CameraUpdate update) {
        easeCamera(update, MapboxConstants.ANIMATION_DURATION);
    }

    /**
     * Gradually move the camera by a specified duration in milliseconds, zoom will not be affected
     * unless specified within {@link CameraUpdate}. If {@link #getCameraPosition()} is called
     * during the animation, it will return the current location of the camera in flight.
     *
     * @param update     The change that should be applied to the camera.
     * @param durationMs The duration of the animation in milliseconds. This must be strictly
     *                   positive, otherwise an IllegalArgumentException will be thrown.
     * @see com.mapbox.mapboxsdk.camera.CameraUpdateFactory for a set of updates.
     */
    @UiThread
    public final void easeCamera(CameraUpdate update, int durationMs) {
        easeCamera(update, durationMs, null);
    }

    /**
     * Gradually move the camera by a specified duration in milliseconds, zoom will not be affected
     * unless specified within {@link CameraUpdate}. A callback can be used to be notified when
     * easing the camera stops. If {@link #getCameraPosition()} is called during the animation, it
     * will return the current location of the camera in flight.
     * <p>
     * Note that this will cancel location tracking mode if enabled.
     * </p>
     *
     * @param update     The change that should be applied to the camera.
     * @param durationMs The duration of the animation in milliseconds. This must be strictly
     *                   positive, otherwise an IllegalArgumentException will be thrown.
     * @param callback   An optional callback to be notified from the main thread when the animation
     *                   stops. If the animation stops due to its natural completion, the callback
     *                   will be notified with onFinish(). If the animation stops due to interruption
     *                   by a later camera movement or a user gesture, onCancel() will be called.
     *                   Do not update or ease the camera from within onCancel().
     * @see com.mapbox.mapboxsdk.camera.CameraUpdateFactory for a set of updates.
     */
    @UiThread
    public final void easeCamera(CameraUpdate update, int durationMs, final MapboxMap.CancelableCallback callback) {
        easeCamera(update, durationMs, true, callback);
    }

    /**
     * Gradually move the camera by a specified duration in milliseconds, zoom will not be affected
     * unless specified within {@link CameraUpdate}. A callback can be used to be notified when
     * easing the camera stops. If {@link #getCameraPosition()} is called during the animation, it
     * will return the current location of the camera in flight.
     * <p>
     * Note that this will cancel location tracking mode if enabled.
     * </p>
     *
     * @param update             The change that should be applied to the camera.
     * @param durationMs         The duration of the animation in milliseconds. This must be strictly
     *                           positive, otherwise an IllegalArgumentException will be thrown.
     * @param easingInterpolator The rate of change of the camera animation. If false, the easing
     *                           animation will be linear.
     * @see com.mapbox.mapboxsdk.camera.CameraUpdateFactory for a set of updates.
     */
    @UiThread
    public final void easeCamera(CameraUpdate update, int durationMs, boolean easingInterpolator) {
        easeCamera(update, durationMs, easingInterpolator, null);
    }

    /**
     * Gradually move the camera by a specified duration in milliseconds, zoom will not be affected
     * unless specified within {@link CameraUpdate}. A callback can be used to be notified when
     * easing the camera stops. If {@link #getCameraPosition()} is called during the animation, it
     * will return the current location of the camera in flight.
     * <p>
     * Note that this will cancel location tracking mode if enabled.
     * </p>
     *
     * @param update             The change that should be applied to the camera.
     * @param durationMs         The duration of the animation in milliseconds. This must be strictly
     *                           positive, otherwise an IllegalArgumentException will be thrown.
     * @param easingInterpolator The rate of change of the camera animation. If false, the easing
     *                           animation will be linear.
     * @param callback           An optional callback to be notified from the main thread when the
     *                           animation stops. If the animation stops due to its natural
     *                           completion, the callback will be notified with onFinish(). If the
     *                           animation stops due to interruption by a later camera movement or a
     *                           user gesture, onCancel() will be called. Do not update or ease the
     *                           camera from within onCancel().
     * @see com.mapbox.mapboxsdk.camera.CameraUpdateFactory for a set of updates.
     */
    @UiThread
    public final void easeCamera(
            CameraUpdate update, int durationMs, boolean easingInterpolator, final MapboxMap.CancelableCallback callback) {
        // dismiss tracking, moving camera is equal to a gesture
        easeCamera(update, durationMs, easingInterpolator, true, callback);
    }

    /**
     * Gradually move the camera by a specified duration in milliseconds, zoom will not be affected
     * unless specified within {@link CameraUpdate}. A callback can be used to be notified when
     * easing the camera stops. If {@link #getCameraPosition()} is called during the animation, it
     * will return the current location of the camera in flight.
     * <p>
     * Note that this will cancel location tracking mode if enabled.
     * </p>
     *
     * @param update             The change that should be applied to the camera.
     * @param durationMs         The duration of the animation in milliseconds. This must be strictly
     *                           positive, otherwise an IllegalArgumentException will be thrown.
     * @param easingInterpolator The rate of change of the camera animation. If false, the easing
     *                           animation will be linear.
     * @param resetTrackingMode  Dismiss tracking, moving camera is equal to a gesture.
     * @param callback           An optional callback to be notified from the main thread when the
     *                           animation stops. If the animation stops due to its natural
     *                           completion, the callback will be notified with onFinish(). If the
     *                           animation stops due to interruption by a later camera movement or a
     *                           user gesture, onCancel() will be called. Do not update or ease the
     *                           camera from within onCancel().
     * @see com.mapbox.mapboxsdk.camera.CameraUpdateFactory for a set of updates.
     */
    @UiThread
    public final void easeCamera(final CameraUpdate update, final int durationMs, final boolean easingInterpolator, final boolean resetTrackingMode, final MapboxMap.CancelableCallback callback) {
        mapView.post(new Runnable() {
            @Override
            public void run() {
                // dismiss tracking, moving camera is equal to a gesture
                cameraPosition = update.getCameraPosition(MapboxMap.this);
                if (resetTrackingMode) {
                    mapView.resetTrackingModesIfRequired(cameraPosition);
                }

                mapView.easeTo(cameraPosition.bearing, cameraPosition.target, getDurationNano(durationMs), cameraPosition.tilt,
                        cameraPosition.zoom, easingInterpolator, new CancelableCallback() {
                            @Override
                            public void onCancel() {
                                if (callback != null) {
                                    callback.onCancel();
                                }
                                invalidateCameraPosition();
                            }

                            @Override
                            public void onFinish() {
                                if (callback != null) {
                                    callback.onFinish();
                                }
                                invalidateCameraPosition();
                            }
                        });
            }
        });
    }

    /**
     * Animate the camera to a new location defined within {@link CameraUpdate} using a transition
     * animation that evokes powered flight. The animation will last the default amount of time.
     * During the animation, a call to {@link #getCameraPosition()} returns an intermediate location
     * of the camera in flight.
     *
     * @param update The change that should be applied to the camera.
     * @see com.mapbox.mapboxsdk.camera.CameraUpdateFactory for a set of updates.
     */
    @UiThread
    public final void animateCamera(CameraUpdate update) {
        animateCamera(update, MapboxConstants.ANIMATION_DURATION, null);
    }

    /**
     * Animate the camera to a new location defined within {@link CameraUpdate} using a transition
     * animation that evokes powered flight. The animation will last the default amount of time. A
     * callback can be used to be notified when animating the camera stops. During the animation, a
     * call to {@link #getCameraPosition()} returns an intermediate location of the camera in flight.
     *
     * @param update   The change that should be applied to the camera.
     * @param callback The callback to invoke from the main thread when the animation stops. If the
     *                 animation completes normally, onFinish() is called; otherwise, onCancel() is
     *                 called. Do not update or animate the camera from within onCancel().
     * @see com.mapbox.mapboxsdk.camera.CameraUpdateFactory for a set of updates.
     */
    @UiThread
    public final void animateCamera(CameraUpdate update, MapboxMap.CancelableCallback callback) {
        animateCamera(update, MapboxConstants.ANIMATION_DURATION, callback);
    }

    /**
     * Animate the camera to a new location defined within {@link CameraUpdate} using a transition
     * animation that evokes powered flight. The animation will last a specified amount of time
     * given in milliseconds. During the animation, a call to {@link #getCameraPosition()} returns
     * an intermediate location of the camera in flight.
     *
     * @param update     The change that should be applied to the camera.
     * @param durationMs The duration of the animation in milliseconds. This must be strictly
     *                   positive, otherwise an IllegalArgumentException will be thrown.
     * @see com.mapbox.mapboxsdk.camera.CameraUpdateFactory for a set of updates.
     */
    @UiThread
    public final void animateCamera(CameraUpdate update, int durationMs) {
        animateCamera(update, durationMs, null);
    }

    /**
     * Animate the camera to a new location defined within {@link CameraUpdate} using a transition
     * animation that evokes powered flight. The animation will last a specified amount of time
     * given in milliseconds. A callback can be used to be notified when animating the camera stops.
     * During the animation, a call to {@link #getCameraPosition()} returns an intermediate location
     * of the camera in flight.
     *
     * @param update     The change that should be applied to the camera.
     * @param durationMs The duration of the animation in milliseconds. This must be strictly
     *                   positive, otherwise an IllegalArgumentException will be thrown.
     * @param callback   An optional callback to be notified from the main thread when the animation
     *                   stops. If the animation stops due to its natural completion, the callback
     *                   will be notified with onFinish(). If the animation stops due to interruption
     *                   by a later camera movement or a user gesture, onCancel() will be called.
     *                   Do not update or animate the camera from within onCancel(). If a callback
     *                   isn't required, leave it as null.
     * @see com.mapbox.mapboxsdk.camera.CameraUpdateFactory for a set of updates.
     */
    @UiThread
    public final void animateCamera(final CameraUpdate update, final int durationMs, final MapboxMap.CancelableCallback callback) {
        mapView.post(new Runnable() {
            @Override
            public void run() {
                cameraPosition = update.getCameraPosition(MapboxMap.this);
                mapView.resetTrackingModesIfRequired(cameraPosition);
                mapView.flyTo(cameraPosition.bearing, cameraPosition.target, getDurationNano(durationMs), cameraPosition.tilt,
                        cameraPosition.zoom, new CancelableCallback() {
                            @Override
                            public void onCancel() {
                                if (callback != null) {
                                    callback.onCancel();
                                }
                                invalidateCameraPosition();
                            }

                            @Override
                            public void onFinish() {
                                if (onCameraChangeListener != null) {
                                    onCameraChangeListener.onCameraChange(cameraPosition);
                                }

                                if (callback != null) {
                                    callback.onFinish();
                                }
                                invalidateCameraPosition();
                            }
                        });
            }
        });
    }

    /**
     * Converts milliseconds to nanoseconds
     *
     * @param durationMs The time in milliseconds
     * @return time in nanoseconds
     */
    private long getDurationNano(long durationMs) {
        return durationMs > 0 ? TimeUnit.NANOSECONDS.convert(durationMs, TimeUnit.MILLISECONDS) : 0;
    }

    /**
     * Invalidates the current camera position by reconstructing it from mbgl
     */
    private void invalidateCameraPosition() {
        if (invalidCameraPosition) {
            invalidCameraPosition = false;

            CameraPosition cameraPosition = mapView.invalidateCameraPosition();
            if (cameraPosition != null) {
                this.cameraPosition = cameraPosition;
            }

            if (onCameraChangeListener != null) {
                onCameraChangeListener.onCameraChange(this.cameraPosition);
            }
        }
    }

    //
    //  Reset North
    //

    /**
     * Resets the map view to face north.
     */
    public void resetNorth() {
        mapView.resetNorth();
    }

    //
    // Debug
    //

    /**
     * Returns whether the map debug information is currently shown.
     *
     * @return If true, map debug information is currently shown.
     */
    @UiThread
    public boolean isDebugActive() {
        return mapView.isDebugActive();
    }

    /**
     * <p>
     * Changes whether the map debug information is shown.
     * </p>
     * The default value is false.
     *
     * @param debugActive If true, map debug information is shown.
     */
    @UiThread
    public void setDebugActive(boolean debugActive) {
        mapView.setDebugActive(debugActive);
    }

    /**
     * <p>
     * Cycles through the map debug options.
     * </p>
     * The value of {@link MapView#isDebugActive()} reflects whether there are
     * any map debug options enabled or disabled.
     *
     * @see MapView#isDebugActive()
     */
    @UiThread
    public void cycleDebugOptions() {
        mapView.cycleDebugOptions();
    }

    //
    // Styling
    //

    /**
     * <p>
     * Loads a new map style from the specified URL.
     * </p>
     * {@code url} can take the following forms:
     * <ul>
     * <li>{@code Style.*}: load one of the bundled styles in {@link Style}.</li>
     * <li>{@code mapbox://styles/<user>/<style>}:
     * retrieves the style from a <a href="https://www.mapbox.com/account/">Mapbox account.</a>
     * {@code user} is your username. {@code style} is the ID of your custom
     * style created in <a href="https://www.mapbox.com/studio">Mapbox Studio</a>.</li>
     * <li>{@code http://...} or {@code https://...}:
     * retrieves the style over the Internet from any web server.</li>
     * <li>{@code asset://...}:
     * reads the style from the APK {@code assets/} directory.
     * This is used to load a style bundled with your app.</li>
     * <li>{@code null}: loads the default {@link Style#MAPBOX_STREETS} style.</li>
     * </ul>
     * <p>
     * This method is asynchronous and will return immediately before the style finishes loading.
     * If you wish to wait for the map to finish loading listen for the {@link MapView#DID_FINISH_LOADING_MAP} event.
     * </p>
     * If the style fails to load or an invalid style URL is set, the map view will become blank.
     * An error message will be logged in the Android logcat and {@link MapView#DID_FAIL_LOADING_MAP} event will be
     * sent.
     *
     * @param url The URL of the map style
     * @see Style
     */
    @UiThread
    public void setStyleUrl(@NonNull String url) {
        mapView.setStyleUrl(url);
    }

    /**
     * <p>
     * Loads a new map style from the specified bundled style.
     * </p>
     * <p>
     * This method is asynchronous and will return immediately before the style finishes loading.
     * If you wish to wait for the map to finish loading listen for the {@link MapView#DID_FINISH_LOADING_MAP} event.
     * </p>
     * If the style fails to load or an invalid style URL is set, the map view will become blank.
     * An error message will be logged in the Android logcat and {@link MapView#DID_FAIL_LOADING_MAP} event will be
     * sent.
     *
     * @param style The bundled style. Accepts one of the values from {@link Style}.
     * @see Style
     * @deprecated use {@link #setStyleUrl(String)} instead with versioned url methods from {@link Style}
     */
    @UiThread
    @Deprecated
    public void setStyle(@Style.StyleUrl String style) {
        setStyleUrl(style);
    }

    /**
     * <p>
     * Returns the map style currently displayed in the map view.
     * </p>
     * If the default style is currently displayed, a URL will be returned instead of null.
     *
     * @return The URL of the map style.
     */
    @UiThread
    @NonNull
    public String getStyleUrl() {
        return mapView.getStyleUrl();
    }

    //
    // Access token
    //

    /**
     * <p>
     * DEPRECATED @see MapboxAccountManager#start(String)
     * </p>
     * <p>
     * Sets the current Mapbox access token used to load map styles and tiles.
     * </p>
     *
     * @param accessToken Your public Mapbox access token.
     * @see MapView#setAccessToken(String)
     * @deprecated As of release 4.1.0, replaced by {@link com.mapbox.mapboxsdk.MapboxAccountManager#start(Context, String)}
     */
    @Deprecated
    @UiThread
    public void setAccessToken(@NonNull String accessToken) {
        mapView.setAccessToken(accessToken);
    }

    /**
     * <p>
     * DEPRECATED @see MapboxAccountManager#getAccessToken()
     * </p>
     * <p>
     * Returns the current Mapbox access token used to load map styles and tiles.
     * </p>
     *
     * @return The current Mapbox access token.
     * @deprecated As of release 4.1.0, replaced by {@link MapboxAccountManager#getAccessToken()}
     */
    @Deprecated
    @UiThread
    @Nullable
    public String getAccessToken() {
        return mapView.getAccessToken();
    }

    //
    // Annotations
    //

    void setTilt(double tilt) {
        mapView.setTilt(tilt);
    }

    /**
     * <p>
     * Adds a marker to this map.
     * </p>
     * The marker's icon is rendered on the map at the location {@code Marker.position}.
     * If {@code Marker.title} is defined, the map shows an info box with the marker's title and snippet.
     *
     * @param markerOptions A marker options object that defines how to render the marker.
     * @return The {@code Marker} that was added to the map.
     */
    @UiThread
    @NonNull
    public Marker addMarker(@NonNull MarkerOptions markerOptions) {
        return addMarker((BaseMarkerOptions) markerOptions);
    }

    /**
     * <p>
     * Adds a marker to this map.
     * </p>
     * The marker's icon is rendered on the map at the location {@code Marker.position}.
     * If {@code Marker.title} is defined, the map shows an info box with the marker's title and snippet.
     *
     * @param markerOptions A marker options object that defines how to render the marker.
     * @return The {@code Marker} that was added to the map.
     */
    @UiThread
    @NonNull
    public Marker addMarker(@NonNull BaseMarkerOptions markerOptions) {
        Marker marker = prepareMarker(markerOptions);
        long id = mapView.addMarker(marker);
        marker.setMapboxMap(this);
        marker.setId(id);
        annotations.put(id, marker);
        return marker;
    }

    /**
     * <p>
     * Adds a marker to this map.
     * </p>
     * The marker's icon is rendered on the map at the location {@code Marker.position}.
     * If {@code Marker.title} is defined, the map shows an info box with the marker's title and snippet.
     *
     * @param markerOptions A marker options object that defines how to render the marker.
     * @return The {@code Marker} that was added to the map.
     */
    @UiThread
    @NonNull
    public MarkerView addMarker(@NonNull BaseMarkerViewOptions markerOptions) {
       return addMarker(markerOptions, null);
    }

    /**
     * <p>
     * Adds a marker to this map.
     * </p>
     * The marker's icon is rendered on the map at the location {@code Marker.position}.
     * If {@code Marker.title} is defined, the map shows an info box with the marker's title and snippet.
     *
     * @param markerOptions A marker options object that defines how to render the marker.
     * @param onMarkerViewAddedListener Callback invoked when the View has been added to the map.
     * @return The {@code Marker} that was added to the map.
     */
    @UiThread
    @NonNull
    public MarkerView addMarker(@NonNull BaseMarkerViewOptions markerOptions, final MarkerViewManager.OnMarkerViewAddedListener onMarkerViewAddedListener) {
        final MarkerView marker = prepareViewMarker(markerOptions);

        // listen for a render event, so we can invalidate MarkerViews
        mapView.addOnMapChangedListener(new MapView.OnMapChangedListener() {
            @Override
            public void onMapChanged(@MapView.MapChange int change) {
                if (change == MapView.DID_FINISH_RENDERING_FRAME_FULLY_RENDERED) {
                    markerViewManager.invalidateViewMarkersInVisibleRegion();
                    if(onMarkerViewAddedListener !=null && markerViewManager.getView(marker)!=null){
                        // checking if view is also found in current viewport.
                        onMarkerViewAddedListener.onViewAdded(marker);
                    }
                    mapView.removeOnMapChangedListener(this);
                }
            }
        });

        // add marker to map
        marker.setMapboxMap(this);
        long id = mapView.addMarker(marker);
        marker.setId(id);
        annotations.put(id, marker);
        return marker;
    }

    /**
     * <p>
     * Adds multiple {@link MarkerView}s to this map.
     * </p>
     * The marker's icon is rendered on the map at the location {@code Marker.position}.
     * If {@code Marker.title} is defined, the map shows an info box with the marker's title and snippet.
     *
     * @param markerViewOptions A list of {@link com.mapbox.mapboxsdk.annotations.MarkerViewOptions}
     *                          objects that defines how to render the markers.
     * @return A list made up of {@link MarkerView} that were added to the map.
     */
    @UiThread
    @NonNull
    public List<MarkerView> addMarkerViews(@NonNull List<? extends BaseMarkerViewOptions> markerViewOptions) {
        List<MarkerView> markers = new ArrayList<>();
        for (BaseMarkerViewOptions markerViewOption : markerViewOptions) {
            if (markerViewOptions.indexOf(markerViewOption) == markerViewOptions.size() - 1) {
                // only invalidate marker views with last item in list
                // listen for a render event, so we can invalidate MarkerViews
                mapView.addOnMapChangedListener(new MapView.OnMapChangedListener() {
                    @Override
                    public void onMapChanged(@MapView.MapChange int change) {
                        if (change == MapView.DID_FINISH_RENDERING_FRAME_FULLY_RENDERED) {
                            markerViewManager.invalidateViewMarkersInVisibleRegion();
                            mapView.removeOnMapChangedListener(this);
                        }
                    }
                });
            }
            // add marker to map
            MarkerView marker = prepareViewMarker(markerViewOption);
            marker.setMapboxMap(this);
            long id = mapView.addMarker(marker);
            marker.setId(id);
            annotations.put(id, marker);
            markers.add(marker);
        }
        return markers;
    }

    /**
     * <p>
     * Adds multiple markers to this map.
     * </p>
     * The marker's icon is rendered on the map at the location {@code Marker.position}.
     * If {@code Marker.title} is defined, the map shows an info box with the marker's title and snippet.
     *
     * @param markerOptionsList A list of marker options objects that defines how to render the markers.
     * @return A list of the {@code Marker}s that were added to the map.
     */
    @UiThread
    @NonNull
    public List<Marker> addMarkers(@NonNull List<? extends BaseMarkerOptions> markerOptionsList) {
        int count = markerOptionsList.size();
        List<Marker> markers = new ArrayList<>(count);
        if (count > 0) {
            BaseMarkerOptions markerOptions;
            Marker marker;
            for (int i = 0; i < count; i++) {
                markerOptions = markerOptionsList.get(i);
                marker = prepareMarker(markerOptions);
                markers.add(marker);
            }

            if (markers.size() > 0) {
                long[] ids = mapView.addMarkers(markers);

                // if unittests or markers are correctly added to map
                if (ids == null || ids.length == markers.size()) {
                    long id = 0;
                    Marker m;
                    for (int i = 0; i < markers.size(); i++) {
                        m = markers.get(i);
                        m.setMapboxMap(this);
                        if (ids != null) {
                            id = ids[i];
                        } else {
                            //unit test
                            id++;
                        }
                        m.setId(id);
                        annotations.put(id, m);
                    }
                }
            }
        }
        return markers;
    }

    /**
     * <p>
     * Updates a marker on this map. Does nothing if the marker is already added.
     * </p>
     *
     * @param updatedMarker An updated marker object.
     */
    @UiThread
    public void updateMarker(@NonNull Marker updatedMarker) {
        mapView.updateMarker(updatedMarker);

        int index = annotations.indexOfKey(updatedMarker.getId());
        if (index > -1) {
            annotations.setValueAt(index, updatedMarker);
        }
    }

    /**
     * Update a polygon on this map.
     *
     * @param polygon An updated polygon object.
     */
    @UiThread
    public void updatePolygon(Polygon polygon) {
        mapView.updatePolygon(polygon);

        int index = annotations.indexOfKey(polygon.getId());
        if (index > -1) {
            annotations.setValueAt(index, polygon);
        }
    }

    /**
     * Update a polyline on this map.
     *
     * @param polyline An updated polyline object.
     */
    @UiThread
    public void updatePolyline(Polyline polyline) {
        mapView.updatePolyline(polyline);

        int index = annotations.indexOfKey(polyline.getId());
        if (index > -1) {
            annotations.setValueAt(index, polyline);
        }
    }

    /**
     * Adds a polyline to this map.
     *
     * @param polylineOptions A polyline options object that defines how to render the polyline.
     * @return The {@code Polyine} that was added to the map.
     */
    @UiThread
    @NonNull
    public Polyline addPolyline(@NonNull PolylineOptions polylineOptions) {
        return addPolyline(polylineOptions, false);
    }

    /**
     * Adds a polyline to this map.
     *
     * @param polylineOptions A polyline options object that defines how to render the polyline.
     * @param withWhiteStroke add the polyline with the white stroke or not
     * @return The {@code Polyine} that was added to the map.
     */
    @UiThread
    @NonNull
    public Polyline addPolyline(@NonNull PolylineOptions polylineOptions, boolean withWhiteStroke) {
        Polyline polyline = polylineOptions.getPolyline();
        if (!polyline.getPoints().isEmpty()) {
            long id = mapView.addPolyline(polyline, withWhiteStroke);
            polyline.setMapboxMap(this);
            polyline.setId(id);
            annotations.put(id, polyline);
        }
        return polyline;
    }

    /**
     * Adds multiple polylines to this map.
     *
     * @param polylineOptionsList A list of polyline options objects that defines how to render the polylines.
     * @return A list of the {@code Polyline}s that were added to the map.
     */
    @UiThread
    @NonNull
    public List<Polyline> addPolylines(@NonNull List<PolylineOptions> polylineOptionsList) {
        return addPolylines(polylineOptionsList, false);
    }

    /**
     * Adds multiple polylines to this map.
     *
     * @param polylineOptionsList A list of polyline options objects that defines how to render the polylines.
     * @param withWhiteStroke     add the polylines with the white stroke or not
     * @return A list of the {@code Polyline}s that were added to the map.
     */
    @UiThread
    @NonNull
    public List<Polyline> addPolylines(@NonNull List<PolylineOptions> polylineOptionsList, boolean withWhiteStroke) {
        int count = polylineOptionsList.size();
        Polyline polyline;
        List<Polyline> polylines = new ArrayList<>(count);

        if (count > 0) {
            for (PolylineOptions options : polylineOptionsList) {
                polyline = options.getPolyline();
                if (!polyline.getPoints().isEmpty()) {
                    polylines.add(polyline);
                }
            }

            long[] ids = mapView.addPolylines(polylines, withWhiteStroke);

            // if unit tests or polylines are correctly added to map
            if (ids == null || ids.length == polylines.size()) {
                long id = 0;
                Polyline p;

                for (int i = 0; i < polylines.size(); i++) {
                    p = polylines.get(i);
                    p.setMapboxMap(this);
                    if (ids != null) {
                        id = ids[i];
                    } else {
                        // unit test
                        id++;
                    }
                    p.setId(id);
                    annotations.put(id, p);
                }
            }
        }
        return polylines;
    }

    /**
     * Adds a polygon to this map.
     *
     * @param polygonOptions A polygon options object that defines how to render the polygon.
     * @return The {@code Polygon} that was added to the map.
     */
    @UiThread
    @NonNull
    public Polygon addPolygon(@NonNull PolygonOptions polygonOptions) {
        Polygon polygon = polygonOptions.getPolygon();
        if (!polygon.getPoints().isEmpty()) {
            long id = mapView.addPolygon(polygon);
            polygon.setId(id);
            polygon.setMapboxMap(this);
            annotations.put(id, polygon);
        }
        return polygon;
    }

    /**
     * Adds multiple polygons to this map.
     *
     * @param polygonOptionsList A list of polygon options objects that defines how to render the polygons.
     * @return A list of the {@code Polygon}s that were added to the map.
     */
    @UiThread
    @NonNull
    public List<Polygon> addPolygons(@NonNull List<PolygonOptions> polygonOptionsList) {
        int count = polygonOptionsList.size();

        Polygon polygon;
        List<Polygon> polygons = new ArrayList<>(count);
        if (count > 0) {
            for (PolygonOptions polygonOptions : polygonOptionsList) {
                polygon = polygonOptions.getPolygon();
                if (!polygon.getPoints().isEmpty()) {
                    polygons.add(polygon);
                }
            }

            long[] ids = mapView.addPolygons(polygons);

            // if unit tests or polygons correctly added to map
            if (ids == null || ids.length == polygons.size()) {
                long id = 0;
                for (int i = 0; i < polygons.size(); i++) {
                    polygon = polygons.get(i);
                    polygon.setMapboxMap(this);
                    if (ids != null) {
                        id = ids[i];
                    } else {
                        // unit test
                        id++;
                    }
                    polygon.setId(id);
                    annotations.put(id, polygon);
                }
            }
        }
        return polygons;
    }

    /**
     * <p>
     * Convenience method for removing a Marker from the map.
     * </p>
     * Calls removeAnnotation() internally
     *
     * @param marker Marker to remove
     */
    @UiThread
    public void removeMarker(@NonNull Marker marker) {
        removeAnnotation(marker);
    }

    /**
     * <p>
     * Convenience method for removing a Polyline from the map.
     * </p>
     * Calls removeAnnotation() internally
     *
     * @param polyline Polyline to remove
     */
    @UiThread
    public void removePolyline(@NonNull Polyline polyline) {
        removeAnnotation(polyline);
    }

    /**
     * <p>
     * Convenience method for removing a Polygon from the map.
     * </p>
     * Calls removeAnnotation() internally
     *
     * @param polygon Polygon to remove
     */
    @UiThread
    public void removePolygon(@NonNull Polygon polygon) {
        removeAnnotation(polygon);
    }

    /**
     * Removes an annotation from the map.
     *
     * @param annotation The annotation object to remove.
     */
    @UiThread
    public void removeAnnotation(@NonNull Annotation annotation) {
        if (annotation instanceof Marker) {
            Marker marker = (Marker) annotation;
            marker.hideInfoWindow();
            if (marker instanceof MarkerView) {
                markerViewManager.removeMarkerView((MarkerView) marker);
            }
        }
        long id = annotation.getId();
        mapView.removeAnnotation(id);
        annotations.remove(id);
    }

    /**
     * Removes an annotation from the map
     *
     * @param id The identifier associated to the annotation to be removed
     */
    @UiThread
    public void removeAnnotation(long id) {
        mapView.removeAnnotation(id);
        annotations.remove(id);
    }

    /**
     * Removes multiple annotations from the map.
     *
     * @param annotationList A list of annotation objects to remove.
     */
    @UiThread
    public void removeAnnotations(@NonNull List<? extends Annotation> annotationList) {
        int count = annotationList.size();
        long[] ids = new long[count];
        for (int i = 0; i < count; i++) {
            Annotation annotation = annotationList.get(i);
            if (annotation instanceof Marker) {
                Marker marker = (Marker) annotation;
                marker.hideInfoWindow();
                if (marker instanceof MarkerView) {
                    markerViewManager.removeMarkerView((MarkerView) marker);
                }
            }
            ids[i] = annotationList.get(i).getId();
        }
        mapView.removeAnnotations(ids);
        for (long id : ids) {
            annotations.remove(id);
        }
    }

    /**
     * Removes all annotations from the map.
     *
     * @deprecated use {@link MapboxMap#clear()} instead.
     */
    @Deprecated
    @UiThread
    public void removeAnnotations() {
        clear();
    }

    /**
     * Removes all markers, polylines, polygons, etc from the map.
     * <p>
     * This does not affect {@link com.mapbox.mapboxsdk.maps.widgets.MyLocationView}, if
     * enabled/visible on the map it will remain visible to the user. This also doesn't remove any
     * runtime styling layers or sources you might have added to the map.
     * </p>
     */
    @UiThread
    public void clear() {
        Annotation annotation;
        int count = annotations.size();
        long[] ids = new long[count];
        for (int i = 0; i < count; i++) {
            ids[i] = annotations.keyAt(i);
            annotation = annotations.get(ids[i]);
            if (annotation instanceof Marker) {
                Marker marker = (Marker) annotation;
                marker.hideInfoWindow();
                if (marker instanceof MarkerView) {
                    markerViewManager.removeMarkerView((MarkerView) marker);
                }
            }
        }
        mapView.removeAnnotations(ids);
        annotations.clear();
    }

    /**
     * Return an annotation based on its id.
     *
     * @param id the id used to look up an annotation
     * @return An annotation with a matched id, null is returned if no match was found
     */
    @Nullable
    public Annotation getAnnotation(long id) {
        return annotations.get(id);
    }

    /**
     * Returns a list of all the annotations on the map.
     *
     * @return A list of all the annotation objects. The returned object is a copy so modifying this
     * list will not update the map
     */
    @NonNull
    public List<Annotation> getAnnotations() {
        List<Annotation> annotations = new ArrayList<>();
        for (int i = 0; i < this.annotations.size(); i++) {
            annotations.add(this.annotations.get(this.annotations.keyAt(i)));
        }
        return annotations;
    }

    /**
     * Returns a list of all the markers on the map.
     *
     * @return A list of all the markers objects. The returned object is a copy so modifying this
     * list will not update the map.
     */
    @NonNull
    public List<Marker> getMarkers() {
        List<Marker> markers = new ArrayList<>();
        Annotation annotation;
        for (int i = 0; i < annotations.size(); i++) {
            annotation = annotations.get(annotations.keyAt(i));
            if (annotation instanceof Marker) {
                markers.add((Marker) annotation);
            }
        }
        return markers;
    }

    /**
     * Returns a list of all the polygons on the map.
     *
     * @return A list of all the polygon objects. The returned object is a copy so modifying this
     * list will not update the map.
     */
    @NonNull
    public List<Polygon> getPolygons() {
        List<Polygon> polygons = new ArrayList<>();
        Annotation annotation;
        for (int i = 0; i < annotations.size(); i++) {
            annotation = annotations.get(annotations.keyAt(i));
            if (annotation instanceof Polygon) {
                polygons.add((Polygon) annotation);
            }
        }
        return polygons;
    }

    /**
     * Returns a list of all the polylines on the map.
     *
     * @return A list of all the polylines objects. The returned object is a copy so modifying this
     * list will not update the map.
     */
    @NonNull
    public List<Polyline> getPolylines() {
        List<Polyline> polylines = new ArrayList<>();
        Annotation annotation;
        for (int i = 0; i < annotations.size(); i++) {
            annotation = annotations.get(annotations.keyAt(i));
            if (annotation instanceof Polyline) {
                polylines.add((Polyline) annotation);
            }
        }
        return polylines;
    }

    /**
     * <p>
     * Selects a marker. The selected marker will have it's info window opened.
     * Any other open info windows will be closed unless isAllowConcurrentMultipleOpenInfoWindows()
     * is true.
     * </p>
     * Selecting an already selected marker will have no effect.
     *
     * @param marker The marker to select.
     */
    @UiThread
    public boolean selectMarker(@NonNull Marker marker) {
        if (marker == null) {
            Log.w(MapboxConstants.TAG, "marker was null, so just returning");
            return false;
        }

        if (selectedMarkers.contains(marker)) {
            return true;
        }

        // Need to deselect any currently selected annotation first
        if (!isAllowConcurrentMultipleOpenInfoWindows()) {
            deselectMarkers();
        }

        boolean handledDefaultClick = false;
        if (onMarkerClickListener != null) {
            // end developer has provided a custom click listener
            handledDefaultClick = onMarkerClickListener.onMarkerClick(marker);
        }

        if (!handledDefaultClick) {
            if (marker instanceof MarkerView) {
                markerViewManager.select((MarkerView) marker, false);
                markerViewManager.ensureInfoWindowOffset((MarkerView) marker);
            }

            if (isInfoWindowValidForMarker(marker) || getInfoWindowAdapter() != null) {
                infoWindows.add(marker.showInfoWindow(this, mapView));
            }

            selectedMarkers.add(marker);
        }
        return handledDefaultClick;
    }

    /**
     * Deselects any currently selected marker. All markers will have it's info window closed.
     */
    @UiThread
    public void deselectMarkers() {
        if (selectedMarkers.isEmpty()) {
            return;
        }

        for (Marker marker : selectedMarkers) {
            if (marker.isInfoWindowShown()) {
                marker.hideInfoWindow();
            }

            if (marker instanceof MarkerView) {
                markerViewManager.deselect((MarkerView) marker, false);
            }
        }

        // Removes all selected markers from the list
        selectedMarkers.clear();
    }

    /**
     * Deselects a currently selected marker. The selected marker will have it's info window closed.
     *
     * @param marker the marker to deselect
     */
    @UiThread
    public void deselectMarker(@NonNull Marker marker) {
        if (!selectedMarkers.contains(marker)) {
            return;
        }

        if (marker.isInfoWindowShown()) {
            marker.hideInfoWindow();
        }

        if (marker instanceof MarkerView) {
            markerViewManager.deselect((MarkerView) marker, false);
        }

        selectedMarkers.remove(marker);
    }

    /**
     * Gets the currently selected marker.
     *
     * @return The currently selected marker.
     */
    @UiThread
    public List<Marker> getSelectedMarkers() {
        return selectedMarkers;
    }

    private Marker prepareMarker(BaseMarkerOptions markerOptions) {
        Marker marker = markerOptions.getMarker();
        Icon icon = mapView.loadIconForMarker(marker);
        marker.setTopOffsetPixels(mapView.getTopOffsetPixelsForIcon(icon));
        return marker;
    }

    private MarkerView prepareViewMarker(BaseMarkerViewOptions markerViewOptions) {
        MarkerView marker = markerViewOptions.getMarker();
        mapView.loadIconForMarkerView(marker);
        return marker;
    }

    /**
     * Get the MarkerViewManager associated to the MapView.
     *
     * @return the associated MarkerViewManager
     */
    public MarkerViewManager getMarkerViewManager() {
        return markerViewManager;
    }

    //
    // InfoWindow
    //

    /**
     * <p>
     * Sets a custom renderer for the contents of info window.
     * </p>
     * When set your callback is invoked when an info window is about to be shown. By returning
     * a custom {@link View}, the default info window will be replaced.
     *
     * @param infoWindowAdapter The callback to be invoked when an info window will be shown.
     *                          To unset the callback, use null.
     */
    @UiThread
    public void setInfoWindowAdapter(@Nullable InfoWindowAdapter infoWindowAdapter) {
        this.infoWindowAdapter = infoWindowAdapter;
    }

    /**
     * Gets the callback to be invoked when an info window will be shown.
     *
     * @return The callback to be invoked when an info window will be shown.
     */
    @UiThread
    @Nullable
    public InfoWindowAdapter getInfoWindowAdapter() {
        return infoWindowAdapter;
    }

    /**
     * Changes whether the map allows concurrent multiple infowindows to be shown.
     *
     * @param allow If true, map allows concurrent multiple infowindows to be shown.
     */
    @UiThread
    public void setAllowConcurrentMultipleOpenInfoWindows(boolean allow) {
        allowConcurrentMultipleInfoWindows = allow;
    }

    /**
     * Returns whether the map allows concurrent multiple infowindows to be shown.
     *
     * @return If true, map allows concurrent multiple infowindows to be shown.
     */
    @UiThread
    public boolean isAllowConcurrentMultipleOpenInfoWindows() {
        return allowConcurrentMultipleInfoWindows;
    }

    // used by MapView
    List<InfoWindow> getInfoWindows() {
        return infoWindows;
    }

    private boolean isInfoWindowValidForMarker(@NonNull Marker marker) {
        return !TextUtils.isEmpty(marker.getTitle()) || !TextUtils.isEmpty(marker.getSnippet());
    }

    //
    // Padding
    //

    /**
     * <p>
     * Sets the distance from the edges of the map view’s frame to the edges of the map
     * view’s logical viewport.
     * </p>
     * <p>
     * When the value of this property is equal to {0,0,0,0}, viewport
     * properties such as `centerCoordinate` assume a viewport that matches the map
     * view’s frame. Otherwise, those properties are inset, excluding part of the
     * frame from the viewport. For instance, if the only the top edge is inset, the
     * map center is effectively shifted downward.
     * </p>
     *
     * @param left   The left margin in pixels.
     * @param top    The top margin in pixels.
     * @param right  The right margin in pixels.
     * @param bottom The bottom margin in pixels.
     */
    public void setPadding(int left, int top, int right, int bottom) {
        mapView.setContentPadding(left, top, right, bottom);
        uiSettings.invalidate();
    }

    /**
     * Returns the current configured content padding on map view.
     *
     * @return An array with length 4 in the LTRB order.
     */
    public int[] getPadding() {
        return new int[]{mapView.getContentPaddingLeft(),
                mapView.getContentPaddingTop(),
                mapView.getContentPaddingRight(),
                mapView.getContentPaddingBottom()};
    }

    //
    // Map events
    //

    /**
     * Sets a callback that's invoked on every change in camera position.
     *
     * @param listener The callback that's invoked on every camera change position.
     *                 To unset the callback, use null.
     */
    @UiThread
    public void setOnCameraChangeListener(@Nullable OnCameraChangeListener listener) {
        onCameraChangeListener = listener;
    }

    /**
     * Sets a callback that's invoked on every frame rendered to the map view.
     *
     * @param listener The callback that's invoked on every frame rendered to the map view.
     *                 To unset the callback, use null.
     */
    @UiThread
    public void setOnFpsChangedListener(@Nullable OnFpsChangedListener listener) {
        onFpsChangedListener = listener;
    }

    // used by MapView
    OnFpsChangedListener getOnFpsChangedListener() {
        return onFpsChangedListener;
    }

    /**
     * Sets a callback that's invoked when the map is scrolled.
     *
     * @param listener The callback that's invoked when the map is scrolled.
     *                 To unset the callback, use null.
     */
    @UiThread
    public void setOnScrollListener(@Nullable OnScrollListener listener) {
        onScrollListener = listener;
    }

    // used by MapView
    OnScrollListener getOnScrollListener() {
        return onScrollListener;
    }

    /**
     * Sets a callback that's invoked when the map is flinged.
     *
     * @param listener The callback that's invoked when the map is flinged.
     *                 To unset the callback, use null.
     */
    @UiThread
    public void setOnFlingListener(@Nullable OnFlingListener listener) {
        onFlingListener = listener;
    }

    // used by MapView
    OnFlingListener getOnFlingListener() {
        return onFlingListener;
    }

    /**
     * Sets a callback that's invoked when the user clicks on the map view.
     *
     * @param listener The callback that's invoked when the user clicks on the map view.
     *                 To unset the callback, use null.
     */
    @UiThread
    public void setOnMapClickListener(@Nullable OnMapClickListener listener) {
        onMapClickListener = listener;
    }

    // used  by MapView
    OnMapClickListener getOnMapClickListener() {
        return onMapClickListener;
    }

    /**
     * Sets a callback that's invoked when the user long clicks on the map view.
     *
     * @param listener The callback that's invoked when the user long clicks on the map view.
     *                 To unset the callback, use null.
     */
    @UiThread
    public void setOnMapLongClickListener(@Nullable OnMapLongClickListener listener) {
        onMapLongClickListener = listener;
    }

    // used by MapView
    OnMapLongClickListener getOnMapLongClickListener() {
        return onMapLongClickListener;
    }

    /**
     * Sets a callback that's invoked when the user clicks on a marker.
     *
     * @param listener The callback that's invoked when the user clicks on a marker.
     *                 To unset the callback, use null.
     */
    @UiThread
    public void setOnMarkerClickListener(@Nullable OnMarkerClickListener listener) {
        onMarkerClickListener = listener;
    }

    /**
     * Sets a callback that's invoked when the user clicks on an info window.
     *
     * @param listener The callback that's invoked when the user clicks on an info window.
     *                 To unset the callback, use null.
     */
    @UiThread
    public void setOnInfoWindowClickListener(@Nullable OnInfoWindowClickListener listener) {
        onInfoWindowClickListener = listener;
    }

    /**
     * Return the InfoWindow click listener
     *
     * @return Current active InfoWindow Click Listener
     */
    @UiThread
    public OnInfoWindowClickListener getOnInfoWindowClickListener() {
        return onInfoWindowClickListener;
    }

    /**
     * Sets a callback that's invoked when a marker's info window is long pressed.
     *
     * @param listener The callback that's invoked when a marker's info window is long pressed. To unset the callback,
     *                 use null.
     */
    @UiThread
    public void setOnInfoWindowLongClickListener(@Nullable OnInfoWindowLongClickListener listener) {
        onInfoWindowLongClickListener = listener;
    }

    /**
     * Return the InfoWindow long click listener
     *
     * @return Current active InfoWindow long Click Listener
     */
    public OnInfoWindowLongClickListener getOnInfoWindowLongClickListener() {
        return onInfoWindowLongClickListener;
    }

    /**
     * Sets a callback that's invoked when a marker's info window is closed.
     *
     * @param listener The callback that's invoked when a marker's info window is closed. To unset
     *                 the callback, use null.
     */
    public void setOnInfoWindowCloseListener(@Nullable OnInfoWindowCloseListener listener) {
        onInfoWindowCloseListener = listener;
    }

    /**
     * Return the InfoWindow close listener
     *
     * @return Current active InfoWindow Close Listener
     */
    @UiThread
    public OnInfoWindowCloseListener getOnInfoWindowCloseListener() {
        return onInfoWindowCloseListener;
    }

    //
    // User location
    //

    /**
     * Returns the status of the my-location layer.
     *
     * @return True if the my-location layer is enabled, false otherwise.
     */
    @UiThread
    public boolean isMyLocationEnabled() {
        return myLocationEnabled;
    }

    /**
     * <p>
     * Enables or disables the my-location layer.
     * While enabled, the my-location layer continuously draws an indication of a user's current
     * location and bearing.
     * </p>
     * In order to use the my-location layer feature you need to request permission for either
     * {@link android.Manifest.permission#ACCESS_COARSE_LOCATION}
     * or @link android.Manifest.permission#ACCESS_FINE_LOCATION.
     *
     * @param enabled True to enable; false to disable.
     */
    @UiThread
    public void setMyLocationEnabled(boolean enabled) {
        if (!mapView.isPermissionsAccepted()) {
            Log.e(MapboxConstants.TAG, "Could not activate user location tracking: "
                    + "user did not accept the permission or permissions were not requested.");
            return;
        }
        myLocationEnabled = enabled;
        mapView.setMyLocationEnabled(enabled);
    }

    /**
     * Returns the currently displayed user location, or null if there is no location data available.
     *
     * @return The currently displayed user location.
     */
    @UiThread
    @Nullable
    public Location getMyLocation() {
        return mapView.getMyLocation();
    }

    /**
     * Sets a callback that's invoked when the the My Location view
     * (which signifies the user's location) changes location.
     *
     * @param listener The callback that's invoked when the user clicks on a marker.
     *                 To unset the callback, use null.
     */
    @UiThread
    public void setOnMyLocationChangeListener(@Nullable MapboxMap.OnMyLocationChangeListener listener) {
        mapView.setOnMyLocationChangeListener(listener);
    }

    /**
     * Sets a callback that's invoked when the the My Location view
     * (which signifies the user's location) is clicked.
     *
     * @param listener The callback that's invoked when the user clicks on user location marker.
     *                 To unset the callback, use null.
     */
    @UiThread
    public void setOnMyLocationViewClickListener(@Nullable final MapboxMap.OnMyLocationViewClickListener listener) {
        myLocationViewClickListener = listener;
    }

    /**
     * Sets a callback that's invoked when the location tracking mode changes.
     *
     * @param listener The callback that's invoked when the location tracking mode changes.
     *                 To unset the callback, use null.
     */
    @UiThread
    public void setOnMyLocationTrackingModeChangeListener(@Nullable MapboxMap.OnMyLocationTrackingModeChangeListener listener) {
        onMyLocationTrackingModeChangeListener = listener;
    }

    // used by MapView
    MapboxMap.OnMyLocationTrackingModeChangeListener getOnMyLocationTrackingModeChangeListener() {
        return onMyLocationTrackingModeChangeListener;
    }

    /**
     * Sets a callback that's invoked when the bearing tracking mode changes.
     *
     * @param listener The callback that's invoked when the bearing tracking mode changes.
     *                 To unset the callback, use null.
     */
    @UiThread
    public void setOnMyBearingTrackingModeChangeListener(@Nullable OnMyBearingTrackingModeChangeListener listener) {
        onMyBearingTrackingModeChangeListener = listener;
    }

    // used by MapView
    OnMyBearingTrackingModeChangeListener getOnMyBearingTrackingModeChangeListener() {
        return onMyBearingTrackingModeChangeListener;
    }

    MapView getMapView() {
        return mapView;
    }

    void setUiSettings(UiSettings uiSettings) {
        this.uiSettings = uiSettings;
    }

    void setProjection(Projection projection) {
        this.projection = projection;
    }

    //
    // Invalidate
    //

    /**
     * Triggers an invalidation of the map view.
     */
    public void invalidate() {
        mapView.invalidate();
    }

    /**
     * Takes a snapshot of the map.
     *
     * @param callback Callback method invoked when the snapshot is taken.
     * @param bitmap   A pre-allocated bitmap.
     */
    @UiThread
    public void snapshot(@NonNull SnapshotReadyCallback callback, @Nullable final Bitmap bitmap) {
        mapView.snapshot(callback, bitmap);
    }

    /**
     * Takes a snapshot of the map.
     *
     * @param callback Callback method invoked when the snapshot is taken.
     */
    @UiThread
    public void snapshot(@NonNull SnapshotReadyCallback callback) {
        mapView.snapshot(callback, null);
    }

    /**
     * Queries the map for rendered features
     *
     * @param coordinates the point to query
     * @param layerIds    optionally - only query these layers
     * @return the list of feature
     */
    @UiThread
    @NonNull
    public List<Feature> queryRenderedFeatures(@NonNull PointF coordinates, @Nullable String... layerIds) {
        return mapView.getNativeMapView().queryRenderedFeatures(coordinates, layerIds);
    }

    /**
     * Queries the map for rendered features
     *
     * @param coordinates the box to query
     * @param layerIds    optionally - only query these layers
     * @return the list of feature
     */
    @UiThread
    @NonNull
    public List<Feature> queryRenderedFeatures(@NonNull RectF coordinates, @Nullable String... layerIds) {
        return mapView.getNativeMapView().queryRenderedFeatures(coordinates, layerIds);
    }

    public void forceUpdateMarkers() {
        markerViewManager.invalidateViewMarkersInVisibleRegion();
    }

    //
    // Interfaces
    //

    /**
     * Interface definition for a callback to be invoked when the map is flinged.
     *
     * @see MapboxMap#setOnFlingListener(OnFlingListener)
     */
    public interface OnFlingListener {
        /**
         * Called when the map is flinged.
         */
        void onFling();
    }

    /**
     * Interface definition for a callback to be invoked when the map is scrolled.
     *
     * @see MapboxMap#setOnScrollListener(OnScrollListener)
     */
    public interface OnScrollListener {
        /**
         * Called when the map is scrolled.
         */
        void onScroll();
    }

    /**
     * Interface definition for a callback to be invoked when the camera changes position.
     */
    public interface OnCameraChangeListener {
        /**
         * Called after the camera position has changed. During an animation,
         * this listener may not be notified of intermediate camera positions.
         * It is always called for the final position in the animation.
         *
         * @param position The CameraPosition at the end of the last camera change.
         */
        void onCameraChange(CameraPosition position);
    }

    /**
     * Interface definition for a callback to be invoked when a frame is rendered to the map view.
     *
     * @see MapboxMap#setOnFpsChangedListener(OnFpsChangedListener)
     */
    public interface OnFpsChangedListener {
        /**
         * Called for every frame rendered to the map view.
         *
         * @param fps The average number of frames rendered over the last second.
         */
        void onFpsChanged(double fps);
    }

    /**
     * Interface definition for a callback to be invoked when the user clicks on the map view.
     *
     * @see MapboxMap#setOnMapClickListener(OnMapClickListener)
     */
    public interface OnMapClickListener {
        /**
         * Called when the user clicks on the map view.
         *
         * @param point The projected map coordinate the user clicked on.
         */
        void onMapClick(@NonNull LatLng point);
    }

    /**
     * Interface definition for a callback to be invoked when the user long clicks on the map view.
     *
     * @see MapboxMap#setOnMapLongClickListener(OnMapLongClickListener)
     */
    public interface OnMapLongClickListener {
        /**
         * Called when the user long clicks on the map view.
         *
         * @param point The projected map coordinate the user long clicked on.
         */
        void onMapLongClick(@NonNull LatLng point);
    }

    /**
     * Interface definition for a callback to be invoked when the user clicks on a marker.
     *
     * @see MapboxMap#setOnMarkerClickListener(OnMarkerClickListener)
     */
    public interface OnMarkerClickListener {
        /**
         * Called when the user clicks on a marker.
         *
         * @param marker The marker the user clicked on.
         * @return If true the listener has consumed the event and the info window will not be shown.
         */
        boolean onMarkerClick(@NonNull Marker marker);
    }

    /**
     * Interface definition for a callback to be invoked when the user clicks on an info window.
     *
     * @see MapboxMap#setOnInfoWindowClickListener(OnInfoWindowClickListener)
     */
    public interface OnInfoWindowClickListener {
        /**
         * Called when the user clicks on an info window.
         *
         * @param marker The marker of the info window the user clicked on.
         * @return If true the listener has consumed the event and the info window will not be closed.
         */
        boolean onInfoWindowClick(@NonNull Marker marker);
    }

    /**
     * Interface definition for a callback to be invoked when the user long presses on a marker's info window.
     *
     * @see MapboxMap#setOnInfoWindowClickListener(OnInfoWindowClickListener)
     */
    public interface OnInfoWindowLongClickListener {

        /**
         * Called when the user makes a long-press gesture on the marker's info window.
         *
         * @param marker The marker were the info window is attached to
         */
        void onInfoWindowLongClick(Marker marker);
    }

    /**
     * Interface definition for a callback to be invoked when a marker's info window is closed.
     *
     * @see MapboxMap#setOnInfoWindowCloseListener(OnInfoWindowCloseListener)
     */
    public interface OnInfoWindowCloseListener {

        /**
         * Called when the marker's info window is closed.
         *
         * @param marker The marker of the info window that was closed.
         */
        void onInfoWindowClose(Marker marker);
    }

    /**
     * Interface definition for a callback to be invoked when an info window will be shown.
     *
     * @see MapboxMap#setInfoWindowAdapter(InfoWindowAdapter)
     */
    public interface InfoWindowAdapter {
        /**
         * Called when an info window will be shown as a result of a marker click.
         *
         * @param marker The marker the user clicked on.
         * @return View to be shown as a info window. If null is returned the default
         * info window will be shown.
         */
        @Nullable
        View getInfoWindow(@NonNull Marker marker);
    }

    /**
     * Interface definition for a callback to be invoked when an MarkerView will be shown.
     *
     * @param <U> the instance type of MarkerView
     */
    public abstract static class MarkerViewAdapter<U extends MarkerView> {

        private Context context;
        private final Class<U> persistentClass;
        private final Pools.SimplePool<View> viewReusePool;

        /**
         * Create an instance of MarkerViewAdapter.
         *
         * @param context the context associated to a MapView
         */
        @SuppressWarnings("unchecked")
        public MarkerViewAdapter(Context context) {
            this.context = context;
            persistentClass = (Class<U>) ((ParameterizedType) getClass().getGenericSuperclass()).getActualTypeArguments()[0];
            viewReusePool = new Pools.SimplePool<>(10000);
        }

        /**
         * Called when an MarkerView will be added to the MapView.
         *
         * @param marker      the model representing the MarkerView
         * @param convertView the reusable view
         * @param parent      the parent ViewGroup of the convertview
         * @return the View that is adapted to the contents of MarkerView
         */
        @Nullable
        public abstract View getView(@NonNull U marker, @Nullable View convertView, @NonNull ViewGroup parent);

        /**
         * Called when an MarkerView is removed from the MapView or the View object is going to be reused.
         * <p>
         * This method should be used to reset an animated view back to it's original state for view reuse.
         * </p>
         * <p>
         * Returning true indicates you want to the view reuse to be handled automatically.
         * Returning false indicates you want to perform an animation and you are required calling {@link #releaseView(View)} yourself.
         * </p>
         *
         * @param marker      the model representing the MarkerView
         * @param convertView the reusable view
         * @return true if you want reuse to occur automatically, false if you want to manage this yourself.
         */
        public boolean prepareViewForReuse(@NonNull MarkerView marker, @NonNull View convertView) {
            return true;
        }

        /**
         * Called when a MarkerView is selected from the MapView.
         * <p>
         * Returning true from this method indicates you want to move the MarkerView to the selected state.
         * Returning false indicates you want to animate the View first an manually select the MarkerView when appropriate.
         * </p>
         *
         * @param marker                   the model representing the MarkerView
         * @param convertView              the reusable view
         * @param reselectionFromRecycling indicates if the onSelect callback is the initial selection
         *                                 callback or that selection occurs due to recreation of selected marker
         * @return true if you want to select the Marker immediately, false if you want to manage this yourself.
         */
        public boolean onSelect(@NonNull U marker, @NonNull View convertView, boolean reselectionFromRecycling) {
            return true;
        }

        /**
         * Called when a MarkerView is deselected from the MapView.
         *
         * @param marker      the model representing the MarkerView
         * @param convertView the reusable view
         */
        public void onDeselect(@NonNull U marker, @NonNull View convertView) {
        }

        /**
         * Returns the generic type of the used MarkerView.
         *
         * @return the generic type
         */
        public final Class<U> getMarkerClass() {
            return persistentClass;
        }

        /**
         * Returns the pool used to store reusable Views.
         *
         * @return the pool associated to this adapter
         */
        public final Pools.SimplePool<View> getViewReusePool() {
            return viewReusePool;
        }

        /**
         * Returns the context associated to the hosting MapView.
         *
         * @return the context used
         */
        public final Context getContext() {
            return context;
        }

        /**
         * Release a View to the ViewPool.
         *
         * @param view the view to be released
         */
        public final void releaseView(View view) {
            view.setVisibility(View.GONE);
            viewReusePool.release(view);
        }
    }

    /**
     * Interface definition for a callback to be invoked when the user clicks on a MarkerView.
     */
    public interface OnMarkerViewClickListener {

        /**
         * Called when the user clicks on a MarkerView.
         *
         * @param marker  the MarkerView associated to the clicked View
         * @param view    the clicked View
         * @param adapter the adapter used to adapt the MarkerView to the View
         * @return If true the listener has consumed the event and the info window will not be shown
         */
        boolean onMarkerClick(@NonNull Marker marker, @NonNull View view, @NonNull MarkerViewAdapter adapter);
    }

    /**
     * Interface definition for a callback to be invoked when the the My Location view changes location.
     *
     * @see MapboxMap#setOnMyLocationChangeListener(OnMyLocationChangeListener)
     */
    public interface OnMyLocationChangeListener {
        /**
         * Called when the location of the My Location view has changed
         * (be it latitude/longitude, bearing or accuracy).
         *
         * @param location The current location of the My Location view The type of map change event.
         */
        void onMyLocationChange(@Nullable Location location);
    }

    /**
     * Interface definition for a callback to be invoked when the the My Location view is clicked.
     *
     * @see MapboxMap#setOnMyLocationViewClickListener(OnMyLocationViewClickListener)
     */
    public interface OnMyLocationViewClickListener {
        /**
         * Called when the My Location view is clicked.
         *
         * @param location The current location of the My Location view.
         */
        boolean onMyLocationViewClicked(@Nullable Location location);
    }

    /**
     * Interface definition for a callback to be invoked when the the My Location tracking mode changes.
     *
     * @see MapView#setMyLocationTrackingMode(int)
     */
    public interface OnMyLocationTrackingModeChangeListener {

        /**
         * Called when the tracking mode of My Location tracking has changed
         *
         * @param myLocationTrackingMode the current active location tracking mode
         */
        void onMyLocationTrackingModeChange(@MyLocationTracking.Mode int myLocationTrackingMode);
    }

    /**
     * Interface definition for a callback to be invoked when the the My Location tracking mode changes.
     *
     * @see MapView#setMyLocationTrackingMode(int)
     */
    public interface OnMyBearingTrackingModeChangeListener {

        /**
         * Called when the tracking mode of My Bearing tracking has changed
         *
         * @param myBearingTrackingMode the current active bearing tracking mode
         */
        void onMyBearingTrackingModeChange(@MyBearingTracking.Mode int myBearingTrackingMode);
    }

    /**
     * Interface definition for a callback to be invoked when a task is complete or cancelled.
     */
    public interface CancelableCallback {
        /**
         * Invoked when a task is cancelled.
         */
        void onCancel();

        /**
         * Invoked when a task is complete.
         */
        void onFinish();
    }

    /**
     * Interface definition for a callback to be invoked when the snapshot has been taken.
     */
    public interface SnapshotReadyCallback {
        /**
         * Invoked when the snapshot has been taken.
         *
         * @param snapshot the snapshot bitmap
         */
        void onSnapshotReady(Bitmap snapshot);
    }

    private class MapChangeCameraPositionListener implements MapView.OnMapChangedListener {

        private static final long UPDATE_RATE_MS = 400;
        private long previousUpdateTimestamp = 0;

        @Override
        public void onMapChanged(@MapView.MapChange int change) {
            if (change >= MapView.REGION_WILL_CHANGE && change <= MapView.REGION_DID_CHANGE_ANIMATED) {
                invalidCameraPosition = true;
                long currentTime = SystemClock.elapsedRealtime();
                if (currentTime < previousUpdateTimestamp) {
                    return;
                }
                invalidateCameraPosition();
                previousUpdateTimestamp = currentTime + UPDATE_RATE_MS;
            }
        }
    }
}<|MERGE_RESOLUTION|>--- conflicted
+++ resolved
@@ -167,10 +167,6 @@
      * Adds a new layer on top of existing layers. The layer must be newly created and not added to the map before
      *
      * @param layer a {@link Layer}.
-<<<<<<< HEAD
-     *
-=======
->>>>>>> 3b14d7e3
      */
     @UiThread
     public void addLayer(@NonNull Layer layer) {
@@ -188,18 +184,10 @@
      * time. These default styles can be found in the {@link Style} class.
      * </p>
      *
-<<<<<<< HEAD
-     * @param layer a {@link Layer} to be added to map style.
-     * @param before a String layer identifier that's already found in the map view style. If the
-     *               layer is not found in the current map style the layer will be added to the top
-     *               of the map.
-     *
-=======
      * @param layer  a {@link Layer} to be added to map style.
      * @param before a String layer identifier that's already found in the map view style. If the
      *               layer is not found in the current map style the layer will be added to the top
      *               of the map.
->>>>>>> 3b14d7e3
      */
     @UiThread
     public void addLayer(@NonNull Layer layer, String before) {
@@ -207,13 +195,8 @@
     }
 
     /**
-<<<<<<< HEAD
-     * Removes a layer from the map style. Any references to the layer become invalid and should not be used anymore
-     *
-=======
      * Removes a layer from the map style. Any references to the layer become invalid and should not
      * be used anymore
->>>>>>> 3b14d7e3
      * <p>
      * Layer identifiers are not guaranteed to exist across styles or different versions of the
      * same style. Applications that use this API must set the style URL to an explicitly versioned
@@ -222,21 +205,12 @@
      * also avoids layer identifier name changes that will occur in the default style’s layers over
      * time. These default styles can be found in the {@link Style} class.
      * </p>
-<<<<<<< HEAD
-     * @param layerId
-     * Removes the layer. Any references to the layer become invalid and should not be used anymore
-     *
-     * @param layerId the layer to remove
-     * @throws NoSuchLayerException
-     *
-=======
      *
      * @param layerId a String matching the layer ID found within the current map style. This
      *                String is case sensitive. Any references to the layer become invalid and should
      *                not be used anymore
      * @throws NoSuchLayerException If the layer doesn't exist in the current style, this exception
      *                              will be thrown.
->>>>>>> 3b14d7e3
      */
     @UiThread
     public void removeLayer(@NonNull String layerId) throws NoSuchLayerException {
@@ -325,10 +299,6 @@
      *
      * @param sourceId a String identifier representing the source to remove.
      * @throws NoSuchSourceException the source trying to be removed doesn't exist in the map.
-<<<<<<< HEAD
-     *
-=======
->>>>>>> 3b14d7e3
      */
     @UiThread
     public void removeSource(@NonNull String sourceId) throws NoSuchSourceException {
@@ -337,7 +307,6 @@
 
     /**
      * Removes the source, preserving the reverence for re-use
-<<<<<<< HEAD
      *
      * @param source the source to remove
      * @throws NoSuchSourceException
@@ -348,22 +317,8 @@
     }
 
     /**
-     * Add an image to be used int hte map's style
-     *
-=======
-     *
-     * @param source the source to remove
-     * @throws NoSuchSourceException
-     */
-    @UiThread
-    public void removeSource(@NonNull Source source) throws NoSuchSourceException {
-        getMapView().getNativeMapView().removeSource(source);
-    }
-
-    /**
      * Adds an image to be used in the map's style
      *
->>>>>>> 3b14d7e3
      * @param name  the name of the image.
      * @param image the pre-multiplied Bitmap.
      */
