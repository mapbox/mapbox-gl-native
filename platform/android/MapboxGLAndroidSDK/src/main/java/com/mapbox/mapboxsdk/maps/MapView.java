package com.mapbox.mapboxsdk.maps;

import android.Manifest;
import android.annotation.SuppressLint;
import android.app.Activity;
import android.app.Dialog;
import android.app.Fragment;
import android.content.BroadcastReceiver;
import android.content.Context;
import android.content.DialogInterface;
import android.content.Intent;
import android.content.IntentFilter;
import android.content.pm.PackageManager;
import android.content.res.Resources;
import android.graphics.Bitmap;
import android.graphics.BitmapFactory;
import android.graphics.Canvas;
import android.graphics.PointF;
import android.graphics.RectF;
import android.graphics.SurfaceTexture;
import android.location.Location;
import android.net.ConnectivityManager;
import android.net.NetworkInfo;
import android.net.Uri;
import android.os.Bundle;
import android.support.annotation.CallSuper;
import android.support.annotation.FloatRange;
import android.support.annotation.IntDef;
import android.support.annotation.NonNull;
import android.support.annotation.Nullable;
import android.support.annotation.UiThread;
import android.support.v4.content.ContextCompat;
import android.support.v4.view.GestureDetectorCompat;
import android.support.v4.view.ScaleGestureDetectorCompat;
import android.support.v7.app.AlertDialog;
import android.text.TextUtils;
import android.util.AttributeSet;
import android.util.DisplayMetrics;
import android.util.Log;
import android.view.GestureDetector;
import android.view.InputDevice;
import android.view.KeyEvent;
import android.view.LayoutInflater;
import android.view.MotionEvent;
import android.view.ScaleGestureDetector;
import android.view.Surface;
import android.view.SurfaceHolder;
import android.view.SurfaceView;
import android.view.TextureView;
import android.view.View;
import android.view.ViewConfiguration;
import android.view.ViewGroup;
import android.widget.ArrayAdapter;
import android.widget.FrameLayout;
import android.widget.ImageView;
import android.widget.ZoomButtonsController;

import com.almeros.android.multitouch.gesturedetectors.RotateGestureDetector;
import com.almeros.android.multitouch.gesturedetectors.ShoveGestureDetector;
import com.almeros.android.multitouch.gesturedetectors.TwoFingerGestureDetector;
import com.mapbox.mapboxsdk.MapboxAccountManager;
import com.mapbox.mapboxsdk.R;
import com.mapbox.mapboxsdk.annotations.Annotation;
import com.mapbox.mapboxsdk.annotations.Icon;
import com.mapbox.mapboxsdk.annotations.IconFactory;
import com.mapbox.mapboxsdk.annotations.InfoWindow;
import com.mapbox.mapboxsdk.annotations.Marker;
import com.mapbox.mapboxsdk.annotations.MarkerView;
import com.mapbox.mapboxsdk.annotations.MarkerViewManager;
import com.mapbox.mapboxsdk.annotations.Polygon;
import com.mapbox.mapboxsdk.annotations.Polyline;
import com.mapbox.mapboxsdk.camera.CameraPosition;
import com.mapbox.mapboxsdk.camera.CameraUpdateFactory;
import com.mapbox.mapboxsdk.constants.MapboxConstants;
import com.mapbox.mapboxsdk.constants.MyBearingTracking;
import com.mapbox.mapboxsdk.constants.MyLocationTracking;
import com.mapbox.mapboxsdk.constants.Style;
import com.mapbox.mapboxsdk.exceptions.IconBitmapChangedException;
import com.mapbox.mapboxsdk.geometry.LatLng;
import com.mapbox.mapboxsdk.location.LocationListener;
import com.mapbox.mapboxsdk.location.LocationServices;
import com.mapbox.mapboxsdk.maps.widgets.CompassView;
import com.mapbox.mapboxsdk.maps.widgets.MyLocationView;
import com.mapbox.mapboxsdk.maps.widgets.MyLocationViewSettings;
import com.mapbox.mapboxsdk.telemetry.MapboxEvent;
import com.mapbox.mapboxsdk.telemetry.MapboxEventManager;
import com.mapbox.mapboxsdk.utils.ColorUtils;

import java.lang.annotation.Retention;
import java.lang.annotation.RetentionPolicy;
import java.nio.ByteBuffer;
import java.util.ArrayList;
import java.util.Collections;
import java.util.Hashtable;
import java.util.Iterator;
import java.util.List;
import java.util.concurrent.CopyOnWriteArrayList;

import static com.mapbox.mapboxsdk.utils.MathUtils.convertNativeBearing;

/**
 * <p>
 * A {@code MapView} provides an embeddable map interface.
 * You use this class to display map information and to manipulate the map contents from your application.
 * You can center the map on a given coordinate, specify the size of the area you want to display,
 * and style the features of the map to fit your application's use case.
 * </p>
 * <p>
 * Use of {@code MapView} requires a Mapbox API access token.
 * Obtain an access token on the <a href="https://www.mapbox.com/studio/account/tokens/">Mapbox account page</a>.
 * </p>
 * <strong>Warning:</strong> Please note that you are responsible for getting permission to use the map data,
 * and for ensuring your use adheres to the relevant terms of use.
 */
public class MapView extends FrameLayout {

    private MapboxMap mapboxMap;
    private boolean initialLoad;
    private boolean destroyed;

    private List<Icon> icons;
    private int averageIconHeight;
    private int averageIconWidth;

    private NativeMapView nativeMapView;
    private boolean hasSurface = false;

    private ViewGroup markerViewContainer;
    private CompassView compassView;
    private ImageView logoView;
    private ImageView attributionsView;
    private MyLocationView myLocationView;
    private LocationListener myLocationListener;

    private Projection projection;

    private CopyOnWriteArrayList<OnMapChangedListener> onMapChangedListener;
    private ZoomButtonsController zoomButtonsController;
    private ConnectivityReceiver connectivityReceiver;
    private float screenDensity = 1.0f;

    private TrackballLongPressTimeOut currentTrackballLongPressTimeOut;
    private GestureDetectorCompat gestureDetector;
    private ScaleGestureDetector scaleGestureDetector;
    private RotateGestureDetector rotateGestureDetector;
    private ShoveGestureDetector shoveGestureDetector;
    private boolean twoTap = false;
    private boolean zoomStarted = false;
    private boolean dragStarted = false;
    private boolean quickZoom = false;
    private boolean scrollInProgress = false;

    private int contentPaddingLeft;
    private int contentPaddingTop;
    private int contentPaddingRight;
    private int contentPaddingBottom;

    private PointF focalPoint;

    private String styleUrl = Style.MAPBOX_STREETS;
    private boolean styleWasSet = false;

    private List<OnMapReadyCallback> onMapReadyCallbackList;
    private MapboxMap.CancelableCallback cameraCancelableCallback;
    private SnapshotRequest snapshotRequest;

    @UiThread
    public MapView(@NonNull Context context) {
        super(context);
        initialize(context, MapboxMapOptions.createFromAttributes(context, null));
    }

    @UiThread
    public MapView(@NonNull Context context, @Nullable AttributeSet attrs) {
        super(context, attrs);
        initialize(context, MapboxMapOptions.createFromAttributes(context, attrs));
    }

    @UiThread
    public MapView(@NonNull Context context, @Nullable AttributeSet attrs, int defStyleAttr) {
        super(context, attrs, defStyleAttr);
        initialize(context, MapboxMapOptions.createFromAttributes(context, attrs));
    }

    @UiThread
    public MapView(@NonNull Context context, @Nullable MapboxMapOptions options) {
        super(context);
        initialize(context, options);
    }

    private void initialize(@NonNull Context context, @NonNull MapboxMapOptions options) {
        if (isInEditMode()) {
            // if we are in an editor mode we show an image of a map
            LayoutInflater.from(context).inflate(R.layout.mapview_preview, this);
            return;
        }

        initialLoad = true;
        onMapReadyCallbackList = new ArrayList<>();
        onMapChangedListener = new CopyOnWriteArrayList<>();
        mapboxMap = new MapboxMap(this);
        projection = mapboxMap.getProjection();

        icons = new ArrayList<>();
        View view = LayoutInflater.from(context).inflate(R.layout.mapview_internal, this);
        setWillNotDraw(false);

        if (options.getTextureMode()) {
            TextureView textureView = new TextureView(context);
            textureView.setSurfaceTextureListener(new SurfaceTextureListener());
            addView(textureView, 0);
        } else {
            SurfaceView surfaceView = (SurfaceView) findViewById(R.id.surfaceView);
            surfaceView.getHolder().addCallback(new SurfaceCallback());
            surfaceView.setVisibility(View.VISIBLE);
        }

        nativeMapView = new NativeMapView(this);

        // load transparent icon for MarkerView to trace actual markers, see #6352
        loadIcon(IconFactory.recreate(IconFactory.ICON_MARKERVIEW_ID, IconFactory.ICON_MARKERVIEW_BITMAP));

        // Ensure this view is interactable
        setClickable(true);
        setLongClickable(true);
        setFocusable(true);
        setFocusableInTouchMode(true);
        requestFocus();

        // Touch gesture detectors
        gestureDetector = new GestureDetectorCompat(context, new GestureListener());
        gestureDetector.setIsLongpressEnabled(true);
        scaleGestureDetector = new ScaleGestureDetector(context, new ScaleGestureListener());
        ScaleGestureDetectorCompat.setQuickScaleEnabled(scaleGestureDetector, true);
        rotateGestureDetector = new RotateGestureDetector(context, new RotateGestureListener());
        shoveGestureDetector = new ShoveGestureDetector(context, new ShoveGestureListener());

        zoomButtonsController = new ZoomButtonsController(this);
        zoomButtonsController.setZoomSpeed(MapboxConstants.ANIMATION_DURATION);
        zoomButtonsController.setOnZoomListener(new OnZoomListener());

        // Connectivity
        onConnectivityChanged(isConnected());

        markerViewContainer = (ViewGroup) view.findViewById(R.id.markerViewContainer);

        myLocationView = (MyLocationView) view.findViewById(R.id.userLocationView);
        myLocationView.setMapboxMap(mapboxMap);

        compassView = (CompassView) view.findViewById(R.id.compassView);
        compassView.setMapboxMap(mapboxMap);

        logoView = (ImageView) view.findViewById(R.id.logoView);

        // Setup Attributions control
        attributionsView = (ImageView) view.findViewById(R.id.attributionView);
        attributionsView.setOnClickListener(new AttributionOnClickListener(this));

        screenDensity = context.getResources().getDisplayMetrics().density;

        setInitialState(options);

        // Shows the zoom controls
        if (!context.getPackageManager().hasSystemFeature(PackageManager.FEATURE_TOUCHSCREEN_MULTITOUCH)) {
            mapboxMap.getUiSettings().setZoomControlsEnabled(true);
        }
    }

    private void setInitialState(MapboxMapOptions options) {
        mapboxMap.setDebugActive(options.getDebugActive());

        CameraPosition position = options.getCamera();
        if (position != null) {
            mapboxMap.moveCamera(CameraUpdateFactory.newCameraPosition(position));
            myLocationView.setTilt(position.tilt);
        }

        // api base url
        String apiBaseUrl = options.getApiBaseUrl();
        if (!TextUtils.isEmpty(apiBaseUrl)) {
            setApiBaseUrl(apiBaseUrl);
        }

        // access token
        String accessToken = options.getAccessToken();
        if (!TextUtils.isEmpty(accessToken)) {
            mapboxMap.setAccessToken(accessToken);
        }

        // style url
        String style = options.getStyle();
        if (!TextUtils.isEmpty(style)) {
            styleUrl = style;
        }

        // MyLocationView
        MyLocationViewSettings myLocationViewSettings = mapboxMap.getMyLocationViewSettings();
        myLocationViewSettings.setForegroundDrawable(
                options.getMyLocationForegroundDrawable(), options.getMyLocationForegroundBearingDrawable());
        myLocationViewSettings.setForegroundTintColor(options.getMyLocationForegroundTintColor());
        myLocationViewSettings.setBackgroundDrawable(options.getMyLocationBackgroundDrawable(), options.getMyLocationBackgroundBearingDrawable(), options.getMyLocationBackgroundPadding());
        myLocationViewSettings.setBackgroundTintColor(options.getMyLocationBackgroundTintColor());
        myLocationViewSettings.setAccuracyAlpha(options.getMyLocationAccuracyAlpha());
        myLocationViewSettings.setAccuracyTintColor(options.getMyLocationAccuracyTintColor());
        mapboxMap.setMyLocationEnabled(options.getLocationEnabled());

        // Enable gestures
        UiSettings uiSettings = mapboxMap.getUiSettings();
        uiSettings.setZoomGesturesEnabled(options.getZoomGesturesEnabled());
        uiSettings.setZoomGestureChangeAllowed(options.getZoomGesturesEnabled());
        uiSettings.setScrollGesturesEnabled(options.getScrollGesturesEnabled());
        uiSettings.setScrollGestureChangeAllowed(options.getScrollGesturesEnabled());
        uiSettings.setRotateGesturesEnabled(options.getRotateGesturesEnabled());
        uiSettings.setRotateGestureChangeAllowed(options.getRotateGesturesEnabled());
        uiSettings.setTiltGesturesEnabled(options.getTiltGesturesEnabled());
        uiSettings.setTiltGestureChangeAllowed(options.getTiltGesturesEnabled());

        // Ui Controls
        uiSettings.setZoomControlsEnabled(options.getZoomControlsEnabled());

        // Zoom
        mapboxMap.setMaxZoom(options.getMaxZoom());
        mapboxMap.setMinZoom(options.getMinZoom());

        // Compass
        uiSettings.setCompassEnabled(options.getCompassEnabled());
        uiSettings.setCompassGravity(options.getCompassGravity());
        int[] compassMargins = options.getCompassMargins();
        if (compassMargins != null) {
            uiSettings.setCompassMargins(compassMargins[0], compassMargins[1], compassMargins[2], compassMargins[3]);
        } else {
            int tenDp = (int) getResources().getDimension(R.dimen.ten_dp);
            uiSettings.setCompassMargins(tenDp, tenDp, tenDp, tenDp);
        }
        uiSettings.setCompassFadeFacingNorth(options.getCompassFadeFacingNorth());

        // Logo
        uiSettings.setLogoEnabled(options.getLogoEnabled());
        uiSettings.setLogoGravity(options.getLogoGravity());
        int[] logoMargins = options.getLogoMargins();
        if (logoMargins != null) {
            uiSettings.setLogoMargins(logoMargins[0], logoMargins[1], logoMargins[2], logoMargins[3]);
        } else {
            int sixteenDp = (int) getResources().getDimension(R.dimen.sixteen_dp);
            uiSettings.setLogoMargins(sixteenDp, sixteenDp, sixteenDp, sixteenDp);
        }

        // Attribution
        uiSettings.setAttributionEnabled(options.getAttributionEnabled());
        uiSettings.setAttributionGravity(options.getAttributionGravity());
        int[] attributionMargins = options.getAttributionMargins();
        if (attributionMargins != null) {
            uiSettings.setAttributionMargins(attributionMargins[0], attributionMargins[1], attributionMargins[2], attributionMargins[3]);
        } else {
            Resources resources = getResources();
            int sevenDp = (int) resources.getDimension(R.dimen.seven_dp);
            int seventySixDp = (int) resources.getDimension(R.dimen.seventy_six_dp);
            uiSettings.setAttributionMargins(seventySixDp, sevenDp, sevenDp, sevenDp);
        }

        int attributionTintColor = options.getAttributionTintColor();
        uiSettings.setAttributionTintColor(attributionTintColor != -1
                ? attributionTintColor : ColorUtils.getPrimaryColor(getContext()));
    }

    //
    // Lifecycle events
    //

    /**
     * <p>
     * You must call this method from the parent's {@link android.app.Activity#onCreate(Bundle)} or
     * {@link android.app.Fragment#onCreate(Bundle)}.
     * </p>
     * You must set a valid access token with {@link MapView#setAccessToken(String)} before you this method
     * or an exception will be thrown.
     *
     * @param savedInstanceState Pass in the parent's savedInstanceState.
     * @see MapView#setAccessToken(String)
     */
    @UiThread
    public void onCreate(@Nullable Bundle savedInstanceState) {
        String accessToken = mapboxMap.getAccessToken();
        if (TextUtils.isEmpty(accessToken)) {
            accessToken = MapboxAccountManager.getInstance().getAccessToken();
            mapboxMap.setAccessToken(accessToken);
        } else {
            // user provided access token through xml attributes, need to start MapboxAccountManager
            MapboxAccountManager.start(getContext(), accessToken);
        }

        // Force a check for an access token
        MapboxAccountManager.validateAccessToken(accessToken);

        if (savedInstanceState != null && savedInstanceState.getBoolean(MapboxConstants.STATE_HAS_SAVED_STATE)) {

            // Get previous camera position
            CameraPosition cameraPosition = savedInstanceState.getParcelable(MapboxConstants.STATE_CAMERA_POSITION);
            if (cameraPosition != null) {
                mapboxMap.moveCamera(CameraUpdateFactory.newCameraPosition(new CameraPosition.Builder(cameraPosition).build()));
            }

            UiSettings uiSettings = mapboxMap.getUiSettings();
            uiSettings.setZoomGesturesEnabled(savedInstanceState.getBoolean(MapboxConstants.STATE_ZOOM_ENABLED));
            uiSettings.setZoomGestureChangeAllowed(savedInstanceState.getBoolean(MapboxConstants.STATE_ZOOM_ENABLED_CHANGE));
            uiSettings.setScrollGesturesEnabled(savedInstanceState.getBoolean(MapboxConstants.STATE_SCROLL_ENABLED));
            uiSettings.setScrollGestureChangeAllowed(savedInstanceState.getBoolean(MapboxConstants.STATE_SCROLL_ENABLED_CHANGE));
            uiSettings.setRotateGesturesEnabled(savedInstanceState.getBoolean(MapboxConstants.STATE_ROTATE_ENABLED));
            uiSettings.setRotateGestureChangeAllowed(savedInstanceState.getBoolean(MapboxConstants.STATE_ROTATE_ENABLED_CHANGE));
            uiSettings.setTiltGesturesEnabled(savedInstanceState.getBoolean(MapboxConstants.STATE_TILT_ENABLED));
            uiSettings.setTiltGestureChangeAllowed(savedInstanceState.getBoolean(MapboxConstants.STATE_TILT_ENABLED_CHANGE));
            uiSettings.setZoomControlsEnabled(savedInstanceState.getBoolean(MapboxConstants.STATE_ZOOM_CONTROLS_ENABLED));

            // Compass
            uiSettings.setCompassEnabled(savedInstanceState.getBoolean(MapboxConstants.STATE_COMPASS_ENABLED));
            uiSettings.setCompassGravity(savedInstanceState.getInt(MapboxConstants.STATE_COMPASS_GRAVITY));
            uiSettings.setCompassMargins(savedInstanceState.getInt(MapboxConstants.STATE_COMPASS_MARGIN_LEFT),
                    savedInstanceState.getInt(MapboxConstants.STATE_COMPASS_MARGIN_TOP),
                    savedInstanceState.getInt(MapboxConstants.STATE_COMPASS_MARGIN_RIGHT),
                    savedInstanceState.getInt(MapboxConstants.STATE_COMPASS_MARGIN_BOTTOM));
            uiSettings.setCompassFadeFacingNorth(savedInstanceState.getBoolean(MapboxConstants.STATE_COMPASS_FADE_WHEN_FACING_NORTH));

            // Logo
            uiSettings.setLogoEnabled(savedInstanceState.getBoolean(MapboxConstants.STATE_LOGO_ENABLED));
            uiSettings.setLogoGravity(savedInstanceState.getInt(MapboxConstants.STATE_LOGO_GRAVITY));
            uiSettings.setLogoMargins(savedInstanceState.getInt(MapboxConstants.STATE_LOGO_MARGIN_LEFT)
                    , savedInstanceState.getInt(MapboxConstants.STATE_LOGO_MARGIN_TOP)
                    , savedInstanceState.getInt(MapboxConstants.STATE_LOGO_MARGIN_RIGHT)
                    , savedInstanceState.getInt(MapboxConstants.STATE_LOGO_MARGIN_BOTTOM));

            // Attribution
            uiSettings.setAttributionEnabled(savedInstanceState.getBoolean(MapboxConstants.STATE_ATTRIBUTION_ENABLED));
            uiSettings.setAttributionGravity(savedInstanceState.getInt(MapboxConstants.STATE_ATTRIBUTION_GRAVITY));
            uiSettings.setAttributionMargins(savedInstanceState.getInt(MapboxConstants.STATE_ATTRIBUTION_MARGIN_LEFT)
                    , savedInstanceState.getInt(MapboxConstants.STATE_ATTRIBUTION_MARGIN_TOP)
                    , savedInstanceState.getInt(MapboxConstants.STATE_ATTRIBUTION_MARGIN_RIGHT)
                    , savedInstanceState.getInt(MapboxConstants.STATE_ATTRIBUTION_MARGIN_BOTTOM));

            mapboxMap.setDebugActive(savedInstanceState.getBoolean(MapboxConstants.STATE_DEBUG_ACTIVE));
            styleUrl = savedInstanceState.getString(MapboxConstants.STATE_STYLE_URL);

            // User location
            try {
                mapboxMap.setMyLocationEnabled(savedInstanceState.getBoolean(MapboxConstants.STATE_MY_LOCATION_ENABLED));
            } catch (SecurityException ignore) {
                // User did not accept location permissions
            }

            TrackingSettings trackingSettings = mapboxMap.getTrackingSettings();
            //noinspection ResourceType
            trackingSettings.setMyLocationTrackingMode(
                    savedInstanceState.getInt(MapboxConstants.STATE_MY_LOCATION_TRACKING_MODE, MyLocationTracking.TRACKING_NONE));
            //noinspection ResourceType
            trackingSettings.setMyBearingTrackingMode(
                    savedInstanceState.getInt(MapboxConstants.STATE_MY_BEARING_TRACKING_MODE, MyBearingTracking.NONE));
            trackingSettings.setDismissLocationTrackingOnGesture(
                    savedInstanceState.getBoolean(MapboxConstants.STATE_MY_LOCATION_TRACKING_DISMISS, true));
            trackingSettings.setDismissBearingTrackingOnGesture(
                    savedInstanceState.getBoolean(MapboxConstants.STATE_MY_BEARING_TRACKING_DISMISS, true));
        } else if (savedInstanceState == null) {
            // Start Telemetry (authorization determined in initial MapboxEventManager constructor)
            Log.i(MapView.class.getCanonicalName(), "MapView start Telemetry...");
            MapboxEventManager eventManager = MapboxEventManager.getMapboxEventManager();
            eventManager.initialize(getContext(), getAccessToken());
        }

        // Initialize EGL
        nativeMapView.initializeDisplay();
        nativeMapView.initializeContext();

        // Add annotation deselection listener
        addOnMapChangedListener(new OnMapChangedListener() {
            @Override
            public void onMapChanged(@MapChange int change) {
                if (change == DID_FINISH_LOADING_STYLE && initialLoad) {
                    initialLoad = false;
                    reloadIcons();
                    reloadMarkers();
                    adjustTopOffsetPixels();

                    // Notify listeners the map is ready
                    if (onMapReadyCallbackList.size() > 0) {
                        Iterator<OnMapReadyCallback> iterator = onMapReadyCallbackList.iterator();
                        while (iterator.hasNext()) {
                            OnMapReadyCallback callback = iterator.next();
                            callback.onMapReady(mapboxMap);
                            iterator.remove();
                        }
                    }

                    // invalidate camera to update overlain views with correct tilt value
                    invalidateCameraPosition();

                } else if (change == REGION_IS_CHANGING || change == REGION_DID_CHANGE || change == DID_FINISH_LOADING_MAP) {
                    mapboxMap.getMarkerViewManager().scheduleViewMarkerInvalidation();

                    compassView.update(getDirection());
                    myLocationView.update();
                    mapboxMap.getMarkerViewManager().update();

                    for (InfoWindow infoWindow : mapboxMap.getInfoWindows()) {
                        infoWindow.update();
                    }
                }

            }
        });

        // Fire MapLoad
        if (MapboxEventManager.ENABLE_METRICS_ON_MAPPY && savedInstanceState == null) {
            Hashtable<String, Object> evt = new Hashtable<>();
            evt.put(MapboxEvent.ATTRIBUTE_EVENT, MapboxEvent.TYPE_MAP_LOAD);
            evt.put(MapboxEvent.ATTRIBUTE_CREATED, MapboxEventManager.generateCreateDate());
            MapboxEventManager.getMapboxEventManager().pushEvent(evt);
        }
    }

    /**
     * You must call this method from the parent's {@link android.app.Activity#onSaveInstanceState(Bundle)}
     * or {@link android.app.Fragment#onSaveInstanceState(Bundle)}.
     *
     * @param outState Pass in the parent's outState.
     */

    @UiThread
    public void onSaveInstanceState(@NonNull Bundle outState) {
        outState.putBoolean(MapboxConstants.STATE_HAS_SAVED_STATE, true);
        outState.putParcelable(MapboxConstants.STATE_CAMERA_POSITION, mapboxMap.getCameraPosition());
        outState.putBoolean(MapboxConstants.STATE_DEBUG_ACTIVE, mapboxMap.isDebugActive());
        outState.putString(MapboxConstants.STATE_STYLE_URL, styleUrl);
        outState.putBoolean(MapboxConstants.STATE_MY_LOCATION_ENABLED, mapboxMap.isMyLocationEnabled());

        // TrackingSettings
        TrackingSettings trackingSettings = mapboxMap.getTrackingSettings();
        outState.putInt(MapboxConstants.STATE_MY_LOCATION_TRACKING_MODE, trackingSettings.getMyLocationTrackingMode());
        outState.putInt(MapboxConstants.STATE_MY_BEARING_TRACKING_MODE, trackingSettings.getMyBearingTrackingMode());
        outState.putBoolean(MapboxConstants.STATE_MY_LOCATION_TRACKING_DISMISS, trackingSettings.isDismissLocationTrackingOnGesture());
        outState.putBoolean(MapboxConstants.STATE_MY_BEARING_TRACKING_DISMISS, trackingSettings.isDismissBearingTrackingOnGesture());

        // UiSettings
        UiSettings uiSettings = mapboxMap.getUiSettings();
        outState.putBoolean(MapboxConstants.STATE_ZOOM_ENABLED, uiSettings.isZoomGesturesEnabled());
        outState.putBoolean(MapboxConstants.STATE_ZOOM_ENABLED_CHANGE, uiSettings.isZoomGestureChangeAllowed());
        outState.putBoolean(MapboxConstants.STATE_SCROLL_ENABLED, uiSettings.isScrollGesturesEnabled());
        outState.putBoolean(MapboxConstants.STATE_SCROLL_ENABLED_CHANGE, uiSettings.isScrollGestureChangeAllowed());
        outState.putBoolean(MapboxConstants.STATE_ROTATE_ENABLED, uiSettings.isRotateGesturesEnabled());
        outState.putBoolean(MapboxConstants.STATE_ROTATE_ENABLED_CHANGE, uiSettings.isRotateGestureChangeAllowed());
        outState.putBoolean(MapboxConstants.STATE_TILT_ENABLED, uiSettings.isTiltGesturesEnabled());
        outState.putBoolean(MapboxConstants.STATE_TILT_ENABLED_CHANGE, uiSettings.isTiltGestureChangeAllowed());
        outState.putBoolean(MapboxConstants.STATE_ZOOM_CONTROLS_ENABLED, uiSettings.isZoomControlsEnabled());

        // UiSettings - Compass
        outState.putBoolean(MapboxConstants.STATE_COMPASS_ENABLED, uiSettings.isCompassEnabled());
        outState.putInt(MapboxConstants.STATE_COMPASS_GRAVITY, uiSettings.getCompassGravity());
        outState.putInt(MapboxConstants.STATE_COMPASS_MARGIN_LEFT, uiSettings.getCompassMarginLeft());
        outState.putInt(MapboxConstants.STATE_COMPASS_MARGIN_TOP, uiSettings.getCompassMarginTop());
        outState.putInt(MapboxConstants.STATE_COMPASS_MARGIN_BOTTOM, uiSettings.getCompassMarginBottom());
        outState.putInt(MapboxConstants.STATE_COMPASS_MARGIN_RIGHT, uiSettings.getCompassMarginRight());
        outState.putBoolean(MapboxConstants.STATE_COMPASS_FADE_WHEN_FACING_NORTH, uiSettings.isCompassFadeWhenFacingNorth());

        // UiSettings - Logo
        outState.putInt(MapboxConstants.STATE_LOGO_GRAVITY, uiSettings.getLogoGravity());
        outState.putInt(MapboxConstants.STATE_LOGO_MARGIN_LEFT, uiSettings.getLogoMarginLeft());
        outState.putInt(MapboxConstants.STATE_LOGO_MARGIN_TOP, uiSettings.getLogoMarginTop());
        outState.putInt(MapboxConstants.STATE_LOGO_MARGIN_RIGHT, uiSettings.getLogoMarginRight());
        outState.putInt(MapboxConstants.STATE_LOGO_MARGIN_BOTTOM, uiSettings.getLogoMarginBottom());
        outState.putBoolean(MapboxConstants.STATE_LOGO_ENABLED, uiSettings.isLogoEnabled());

        // UiSettings - Attribution
        outState.putInt(MapboxConstants.STATE_ATTRIBUTION_GRAVITY, uiSettings.getAttributionGravity());
        outState.putInt(MapboxConstants.STATE_ATTRIBUTION_MARGIN_LEFT, uiSettings.getAttributionMarginLeft());
        outState.putInt(MapboxConstants.STATE_ATTRIBUTION_MARGIN_TOP, uiSettings.getAttributionMarginTop());
        outState.putInt(MapboxConstants.STATE_ATTRIBUTION_MARGIN_RIGHT, uiSettings.getAttributionMarginRight());
        outState.putInt(MapboxConstants.STATE_ATTRIBUTION_MARGIN_BOTTOM, uiSettings.getAttributionMarginBottom());
        outState.putBoolean(MapboxConstants.STATE_ATTRIBUTION_ENABLED, uiSettings.isAttributionEnabled());
    }

    /**
     * You must call this method from the parent's {@link Activity#onDestroy()} or {@link Fragment#onDestroy()}.
     */
    @UiThread
    public void onDestroy() {
        destroyed = true;
        nativeMapView.terminateContext();
        nativeMapView.terminateDisplay();
        nativeMapView.destroySurface();
        nativeMapView.destroy();
        nativeMapView = null;
    }

    /**
     * You must call this method from the parent's {@link Activity#onPause()} or {@link Fragment#onPause()}.
     */
    @UiThread
    public void onPause() {
        // Unregister for connectivity changes
        if (connectivityReceiver != null) {
            getContext().unregisterReceiver(connectivityReceiver);
            connectivityReceiver = null;
        }

        myLocationView.onPause();
    }

    /**
     * You must call this method from the parent's {@link Activity#onResume()} or {@link Fragment#onResume()}.
     */
    @UiThread
    public void onResume() {
        // Register for connectivity changes
        connectivityReceiver = new ConnectivityReceiver();
        getContext().registerReceiver(connectivityReceiver, new IntentFilter(ConnectivityManager.CONNECTIVITY_ACTION));

        nativeMapView.update();
        myLocationView.onResume();

        // In case that no style was set or was loaded through MapboxMapOptions
        if (!styleWasSet) {
            setStyleUrl(styleUrl);
        }
    }

    void setFocalPoint(PointF focalPoint) {
        if (focalPoint == null) {
            // resetting focal point,
            UiSettings uiSettings = mapboxMap.getUiSettings();
            // need to validate if we need to reset focal point with user provided one
            if (uiSettings.getFocalPoint() != null) {
                focalPoint = uiSettings.getFocalPoint();
            }
        }
        this.focalPoint = focalPoint;
    }

    /**
     * You must call this method from the parent's {@link Activity#onLowMemory()} or {@link Fragment#onLowMemory()}.
     */
    @UiThread
    public void onLowMemory() {
        nativeMapView.onLowMemory();
    }

    // Called when debug mode is enabled to update a FPS counter
    // Called via JNI from NativeMapView
    // Forward to any listener
    protected void onFpsChanged(final double fps) {
        post(new Runnable() {
            @Override
            public void run() {
                MapboxMap.OnFpsChangedListener listener = mapboxMap.getOnFpsChangedListener();
                if (listener != null) {
                    listener.onFpsChanged(fps);
                }
            }
        });
    }

    //
    // LatLng / CenterCoordinate
    //

    LatLng getLatLng() {
        return nativeMapView.getLatLng();
    }

    //
    // Pitch / Tilt
    //

    double getTilt() {
        return nativeMapView.getPitch();
    }

    void setTilt(Double pitch) {
        mapboxMap.getMarkerViewManager().setTilt(pitch.floatValue());
        myLocationView.setTilt(pitch);
        nativeMapView.setPitch(pitch, 0);
    }


    //
    // Direction
    //

    double getDirection() {
        if (destroyed) {
            return 0;
        }

        return convertNativeBearing(nativeMapView.getBearing());
    }

    void setDirection(@FloatRange(from = MapboxConstants.MINIMUM_DIRECTION, to = MapboxConstants.MAXIMUM_DIRECTION) double direction) {
        if (destroyed) {
            return;
        }
        setDirection(direction, false);
    }

    void setDirection(@FloatRange(from = MapboxConstants.MINIMUM_DIRECTION, to = MapboxConstants.MAXIMUM_DIRECTION) double direction, boolean animated) {
        if (destroyed) {
            return;
        }
        long duration = animated ? MapboxConstants.ANIMATION_DURATION : 0;
        cancelTransitions();
        // Out of range directions are normalised in setBearing
        nativeMapView.setBearing(-direction, duration);
    }

    void resetNorth() {
        if (destroyed) {
            return;
        }
        myLocationView.setBearing(0);
        cancelTransitions();
        nativeMapView.resetNorth();
    }

    //
    // Content padding
    //

    int getContentPaddingLeft() {
        return contentPaddingLeft;
    }

    int getContentPaddingTop() {
        return contentPaddingTop;
    }

    int getContentPaddingRight() {
        return contentPaddingRight;
    }

    int getContentPaddingBottom() {
        return contentPaddingBottom;
    }

    int getContentWidth() {
        return getWidth() - contentPaddingLeft - contentPaddingRight;
    }

    int getContentHeight() {
        return getHeight() - contentPaddingBottom - contentPaddingTop;
    }

    //
    // Zoom
    //

    double getZoom() {
        if (destroyed) {
            return 0;
        }
        return nativeMapView.getZoom();
    }

    void setMinZoom(@FloatRange(from = MapboxConstants.MINIMUM_ZOOM, to = MapboxConstants.MAXIMUM_ZOOM) double minZoom) {
        if (destroyed) {
            return;
        }
        nativeMapView.setMinZoom(minZoom);
    }

    double getMinZoom() {
        if (destroyed) {
            return 0;
        }
        return nativeMapView.getMinZoom();
    }

    void setMaxZoom(@FloatRange(from = MapboxConstants.MINIMUM_ZOOM, to = MapboxConstants.MAXIMUM_ZOOM) double maxZoom) {
        if (destroyed) {
            return;
        }
        nativeMapView.setMaxZoom(maxZoom);
    }

    double getMaxZoom() {
        if (destroyed) {
            return 0;
        }
        return nativeMapView.getMaxZoom();
    }

    // Zoom in or out
    private void zoom(boolean zoomIn) {
        zoom(zoomIn, -1.0f, -1.0f);
    }

    private void zoom(boolean zoomIn, float x, float y) {
        // Cancel any animation
        cancelTransitions();

        if (zoomIn) {
            nativeMapView.scaleBy(2.0, x / screenDensity, y / screenDensity, MapboxConstants.ANIMATION_DURATION);
        } else {
            nativeMapView.scaleBy(0.5, x / screenDensity, y / screenDensity, MapboxConstants.ANIMATION_DURATION);
        }

        // work around to invalidate camera position
        postDelayed(new ZoomInvalidator(mapboxMap), MapboxConstants.ANIMATION_DURATION);
    }

    //
    // Debug
    //

    boolean isDebugActive() {
        if (destroyed) {
            return false;
        }
        return nativeMapView.getDebug();
    }

    void setDebugActive(boolean debugActive) {
        if (destroyed) {
            return;
        }
        nativeMapView.setDebug(debugActive);
    }

    void cycleDebugOptions() {
        if (destroyed) {
            return;
        }
        nativeMapView.cycleDebugOptions();
    }

    //
    // Styling
    //

    /**
     * <p>
     * Loads a new map style from the specified URL.
     * </p>
     * {@code url} can take the following forms:
     * <ul>
     * <li>{@code Style.*}: load one of the bundled styles in {@link Style}.</li>
     * <li>{@code mapbox://styles/<user>/<style>}:
     * retrieves the style from a <a href="https://www.mapbox.com/account/">Mapbox account.</a>
     * {@code user} is your username. {@code style} is the ID of your custom
     * style created in <a href="https://www.mapbox.com/studio">Mapbox Studio</a>.</li>
     * <li>{@code http://...} or {@code https://...}:
     * retrieves the style over the Internet from any web server.</li>
     * <li>{@code asset://...}:
     * reads the style from the APK {@code assets/} directory.
     * This is used to load a style bundled with your app.</li>
     * <li>{@code null}: loads the default {@link Style#MAPBOX_STREETS} style.</li>
     * </ul>
     * <p>
     * This method is asynchronous and will return immediately before the style finishes loading.
     * If you wish to wait for the map to finish loading listen for the {@link MapView#DID_FINISH_LOADING_MAP} event.
     * </p>
     * If the style fails to load or an invalid style URL is set, the map view will become blank.
     * An error message will be logged in the Android logcat and {@link MapView#DID_FAIL_LOADING_MAP} event will be sent.
     *
     * @param url The URL of the map style
     * @see Style
     */
    public void setStyleUrl(@NonNull String url) {
        if (destroyed) {
            return;
        }

        // stopgap for https://github.com/mapbox/mapbox-gl-native/issues/6242
        if (TextUtils.isEmpty(nativeMapView.getAccessToken())) {
            setAccessToken(MapboxAccountManager.getInstance().getAccessToken());
        }

        styleUrl = url;
        nativeMapView.setStyleUrl(url);
        styleWasSet = true;
    }

    /**
     * <p>
     * Loads a new map style from the specified bundled style.
     * </p>
     * <p>
     * This method is asynchronous and will return immediately before the style finishes loading.
     * If you wish to wait for the map to finish loading listen for the {@link MapView#DID_FINISH_LOADING_MAP} event.
     * </p>
     * If the style fails to load or an invalid style URL is set, the map view will become blank.
     * An error message will be logged in the Android logcat and {@link MapView#DID_FAIL_LOADING_MAP} event will be sent.
     *
     * @param style The bundled style. Accepts one of the values from {@link Style}.
     * @see Style
     */
    @UiThread
    public void setStyle(@Style.StyleUrl String style) {
        setStyleUrl(style);
    }

    /**
     * <p>
     * Returns the map style currently displayed in the map view.
     * </p>
     * If the default style is currently displayed, a URL will be returned instead of null.
     *
     * @return The URL of the map style.
     */
    @UiThread
    @NonNull
    public String getStyleUrl() {
        return styleUrl;
    }

    //
    // API Base URL
    //

    @UiThread
    void setApiBaseUrl(@NonNull String baseUrl) {
        nativeMapView.setApiBaseUrl(baseUrl);
    }

    //
    // Access token
    //

    /**
     * <p>
     * DEPRECATED @see MapboxAccountManager#start(String)
     * </p>
     * <p>
     * Sets the current Mapbox access token used to load map styles and tiles.
     * </p>
     * <p>
     * You must set a valid access token before you call {@link MapView#onCreate(Bundle)}
     * or an exception will be thrown.
     * </p>
     *
     * @param accessToken Your public Mapbox access token.
     * @see MapView#onCreate(Bundle)
     * @deprecated As of release 4.1.0, replaced by {@link com.mapbox.mapboxsdk.MapboxAccountManager#start(Context, String)}
     */
    @Deprecated
    @UiThread
    public void setAccessToken(@NonNull String accessToken) {
        if (destroyed) {
            return;
        }
        // validateAccessToken does the null check
        if (!TextUtils.isEmpty(accessToken)) {
            accessToken = accessToken.trim();
        }
        MapboxAccountManager.validateAccessToken(accessToken);
        nativeMapView.setAccessToken(accessToken);
    }

    /**
     * <p>
     * DEPRECATED @see MapboxAccountManager#getAccessToken()
     * </p>
     * <p>
     * Returns the current Mapbox access token used to load map styles and tiles.
     * </p>
     *
     * @return The current Mapbox access token.
     * @deprecated As of release 4.1.0, replaced by {@link MapboxAccountManager#getAccessToken()}
     */
    @Deprecated
    @UiThread
    @Nullable
    public String getAccessToken() {
        if (destroyed) {
            return "";
        }
        return nativeMapView.getAccessToken();
    }

    //
    // Projection
    //

    /*
     * Internal use only, use Projection#fromScreenLocation instead
     */
    LatLng fromNativeScreenLocation(@NonNull PointF point) {
        if (destroyed) {
            return new LatLng();
        }
        return nativeMapView.latLngForPixel(point);
    }

    /*
     * Internal use only, use Projection#toScreenLocation instead.
     */
    PointF toNativeScreenLocation(@NonNull LatLng location) {
        if (destroyed || location == null) {
            return new PointF();
        }
        return nativeMapView.pixelForLatLng(location);
    }

    //
    // Annotations
    //

    Icon loadIconForMarker(Marker marker) {
        Icon icon = marker.getIcon();

        // calculating average before adding
        int iconSize = icons.size() + 1;

        // TODO replace former if case with anchor implementation,
        // current workaround for having extra pixels is diving height by 2
        if (icon == null) {
            icon = IconFactory.getInstance(getContext()).defaultMarker();
            Bitmap bitmap = icon.getBitmap();
            averageIconHeight = averageIconHeight + (bitmap.getHeight() / 2 - averageIconHeight) / iconSize;
            averageIconWidth = averageIconWidth + (bitmap.getWidth() - averageIconWidth) / iconSize;
            marker.setIcon(icon);
        } else {
            Bitmap bitmap = icon.getBitmap();
            averageIconHeight = averageIconHeight + (bitmap.getHeight() - averageIconHeight) / iconSize;
            averageIconWidth = averageIconWidth + (bitmap.getWidth() - averageIconWidth) / iconSize;
        }

        if (!icons.contains(icon)) {
            icons.add(icon);
            loadIcon(icon);
        } else {
            Icon oldIcon = icons.get(icons.indexOf(icon));
            if (!oldIcon.getBitmap().sameAs(icon.getBitmap())) {
                throw new IconBitmapChangedException();
            }
        }
        return icon;
    }

    Icon loadIconForMarkerView(MarkerView marker) {
        Icon icon = marker.getIcon();
        int iconSize = icons.size() + 1;
        if (icon == null) {
            icon = IconFactory.getInstance(getContext()).defaultMarkerView();
            marker.setIcon(icon);
        }
        Bitmap bitmap = icon.getBitmap();
        averageIconHeight = averageIconHeight + (bitmap.getHeight() - averageIconHeight) / iconSize;
        averageIconWidth = averageIconWidth + (bitmap.getWidth() - averageIconWidth) / iconSize;
        if (!icons.contains(icon)) {
            icons.add(icon);
        } else {
            Icon oldIcon = icons.get(icons.indexOf(icon));
            if (!oldIcon.getBitmap().sameAs(icon.getBitmap())) {
                throw new IconBitmapChangedException();
            }
        }
        return icon;
    }

    void loadIcon(Icon icon) {
        if (destroyed) {
            return;
        }
        Bitmap bitmap = icon.getBitmap();
        String id = icon.getId();
        if (bitmap.getConfig() != Bitmap.Config.ARGB_8888) {
            bitmap = bitmap.copy(Bitmap.Config.ARGB_8888, false);
        }
        ByteBuffer buffer = ByteBuffer.allocate(bitmap.getRowBytes() * bitmap.getHeight());
        bitmap.copyPixelsToBuffer(buffer);

        float density = bitmap.getDensity();
        if (density == Bitmap.DENSITY_NONE) {
            density = DisplayMetrics.DENSITY_DEFAULT;
        }
        float scale = density / DisplayMetrics.DENSITY_DEFAULT;
        nativeMapView.addAnnotationIcon(
                id,
                bitmap.getWidth(),
                bitmap.getHeight(),
                scale, buffer.array());
    }

    void reloadIcons() {
        int count = icons.size();
        for (int i = 0; i < count; i++) {
            Icon icon = icons.get(i);
            loadIcon(icon);
        }
    }

    void updateMarker(@NonNull Marker updatedMarker) {
        if (destroyed) {
            return;
        }
        if (updatedMarker == null) {
            Log.w(MapboxConstants.TAG, "marker was null, doing nothing");
            return;
        }

        if (updatedMarker.getId() == -1) {
            Log.w(MapboxConstants.TAG, "marker has an id of -1, possibly was not added yet, doing nothing");
            return;
        }

        if (!(updatedMarker instanceof MarkerView)) {
            ensureIconLoaded(updatedMarker);
        }

        nativeMapView.updateMarker(updatedMarker);
    }


    void updatePolygon(Polygon polygon) {
        if (destroyed) {
            return;
        }

        if (polygon == null) {
            Log.w(MapboxConstants.TAG, "polygon was null, doing nothing");
            return;
        }

        if (polygon.getId() == -1) {
            Log.w(MapboxConstants.TAG, "polygon has an id of -1, indicating the polygon was not added to the map yet.");
            return;
        }

        nativeMapView.updatePolygon(polygon);
    }

    void updatePolyline(Polyline polyline) {
        if (destroyed) {
            return;
        }

        if (polyline == null) {
            Log.w(MapboxConstants.TAG, "polygon was null, doing nothing");
            return;
        }

        if (polyline.getId() == -1) {
            Log.w(MapboxConstants.TAG, "polygon has an id of -1, indicating the polygon was not added to the map yet.");
            return;
        }

        nativeMapView.updatePolyline(polyline);
    }

    private void ensureIconLoaded(Marker marker) {
        Icon icon = marker.getIcon();
        if (icon == null) {
            icon = IconFactory.getInstance(getContext()).defaultMarker();
            marker.setIcon(icon);
        }
        if (!icons.contains(icon)) {
            icons.add(icon);
            loadIcon(icon);
        } else {
            Icon oldIcon = icons.get(icons.indexOf(icon));
            if (!oldIcon.getBitmap().sameAs(icon.getBitmap())) {
                throw new IconBitmapChangedException();
            }
        }

        // this seems to be a costly operation according to the profiler so I'm trying to save some calls
        Marker previousMarker = marker.getId() != -1 ? (Marker) mapboxMap.getAnnotation(marker.getId()) : null;
        if (previousMarker == null || previousMarker.getIcon() == null || previousMarker.getIcon() != marker.getIcon()) {
            marker.setTopOffsetPixels(getTopOffsetPixelsForIcon(icon));
        }
    }

    long addMarker(@NonNull Marker marker) {
        if (destroyed) {
            return 0L;
        }
        return nativeMapView.addMarker(marker);
    }

    long[] addMarkers(@NonNull List<Marker> markerList) {
        if (destroyed) {
            return new long[]{};
        }
        return nativeMapView.addMarkers(markerList);
    }

    long addPolyline(@NonNull Polyline polyline, boolean withWhiteStroke) {
        if (destroyed) {
            return 0L;
        }
        return nativeMapView.addPolyline(polyline, withWhiteStroke);
    }

    long[] addPolylines(@NonNull List<Polyline> polylines, boolean withWhiteStroke) {
        if (destroyed) {
            return new long[]{};
        }
        return nativeMapView.addPolylines(polylines, withWhiteStroke);
    }

    long addPolygon(@NonNull Polygon polygon) {
        if (destroyed) {
            return 0L;
        }
        return nativeMapView.addPolygon(polygon);
    }

    long[] addPolygons(@NonNull List<Polygon> polygons) {
        if (destroyed) {
            return new long[]{};
        }
        return nativeMapView.addPolygons(polygons);
    }

    void removeAnnotation(long id) {
        if (destroyed) {
            return;
        }
        nativeMapView.removeAnnotation(id);
    }

    void removeAnnotations(@NonNull long[] ids) {
        if (destroyed) {
            return;
        }
        nativeMapView.removeAnnotations(ids);
    }

    List<Marker> getMarkersInRect(@NonNull RectF rectangle) {
        if (destroyed || rectangle == null) {
            return new ArrayList<>();
        }

        RectF rect = new RectF(rectangle.left / screenDensity,
                rectangle.top / screenDensity,
                rectangle.right / screenDensity,
                rectangle.bottom / screenDensity);

        long[] ids = nativeMapView.queryPointAnnotations(rect);
        if (ids.length == 0) {
            return new ArrayList<>();
        }

        List<Long> idsList = new ArrayList<>(ids.length);
        for (int i = 0; i < ids.length; i++) {
            idsList.add(ids[i]);
        }

        List<Marker> annotations = new ArrayList<>(ids.length);
        List<Annotation> annotationList = mapboxMap.getAnnotations();
        int count = annotationList.size();
        for (int i = 0; i < count; i++) {
            Annotation annotation = annotationList.get(i);
            if (annotation instanceof Marker && idsList.contains(annotation.getId())) {
                annotations.add((Marker) annotation);
            }
        }

        return new ArrayList<>(annotations);
    }

    public List<MarkerView> getMarkerViewsInRect(@NonNull RectF rectangle) {
        if (destroyed || rectangle == null) {
            return new ArrayList<>();
        }

        RectF rect = new RectF(rectangle.left / screenDensity,
                rectangle.top / screenDensity,
                rectangle.right / screenDensity,
                rectangle.bottom / screenDensity);

        long[] ids = nativeMapView.queryPointAnnotations(rect);

        List<Long> idsList = new ArrayList<>(ids.length);
        for (int i = 0; i < ids.length; i++) {
            idsList.add(ids[i]);
        }

        List<MarkerView> annotations = new ArrayList<>(ids.length);
        List<Annotation> annotationList = mapboxMap.getAnnotations();
        int count = annotationList.size();
        for (int i = 0; i < count; i++) {
            Annotation annotation = annotationList.get(i);
            if (annotation instanceof MarkerView && idsList.contains(annotation.getId())) {
                annotations.add((MarkerView) annotation);
            }
        }

        return new ArrayList<>(annotations);
    }

    /**
     * @return the ViewGroup containing the marker views
     */
    public ViewGroup getMarkerViewContainer() {
        return markerViewContainer;
    }


    int getTopOffsetPixelsForIcon(Icon icon) {
        if (destroyed) {
            return 0;
        }

        return (int) (nativeMapView.getTopOffsetPixelsForAnnotationSymbol(icon.getId())
                * screenDensity);
    }

    void setContentPadding(int left, int top, int right, int bottom) {
        if (destroyed) {
            return;
        }

//        if (left == contentPaddingLeft && top == contentPaddingTop && right == contentPaddingRight && bottom == contentPaddingBottom) {
//            return;
//        }

        contentPaddingLeft = left;
        contentPaddingTop = top;
        contentPaddingRight = right;
        contentPaddingBottom = bottom;

        int[] userLocationViewPadding = mapboxMap.getMyLocationViewSettings().getPadding();
        left += userLocationViewPadding[0];
        top += userLocationViewPadding[1];
        right += userLocationViewPadding[2];
        bottom += userLocationViewPadding[3];

        nativeMapView.setContentPadding(top / screenDensity, left / screenDensity, bottom / screenDensity, right / screenDensity);
    }

    public void invalidateContentPadding() {
        setContentPadding(contentPaddingLeft, contentPaddingTop, contentPaddingRight, contentPaddingBottom);

        if (!mapboxMap.getTrackingSettings().isLocationTrackingDisabled()) {
            setFocalPoint(new PointF(myLocationView.getCenterX(), myLocationView.getCenterY()));
        } else {
            setFocalPoint(null);
        }
    }

    double getMetersPerPixelAtLatitude(@FloatRange(from = -180, to = 180) double latitude) {
        if (destroyed) {
            return 0;
        }

        return nativeMapView.getMetersPerPixelAtLatitude(latitude, getZoom()) / screenDensity;
    }

    //
    // Mapbox Core GL Camera
    //

    private void cancelTransitions(){
        if (cameraCancelableCallback != null) {
            cameraCancelableCallback.onCancel();
            cameraCancelableCallback = null;
        }
        nativeMapView.cancelTransitions();
    }

    void jumpTo(double bearing, LatLng center, double pitch, double zoom) {
        if (destroyed) {
            return;
        }
        cancelTransitions();
        nativeMapView.jumpTo(bearing, center, pitch, zoom);
    }

    void easeTo(double bearing, LatLng center, long duration, double pitch, double zoom, boolean easingInterpolator, @Nullable final MapboxMap.CancelableCallback cancelableCallback) {
        if (destroyed) {
            return;
        }
        cancelTransitions();

        // Register callbacks early enough
        if (cancelableCallback != null) {
            cameraCancelableCallback = cancelableCallback;
            addOnMapChangedListener(new OnMapChangedListener() {
                @Override
                public void onMapChanged(@MapChange int change) {
                    if (change == REGION_DID_CHANGE_ANIMATED && cameraCancelableCallback != null) {
                        cameraCancelableCallback.onFinish();
                        cameraCancelableCallback = null;
                        // Clean up after self
                        removeOnMapChangedListener(this);
                    }
                }
            });
        }

        nativeMapView.easeTo(bearing, center, duration, pitch, zoom, easingInterpolator);
    }

    void flyTo(double bearing, LatLng center, long duration, double pitch, double zoom, @Nullable final MapboxMap.CancelableCallback cancelableCallback) {
        if (destroyed) {
            return;
        }
        cancelTransitions();

        // Register callbacks early enough
        if (cancelableCallback != null) {
            cameraCancelableCallback = cancelableCallback;
            addOnMapChangedListener(new OnMapChangedListener() {
                @Override
                public void onMapChanged(@MapChange int change) {
                    if (change == REGION_DID_CHANGE_ANIMATED && cameraCancelableCallback != null) {
                        cancelableCallback.onFinish();
                        cameraCancelableCallback = null;
                        // Clean up after self
                        removeOnMapChangedListener(this);
                    }
                }
            });
        }

        nativeMapView.flyTo(bearing, center, duration, pitch, zoom);
    }

    private void adjustTopOffsetPixels() {
        List<Annotation> annotations = mapboxMap.getAnnotations();
        int count = annotations.size();
        for (int i = 0; i < count; i++) {
            Annotation annotation = annotations.get(i);
            if (annotation instanceof Marker) {
                Marker marker = (Marker) annotation;
                marker.setTopOffsetPixels(
                        getTopOffsetPixelsForIcon(marker.getIcon()));
            }
        }

        for (Marker marker : mapboxMap.getSelectedMarkers()) {
            if (marker.isInfoWindowShown()) {
                marker.hideInfoWindow();
                marker.showInfoWindow(mapboxMap, this);
            }
        }
    }

    private void reloadMarkers() {
        if (destroyed) {
            return;
        }
        List<Annotation> annotations = mapboxMap.getAnnotations();
        int count = annotations.size();
        for (int i = 0; i < count; i++) {
            Annotation annotation = annotations.get(i);
            if (annotation instanceof Marker) {
                Marker marker = (Marker) annotation;
                nativeMapView.removeAnnotation(annotation.getId());
                long newId = nativeMapView.addMarker(marker);
                marker.setId(newId);
            }
        }
    }

    //
    // Rendering
    //

    // Called when the map needs to be rerendered
    // Called via JNI from NativeMapView
    protected void onInvalidate() {
        postInvalidate();
    }

    @Override
    public void onDraw(Canvas canvas) {
        super.onDraw(canvas);
        if (isInEditMode()) {
            return;
        }

        if (destroyed) {
            return;
        }

        if (!hasSurface) {
            return;
        }

        nativeMapView.render();
    }

    @Override
    protected void onSizeChanged(int width, int height, int oldw, int oldh) {
        if (destroyed) {
            return;
        }

        if (!isInEditMode()) {
            nativeMapView.resizeView((int) (width / screenDensity), (int) (height / screenDensity));
        }
    }

    double getScale() {
        if (destroyed) {
            return 0;
        }

        return nativeMapView.getScale();
    }

    private class SurfaceCallback implements SurfaceHolder.Callback {

        private Surface surface;

        @Override
        public void surfaceCreated(SurfaceHolder holder) {
            nativeMapView.createSurface(surface = holder.getSurface());
            hasSurface = true;
        }

        @Override
        public void surfaceChanged(SurfaceHolder holder, int format, int width, int height) {
            if (destroyed) {
                return;
            }
            nativeMapView.resizeFramebuffer(width, height);
        }

        @Override
        public void surfaceDestroyed(SurfaceHolder holder) {
            hasSurface = false;

            if (nativeMapView != null) {
                nativeMapView.destroySurface();
            }
            surface.release();
        }
    }

    // This class handles TextureView callbacks
    private class SurfaceTextureListener implements TextureView.SurfaceTextureListener {

        private Surface surface;

        // Called when the native surface texture has been created
        // Must do all EGL/GL ES initialization here
        @Override
        public void onSurfaceTextureAvailable(SurfaceTexture surface, int width, int height) {
            nativeMapView.createSurface(this.surface = new Surface(surface));
            nativeMapView.resizeFramebuffer(width, height);
            hasSurface = true;
        }

        // Called when the native surface texture has been destroyed
        // Must do all EGL/GL ES destruction here
        @Override
        public boolean onSurfaceTextureDestroyed(SurfaceTexture surface) {
            hasSurface = false;

            if (nativeMapView != null) {
                nativeMapView.destroySurface();
            }
            this.surface.release();
            return true;
        }

        // Called when the format or size of the native surface texture has been changed
        // Must handle window resizing here.
        @Override
        public void onSurfaceTextureSizeChanged(SurfaceTexture surface, int width, int height) {
            if (destroyed) {
                return;
            }

            nativeMapView.resizeFramebuffer(width, height);
        }

        // Called when the SurfaceTexure frame is drawn to screen
        // Must sync with UI here
        @Override
        public void onSurfaceTextureUpdated(SurfaceTexture surface) {
            if (destroyed) {
                return;
            }
            compassView.update(getDirection());
            myLocationView.update();
            mapboxMap.getMarkerViewManager().update();

            for (InfoWindow infoWindow : mapboxMap.getInfoWindows()) {
                infoWindow.update();
            }
        }
    }

    CameraPosition invalidateCameraPosition() {
        if (destroyed) {
            return new CameraPosition.Builder().build();
        }
        CameraPosition position = new CameraPosition.Builder(nativeMapView.getCameraValues()).build();
        myLocationView.setCameraPosition(position);
        mapboxMap.getMarkerViewManager().setTilt((float) position.tilt);
        return position;
    }

    double getBearing() {
        if (destroyed) {
            return 0;
        }

        double direction = -nativeMapView.getBearing();

        while (direction > 360) {
            direction -= 360;
        }
        while (direction < 0) {
            direction += 360;
        }

        return direction;
    }

    void setBearing(float bearing) {
        if (destroyed) {
            return;
        }
        myLocationView.setBearing(bearing);
        nativeMapView.setBearing(bearing);
    }

    void setBearing(float bearing, long duration) {
        if (destroyed) {
            return;
        }
        myLocationView.setBearing(bearing);
        nativeMapView.setBearing(bearing, duration);
    }

    void setBearing(double bearing, float focalX, float focalY) {
        if (destroyed) {
            return;
        }
        myLocationView.setBearing(bearing);
        nativeMapView.setBearing(bearing, focalX, focalY);
    }

    //
    // View events
    //

    // Called when view is no longer connected
    @Override
    @CallSuper
    protected void onDetachedFromWindow() {
        super.onDetachedFromWindow();
        // Required by ZoomButtonController (from Android SDK documentation)
        if (mapboxMap.getUiSettings().isZoomControlsEnabled()) {
            zoomButtonsController.setVisible(false);
        }

        // make sure we don't leak location listener
        if (myLocationListener != null) {
            // cleanup to prevent memory leak
            LocationServices services = LocationServices.getLocationServices(getContext());
            services.removeLocationListener(myLocationListener);
            myLocationListener = null;
        }
    }

    // Called when view is hidden and shown
    @Override
    protected void onVisibilityChanged(@NonNull View changedView, int visibility) {
        if (isInEditMode()) {
            return;
        }

        // Required by ZoomButtonController (from Android SDK documentation)
        if (visibility == View.VISIBLE) {
            if (mapboxMap != null && mapboxMap.getUiSettings().isZoomControlsEnabled()) {
                zoomButtonsController.setVisible(true);
            }
        } else {
            if (mapboxMap != null && mapboxMap.getUiSettings().isZoomControlsEnabled()) {
                zoomButtonsController.setVisible(false);
            }
        }
    }

    //
    // Touch events
    //

    /**
     * Helper method for tracking gesture events
     *
     * @param gestureId   Type of Gesture See {@see MapboxEvent#GESTURE_SINGLETAP MapboxEvent#GESTURE_DOUBLETAP MapboxEvent#GESTURE_TWO_FINGER_SINGLETAP MapboxEvent#GESTURE_QUICK_ZOOM MapboxEvent#GESTURE_PAN_START MapboxEvent#GESTURE_PINCH_START MapboxEvent#GESTURE_ROTATION_START MapboxEvent#GESTURE_PITCH_START}
     * @param xCoordinate Original x screen coordinate at start of gesture
     * @param yCoordinate Original y screen cooridnate at start of gesture
     */
    private void trackGestureEvent(@NonNull String gestureId, @NonNull float xCoordinate, @NonNull float yCoordinate) {
        LatLng tapLatLng = projection.fromScreenLocation(new PointF(xCoordinate, yCoordinate));

        // NaN and Infinite checks to prevent JSON errors at send to server time
        if (Double.isNaN(tapLatLng.getLatitude()) || Double.isNaN(tapLatLng.getLongitude())) {
            Log.d(MapView.class.getSimpleName(), "trackGestureEvent() has a NaN lat or lon.  Returning.");
            return;
        }

        if (Double.isInfinite(tapLatLng.getLatitude()) || Double.isInfinite(tapLatLng.getLongitude())) {
            Log.d(MapView.class.getSimpleName(), "trackGestureEvent() has an Infinite lat or lon.  Returning.");
            return;
        }

        if (MapboxEventManager.ENABLE_METRICS_ON_MAPPY) {
            Hashtable<String, Object> evt = new Hashtable<>();
            evt.put(MapboxEvent.ATTRIBUTE_EVENT, MapboxEvent.TYPE_MAP_CLICK);
            evt.put(MapboxEvent.ATTRIBUTE_CREATED, MapboxEventManager.generateCreateDate());
            evt.put(MapboxEvent.KEY_GESTURE_ID, gestureId);
            evt.put(MapboxEvent.KEY_LATITUDE, tapLatLng.getLatitude());
            evt.put(MapboxEvent.KEY_LONGITUDE, tapLatLng.getLongitude());
            evt.put(MapboxEvent.KEY_ZOOM, mapboxMap.getCameraPosition().zoom);

            MapboxEventManager.getMapboxEventManager().pushEvent(evt);
        }
    }

    /**
     * Helper method for tracking DragEnd gesture event
     * See {@see MapboxEvent#TYPE_MAP_DRAGEND}
     *
     * @param xCoordinate Original x screen coordinate at end of drag
     * @param yCoordinate Orginal y screen coordinate at end of drag
     */
    private void trackGestureDragEndEvent(@NonNull float xCoordinate, @NonNull float yCoordinate) {
        LatLng tapLatLng = projection.fromScreenLocation(new PointF(xCoordinate, yCoordinate));

        // NaN and Infinite checks to prevent JSON errors at send to server time
        if (Double.isNaN(tapLatLng.getLatitude()) || Double.isNaN(tapLatLng.getLongitude())) {
            Log.d(MapView.class.getSimpleName(), "trackGestureDragEndEvent() has a NaN lat or lon.  Returning.");
            return;
        }

        if (Double.isInfinite(tapLatLng.getLatitude()) || Double.isInfinite(tapLatLng.getLongitude())) {
            Log.d(MapView.class.getSimpleName(), "trackGestureDragEndEvent() has an Infinite lat or lon.  Returning.");
            return;
        }

        if (MapboxEventManager.ENABLE_METRICS_ON_MAPPY) {
            Hashtable<String, Object> evt = new Hashtable<>();
            evt.put(MapboxEvent.ATTRIBUTE_EVENT, MapboxEvent.TYPE_MAP_DRAGEND);
            evt.put(MapboxEvent.ATTRIBUTE_CREATED, MapboxEventManager.generateCreateDate());
            evt.put(MapboxEvent.KEY_LATITUDE, tapLatLng.getLatitude());
            evt.put(MapboxEvent.KEY_LONGITUDE, tapLatLng.getLongitude());
            evt.put(MapboxEvent.KEY_ZOOM, mapboxMap.getCameraPosition().zoom);

            MapboxEventManager.getMapboxEventManager().pushEvent(evt);
        }
    }

    // Called when user touches the screen, all positions are absolute
    @Override
    public boolean onTouchEvent(@NonNull MotionEvent event) {
        // Check and ignore non touch or left clicks
        if (destroyed) {
            return super.onTouchEvent(event);
        }

        if ((event.getButtonState() != 0) && (event.getButtonState() != MotionEvent.BUTTON_PRIMARY)) {
            return false;
        }

        // Check two finger gestures first
        rotateGestureDetector.onTouchEvent(event);
        scaleGestureDetector.onTouchEvent(event);
        shoveGestureDetector.onTouchEvent(event);

        // Handle two finger tap
        switch (event.getActionMasked()) {
            case MotionEvent.ACTION_DOWN:
                // First pointer down
                nativeMapView.setGestureInProgress(true);
                break;

            case MotionEvent.ACTION_POINTER_DOWN:
                // Second pointer down
                twoTap = event.getPointerCount() == 2
                        && mapboxMap.getUiSettings().isZoomGesturesEnabled();
                if (twoTap) {
                    // Confirmed 2nd Finger Down
                    trackGestureEvent(MapboxEvent.GESTURE_TWO_FINGER_SINGLETAP, event.getX(), event.getY());
                }
                break;

            case MotionEvent.ACTION_POINTER_UP:
                // Second pointer up
                break;

            case MotionEvent.ACTION_UP:
                // First pointer up
                long tapInterval = event.getEventTime() - event.getDownTime();
                boolean isTap = tapInterval <= ViewConfiguration.getTapTimeout();
                boolean inProgress = rotateGestureDetector.isInProgress()
                        || scaleGestureDetector.isInProgress()
                        || shoveGestureDetector.isInProgress();

                if (twoTap && isTap && !inProgress) {
                    if (focalPoint != null) {
                        zoom(false, focalPoint.x, focalPoint.y);
                    } else {
                        PointF focalPoint = TwoFingerGestureDetector.determineFocalPoint(event);
                        zoom(false, focalPoint.x, focalPoint.y);
                    }
                    twoTap = false;
                    return true;
                }

                // Scroll / Pan Has Stopped
                if (scrollInProgress) {
                    trackGestureDragEndEvent(event.getX(), event.getY());
                    scrollInProgress = false;
                }

                twoTap = false;
                nativeMapView.setGestureInProgress(false);
                break;

            case MotionEvent.ACTION_CANCEL:
                twoTap = false;
                nativeMapView.setGestureInProgress(false);
                break;
        }

        boolean retVal = gestureDetector.onTouchEvent(event);
        return retVal || super.onTouchEvent(event);
    }

    // This class handles one finger gestures
    private class GestureListener extends GestureDetector.SimpleOnGestureListener {

        // Must always return true otherwise all events are ignored
        @Override
        @SuppressLint("ResourceType")
        public boolean onDown(MotionEvent event) {
            // Show the zoom controls
            if (mapboxMap.getUiSettings().isZoomControlsEnabled()) {
                zoomButtonsController.setVisible(true);
            }
            return true;
        }

        // Called for double taps
        @Override
        public boolean onDoubleTapEvent(MotionEvent e) {
            if (destroyed || !mapboxMap.getUiSettings().isZoomGesturesEnabled()) {
                return false;
            }

            switch (e.getAction()) {
                case MotionEvent.ACTION_DOWN:
                    break;
                case MotionEvent.ACTION_MOVE:
                    break;
                case MotionEvent.ACTION_UP:
                    if (quickZoom) {
                        // insert here?
                        quickZoom = false;
                        break;
                    }

                    // Single finger double tap
                    if (focalPoint != null) {
                        // User provided focal point
                        zoom(true, focalPoint.x, focalPoint.y);
                    } else {
                        // Zoom in on gesture
                        zoom(true, e.getX(), e.getY());
                    }
                    break;
            }

            trackGestureEvent(MapboxEvent.GESTURE_DOUBLETAP, e.getX(), e.getY());

            return true;
        }

        @Override
        public boolean onSingleTapUp(MotionEvent motionEvent) {
            if (destroyed) {
                return false;
            }
            // Cancel any animation
            cancelTransitions();
            return true;
        }

        @Override
        public boolean onSingleTapConfirmed(MotionEvent motionEvent) {
            PointF tapPoint = new PointF(motionEvent.getX(), motionEvent.getY());
<<<<<<< HEAD

            Location myLocation = getMyLocation();
            if (myLocation != null && mapboxMap.myLocationViewClickListener != null) {
                RectF myLocationViewDrawRect = myLocationView.getDrawRect();
                if (myLocationViewDrawRect.contains(tapPoint.x, tapPoint.y)) {
                    mapboxMap.myLocationViewClickListener.onMyLocationViewClicked(myLocation);
                    trackGestureEvent(MapboxEvent.GESTURE_SINGLETAP, motionEvent.getX(), motionEvent.getY());
                    return true;
=======
            float toleranceSides = 4 * screenDensity;
            float toleranceTopBottom = 10 * screenDensity;

            RectF tapRect = new RectF(tapPoint.x - averageIconWidth / 2 - toleranceSides,
                    tapPoint.y - averageIconHeight / 2 - toleranceTopBottom,
                    tapPoint.x + averageIconWidth / 2 + toleranceSides,
                    tapPoint.y + averageIconHeight / 2 + toleranceTopBottom);

            List<Marker> nearbyMarkers = getMarkersInRect(tapRect);
            long newSelectedMarkerId = -1;

            if (nearbyMarkers != null && nearbyMarkers.size() > 0) {
                Collections.sort(nearbyMarkers);
                for (Marker nearbyMarker : nearbyMarkers) {
                    boolean found = false;
                    for (Marker selectedMarker : selectedMarkers) {
                        if (selectedMarker.equals(nearbyMarker)) {
                            found = true;
                        }
                    }
                    if (!found) {
                        newSelectedMarkerId = nearbyMarker.getId();
                        break;
                    }
>>>>>>> 52e901c5
                }
            }

            List<MarkerView> markerViews = new ArrayList<>();
            final List<Marker> markers = mapboxMap.getMarkers();
            for (Marker marker : markers) {
                if (marker.getClass().equals(MarkerView.class)) {
                    final MarkerView markerView = (MarkerView) marker;
                    if (markerView.isVisible()) {
                        RectF drawRect = markerView.getDrawRect();
                        if (drawRect.contains(tapPoint.x, tapPoint.y)) {
                            markerViews.add(markerView);
                        }
                    }
                }
            }

            if (!markerViews.isEmpty()) {
                Collections.sort(markerViews, MarkerViewManager.MARKER_SORTER);
                final MarkerView selectedMarker = markerViews.get(markerViews.size() - 1);
                mapboxMap.getMarkerViewManager().onClickMarkerView(selectedMarker);
            } else {
                if (mapboxMap.getUiSettings().isDeselectMarkersOnTap()) {
                    // deselect any selected marker
                    mapboxMap.deselectMarkers();
                }

                // notify app of map click
                MapboxMap.OnMapClickListener listener = mapboxMap.getOnMapClickListener();
                if (listener != null) {
                    LatLng point = projection.fromScreenLocation(tapPoint);
                    listener.onMapClick(point);
                }
            }

            trackGestureEvent(MapboxEvent.GESTURE_SINGLETAP, motionEvent.getX(), motionEvent.getY());
            return true;
            //dead code since we do not use MarkerGL


//
//            float toleranceSides = 4 * screenDensity;
//            float toleranceTopBottom = 10 * screenDensity;
//
//            RectF tapRect = new RectF((tapPoint.x - averageIconWidth / 2 - toleranceSides) / screenDensity,
//                    (tapPoint.y - averageIconHeight / 2 - toleranceTopBottom) / screenDensity,
//                    (tapPoint.x + averageIconWidth / 2 + toleranceSides) / screenDensity,
//                    (tapPoint.y + averageIconHeight / 2 + toleranceTopBottom) / screenDensity);
//
//            List<Marker> nearbyMarkers = getMarkersInRect(tapRect);
//            long newSelectedMarkerId = -1;
//
//            if (nearbyMarkers != null && nearbyMarkers.size() > 0) {
//                Collections.sort(nearbyMarkers);
//                for (Marker nearbyMarker : nearbyMarkers) {
//                    boolean found = false;
//                    for (Marker selectedMarker : selectedMarkers) {
//                        if (selectedMarker.equals(nearbyMarker)) {
//                            found = true;
//                        }
//                    }
//                    if (!found) {
//                        newSelectedMarkerId = nearbyMarker.getId();
//                        break;
//                    }
//                }
//            }
//
//            if (newSelectedMarkerId >= 0) {
//                List<Annotation> annotations = mapboxMap.getAnnotations();
//                int count = annotations.size();
//                for (int i = 0; i < count; i++) {
//                    Annotation annotation = annotations.get(i);
//                    if (annotation instanceof Marker) {
//                        if (annotation.getId() == newSelectedMarkerId) {
//                            if (selectedMarkers.isEmpty() || !selectedMarkers.contains(annotation)) {
//                                if (!(annotation instanceof MarkerView)) {
//                                    mapboxMap.selectMarker((Marker) annotation);
//                                } else {
//                                    mapboxMap.getMarkerViewManager().onClickMarkerView((MarkerView) annotation);
//                                }
//                            }
//                            break;
//                        }
//                    }
//                }
//            } else {
//                if (mapboxMap.getUiSettings().isDeselectMarkersOnTap()) {
//                    // deselect any selected marker
//                    mapboxMap.deselectMarkers();
//                }
//
//                // notify app of map click
//                MapboxMap.OnMapClickListener listener = mapboxMap.getOnMapClickListener();
//                if (listener != null) {
//                    LatLng point = projection.fromScreenLocation(tapPoint);
//                    listener.onMapClick(point);
//                }
//            }
//
//            trackGestureEvent(MapboxEvent.GESTURE_SINGLETAP, motionEvent.getX(), motionEvent.getY());
//            return true;
        }

        // Called for a long press
        @Override
        public void onLongPress(MotionEvent motionEvent) {
            MapboxMap.OnMapLongClickListener listener = mapboxMap.getOnMapLongClickListener();
            if (listener != null && !quickZoom) {
                LatLng point = projection.fromScreenLocation(new PointF(motionEvent.getX(), motionEvent.getY()));
                listener.onMapLongClick(point);
            }
        }

        // Called for flings
        @Override
        public boolean onFling(MotionEvent e1, MotionEvent e2, float velocityX, float velocityY) {
            if (destroyed || !mapboxMap.getTrackingSettings().isScrollGestureCurrentlyEnabled()) {
                return false;
            }

            resetTrackingModesIfRequired(true, false);

            // Fling the map
            float ease = 0.25f;

            velocityX = velocityX * ease;
            velocityY = velocityY * ease;

            double speed = Math.sqrt(velocityX * velocityX + velocityY * velocityY);
            double deceleration = 2500;
            double duration = speed / (deceleration * ease);

            // Cancel any animation
            cancelTransitions();

            nativeMapView.moveBy(velocityX * duration / 2.0 / screenDensity, velocityY * duration / 2.0 / screenDensity, (long) (duration * 1000.0f));

            MapboxMap.OnFlingListener listener = mapboxMap.getOnFlingListener();
            if (listener != null) {
                listener.onFling();
            }

            trackGestureEvent(MapboxEvent.GESTURE_PAN_START, e1.getX(), e1.getY());
            return true;
        }

        // Called for drags
        @Override
        public boolean onScroll(MotionEvent e1, MotionEvent e2, float distanceX, float distanceY) {
            if (!scrollInProgress) {
                scrollInProgress = true;
            }
            if (destroyed || !mapboxMap.getTrackingSettings().isScrollGestureCurrentlyEnabled()) {
                return false;
            }

            if (dragStarted) {
                return false;
            }

            requestDisallowInterceptTouchEvent(true);

            // reset tracking if needed
            resetTrackingModesIfRequired(true, false);
            // Cancel any animation
            cancelTransitions();

            // Scroll the map
            nativeMapView.moveBy(-distanceX / screenDensity, -distanceY / screenDensity);

            MapboxMap.OnScrollListener listener = mapboxMap.getOnScrollListener();
            if (listener != null) {
                listener.onScroll();
            }
            return true;
        }
    }

    // This class handles two finger gestures and double-tap drag gestures
    private class ScaleGestureListener extends ScaleGestureDetector.SimpleOnScaleGestureListener {

        long beginTime = 0;
        float scaleFactor = 1.0f;

        // Called when two fingers first touch the screen
        @Override
        public boolean onScaleBegin(ScaleGestureDetector detector) {
            if (destroyed || !mapboxMap.getUiSettings().isZoomGesturesEnabled()) {
                return false;
            }

            beginTime = detector.getEventTime();
            trackGestureEvent(MapboxEvent.GESTURE_PINCH_START, detector.getFocusX(), detector.getFocusY());
            return true;
        }

        // Called when fingers leave screen
        @Override
        public void onScaleEnd(ScaleGestureDetector detector) {
            beginTime = 0;
            scaleFactor = 1.0f;
            zoomStarted = false;
        }

        // Called each time a finger moves
        // Called for pinch zooms and quickzooms/quickscales
        @Override
        public boolean onScale(ScaleGestureDetector detector) {
            UiSettings uiSettings = mapboxMap.getUiSettings();
            if (destroyed || !uiSettings.isZoomGesturesEnabled()) {
                return super.onScale(detector);
            }

            // If scale is large enough ignore a tap
            scaleFactor *= detector.getScaleFactor();
            if ((scaleFactor > 1.05f) || (scaleFactor < 0.95f)) {
                zoomStarted = true;
            }

            // Ignore short touches in case it is a tap
            // Also ignore small scales
            long time = detector.getEventTime();
            long interval = time - beginTime;
            if (!zoomStarted && (interval <= ViewConfiguration.getTapTimeout())) {
                return false;
            }

            if (!zoomStarted) {
                return false;
            }

            if (dragStarted) {
                return false;
            }

            // Cancel any animation
            cancelTransitions();

            // Gesture is a quickzoom if there aren't two fingers
            quickZoom = !twoTap;

            // make an assumption here; if the zoom center is specified by the gesture, it's NOT going
            // to be in the center of the map. Therefore the zoom will translate the map center, so tracking
            // should be disabled.

            resetTrackingModesIfRequired(!quickZoom, false);
            // Scale the map
            if (focalPoint != null) {
                // arround user provided focal point
                nativeMapView.scaleBy(detector.getScaleFactor(), focalPoint.x / screenDensity, focalPoint.y / screenDensity);
            } else if (quickZoom) {
                // around center map
                nativeMapView.scaleBy(detector.getScaleFactor(), (getWidth() / 2) / screenDensity, (getHeight() / 2) / screenDensity);
            } else {
                // around gesture
                nativeMapView.scaleBy(detector.getScaleFactor(), detector.getFocusX() / screenDensity, detector.getFocusY() / screenDensity);
            }

            return true;
        }
    }

    // This class handles two finger rotate gestures
    private class RotateGestureListener extends RotateGestureDetector.SimpleOnRotateGestureListener {

        long beginTime = 0;
        float totalAngle = 0.0f;
        boolean started = false;

        // Called when two fingers first touch the screen
        @Override
        public boolean onRotateBegin(RotateGestureDetector detector) {
            if (destroyed || !mapboxMap.getTrackingSettings().isRotateGestureCurrentlyEnabled()) {
                return false;
            }

            beginTime = detector.getEventTime();
            trackGestureEvent(MapboxEvent.GESTURE_ROTATION_START, detector.getFocusX(), detector.getFocusY());
            return true;
        }

        // Called when the fingers leave the screen
        @Override
        public void onRotateEnd(RotateGestureDetector detector) {
            beginTime = 0;
            totalAngle = 0.0f;
            started = false;
        }

        // Called each time one of the two fingers moves
        // Called for rotation
        @Override
        public boolean onRotate(RotateGestureDetector detector) {
            if (destroyed || !mapboxMap.getTrackingSettings().isRotateGestureCurrentlyEnabled() || dragStarted) {
                return false;
            }

            // If rotate is large enough ignore a tap
            // Also is zoom already started, don't rotate
            totalAngle += detector.getRotationDegreesDelta();
            if (!zoomStarted && ((totalAngle > 20.0f) || (totalAngle < -20.0f))) {
                started = true;
            }

            // Ignore short touches in case it is a tap
            // Also ignore small rotate
            long time = detector.getEventTime();
            long interval = time - beginTime;
            if (!started && (interval <= ViewConfiguration.getTapTimeout())) {
                return false;
            }

            if (!started) {
                return false;
            }

            // Cancel any animation
            cancelTransitions();

            // rotation constitutes translation of anything except the center of
            // rotation, so cancel both location and bearing tracking if required

            resetTrackingModesIfRequired(true, true);

            // Get rotate value
            double bearing = nativeMapView.getBearing();
            bearing += detector.getRotationDegreesDelta();

            // Rotate the map
            if (focalPoint != null) {
                // User provided focal point
                setBearing(bearing, focalPoint.x / screenDensity, focalPoint.y / screenDensity);
            } else {
                // around gesture
                setBearing(bearing, detector.getFocusX() / screenDensity, detector.getFocusY() / screenDensity);
            }
            return true;
        }
    }

    // This class handles a vertical two-finger shove. (If you place two fingers on screen with
    // less than a 20 degree angle between them, this will detect movement on the Y-axis.)
    private class ShoveGestureListener implements ShoveGestureDetector.OnShoveGestureListener {

        long beginTime = 0;
        float totalDelta = 0.0f;
        boolean started = false;

        @Override
        public boolean onShoveBegin(ShoveGestureDetector detector) {
            if (!mapboxMap.getUiSettings().isTiltGesturesEnabled()) {
                return false;
            }

            beginTime = detector.getEventTime();
            trackGestureEvent(MapboxEvent.GESTURE_PITCH_START, detector.getFocusX(), detector.getFocusY());
            return true;
        }

        @Override
        public void onShoveEnd(ShoveGestureDetector detector) {
            beginTime = 0;
            totalDelta = 0.0f;
            started = false;
            dragStarted = false;
        }

        @Override
        public boolean onShove(ShoveGestureDetector detector) {
            if (destroyed || !mapboxMap.getUiSettings().isTiltGesturesEnabled()) {
                return false;
            }

            // If tilt is large enough ignore a tap
            // Also if zoom already started, don't tilt
            totalDelta += detector.getShovePixelsDelta();
            if (!zoomStarted && ((totalDelta > 10.0f) || (totalDelta < -10.0f))) {
                started = true;
            }

            // Ignore short touches in case it is a tap
            // Also ignore small tilt
            long time = detector.getEventTime();
            long interval = time - beginTime;
            if (!started && (interval <= ViewConfiguration.getTapTimeout())) {
                return false;
            }

            if (!started) {
                return false;
            }

            // Cancel any animation
            cancelTransitions();

            // Get tilt value (scale and clamp)
            double pitch = getTilt();
            pitch -= 0.1 * detector.getShovePixelsDelta();
            pitch = Math.max(MapboxConstants.MINIMUM_TILT, Math.min(MapboxConstants.MAXIMUM_TILT, pitch));

            // Tilt the map
            mapboxMap.setTilt(pitch);

            dragStarted = true;

            return true;
        }
    }

    // This class handles input events from the zoom control buttons
    // Zoom controls allow single touch only devices to zoom in and out
    private class OnZoomListener implements ZoomButtonsController.OnZoomListener {

        // Not used
        @Override
        public void onVisibilityChanged(boolean visible) {
            // Ignore
        }

        // Called when user pushes a zoom button
        @Override
        public void onZoom(boolean zoomIn) {
            if (!mapboxMap.getUiSettings().isZoomGesturesEnabled()) {
                return;
            }
            zoom(zoomIn);
        }
    }

    //
    // Input events
    //

    // Called when the user presses a key, also called for repeating keys held
    // down
    @Override
    public boolean onKeyDown(int keyCode, @NonNull KeyEvent event) {
        if (destroyed) {
            return super.onKeyDown(keyCode, event);
        }

        // If the user has held the scroll key down for a while then accelerate
        // the scroll speed
        double scrollDist = event.getRepeatCount() >= 5 ? 50.0 : 10.0;

        // Check which key was pressed via hardware/real key code
        switch (keyCode) {
            // Tell the system to track these keys for long presses on
            // onKeyLongPress is fired
            case KeyEvent.KEYCODE_ENTER:
            case KeyEvent.KEYCODE_DPAD_CENTER:
                event.startTracking();
                return true;

            case KeyEvent.KEYCODE_DPAD_LEFT:
                if (!mapboxMap.getTrackingSettings().isScrollGestureCurrentlyEnabled()) {
                    return false;
                }

                // Cancel any animation
                cancelTransitions();

                // Move left
                nativeMapView.moveBy(scrollDist / screenDensity, 0.0 / screenDensity);
                return true;

            case KeyEvent.KEYCODE_DPAD_RIGHT:
                if (!mapboxMap.getTrackingSettings().isScrollGestureCurrentlyEnabled()) {
                    return false;
                }

                // Cancel any animation
                cancelTransitions();

                // Move right
                nativeMapView.moveBy(-scrollDist / screenDensity, 0.0 / screenDensity);
                return true;

            case KeyEvent.KEYCODE_DPAD_UP:
                if (!mapboxMap.getTrackingSettings().isScrollGestureCurrentlyEnabled()) {
                    return false;
                }

                // Cancel any animation
                cancelTransitions();

                // Move up
                nativeMapView.moveBy(0.0 / screenDensity, scrollDist / screenDensity);
                return true;

            case KeyEvent.KEYCODE_DPAD_DOWN:
                if (!mapboxMap.getTrackingSettings().isScrollGestureCurrentlyEnabled()) {
                    return false;
                }

                // Cancel any animation
                cancelTransitions();

                // Move down
                nativeMapView.moveBy(0.0 / screenDensity, -scrollDist / screenDensity);
                return true;

            default:
                // We are not interested in this key
                return super.onKeyUp(keyCode, event);
        }
    }

    // Called when the user long presses a key that is being tracked
    @Override
    public boolean onKeyLongPress(int keyCode, KeyEvent event) {
        // Check which key was pressed via hardware/real key code
        switch (keyCode) {
            // Tell the system to track these keys for long presses on
            // onKeyLongPress is fired
            case KeyEvent.KEYCODE_ENTER:
            case KeyEvent.KEYCODE_DPAD_CENTER:
                if (!mapboxMap.getUiSettings().isZoomGesturesEnabled()) {
                    return false;
                }

                // Zoom out
                zoom(false);
                return true;

            default:
                // We are not interested in this key
                return super.onKeyUp(keyCode, event);
        }
    }

    // Called when the user releases a key
    @Override
    public boolean onKeyUp(int keyCode, KeyEvent event) {
        // Check if the key action was canceled (used for virtual keyboards)
        if (event.isCanceled()) {
            return super.onKeyUp(keyCode, event);
        }

        // Check which key was pressed via hardware/real key code
        // Note if keyboard does not have physical key (ie primary non-shifted
        // key) then it will not appear here
        // Must use the key character map as physical to character is not
        // fixed/guaranteed
        switch (keyCode) {
            case KeyEvent.KEYCODE_ENTER:
            case KeyEvent.KEYCODE_DPAD_CENTER:
                if (!mapboxMap.getUiSettings().isZoomGesturesEnabled()) {
                    return false;
                }

                // Zoom in
                zoom(true);
                return true;
        }

        // We are not interested in this key
        return super.onKeyUp(keyCode, event);
    }

    // Called for trackball events, all motions are relative in device specific
    // units
    @Override
    public boolean onTrackballEvent(MotionEvent event) {
        if (destroyed) {
            return false;
        }
        // Choose the action
        switch (event.getActionMasked()) {
            // The trackball was rotated
            case MotionEvent.ACTION_MOVE:
                if (!mapboxMap.getTrackingSettings().isScrollGestureCurrentlyEnabled()) {
                    return false;
                }

                // Cancel any animation
                cancelTransitions();

                // Scroll the map
                nativeMapView.moveBy(-10.0 * event.getX() / screenDensity, -10.0 * event.getY() / screenDensity);
                return true;

            // Trackball was pushed in so start tracking and tell system we are
            // interested
            // We will then get the up action
            case MotionEvent.ACTION_DOWN:
                // Set up a delayed callback to check if trackball is still
                // After waiting the system long press time out
                if (currentTrackballLongPressTimeOut != null) {
                    currentTrackballLongPressTimeOut.cancel();
                    currentTrackballLongPressTimeOut = null;
                }
                currentTrackballLongPressTimeOut = new TrackballLongPressTimeOut();
                postDelayed(currentTrackballLongPressTimeOut,
                        ViewConfiguration.getLongPressTimeout());
                return true;

            // Trackball was released
            case MotionEvent.ACTION_UP:
                if (!mapboxMap.getUiSettings().isZoomGesturesEnabled()) {
                    return false;
                }

                // Only handle if we have not already long pressed
                if (currentTrackballLongPressTimeOut != null) {
                    // Zoom in
                    zoom(true);
                }
                return true;

            // Trackball was cancelled
            case MotionEvent.ACTION_CANCEL:
                if (currentTrackballLongPressTimeOut != null) {
                    currentTrackballLongPressTimeOut.cancel();
                    currentTrackballLongPressTimeOut = null;
                }
                return true;

            default:
                // We are not interested in this event
                return super.onTrackballEvent(event);
        }
    }

    // This class implements the trackball long press time out callback
    private class TrackballLongPressTimeOut implements Runnable {

        // Track if we have been cancelled
        private boolean cancelled;

        public TrackballLongPressTimeOut() {
            cancelled = false;
        }

        // Cancel the timeout
        public void cancel() {
            cancelled = true;
        }

        // Called when long press time out expires
        @Override
        public void run() {
            // Check if the trackball is still pressed
            if (!cancelled) {
                // Zoom out
                zoom(false);

                // Ensure the up action is not run
                currentTrackballLongPressTimeOut = null;
            }
        }
    }

    // Called for events that don't fit the other handlers
    // such as mouse scroll events, mouse moves, joystick, trackpad
    @Override
    public boolean onGenericMotionEvent(MotionEvent event) {
        if (destroyed) {
            return false;
        }
        // Mouse events
        //if (event.isFromSource(InputDevice.SOURCE_CLASS_POINTER)) { // this is not available before API 18
        if ((event.getSource() & InputDevice.SOURCE_CLASS_POINTER) == InputDevice.SOURCE_CLASS_POINTER) {
            // Choose the action
            switch (event.getActionMasked()) {
                // Mouse scrolls
                case MotionEvent.ACTION_SCROLL:
                    if (!mapboxMap.getUiSettings().isZoomGesturesEnabled()) {
                        return false;
                    }

                    // Cancel any animation
                    cancelTransitions();

                    // Get the vertical scroll amount, one click = 1
                    float scrollDist = event.getAxisValue(MotionEvent.AXIS_VSCROLL);

                    // Scale the map by the appropriate power of two factor
                    nativeMapView.scaleBy(Math.pow(2.0, scrollDist), event.getX() / screenDensity, event.getY() / screenDensity);

                    return true;

                default:
                    // We are not interested in this event
                    return super.onGenericMotionEvent(event);
            }
        }

        // We are not interested in this event
        return super.onGenericMotionEvent(event);
    }

    // Called when the mouse pointer enters or exits the view
    // or when it fades in or out due to movement
    @Override
    public boolean onHoverEvent(@NonNull MotionEvent event) {
        switch (event.getActionMasked()) {
            case MotionEvent.ACTION_HOVER_ENTER:
            case MotionEvent.ACTION_HOVER_MOVE:
                // Show the zoom controls
                if (mapboxMap.getUiSettings().isZoomControlsEnabled()) {
                    zoomButtonsController.setVisible(true);
                }
                return true;

            case MotionEvent.ACTION_HOVER_EXIT:
                // Hide the zoom controls
                if (mapboxMap.getUiSettings().isZoomControlsEnabled()) {
                    zoomButtonsController.setVisible(false);
                }
                return true;

            default:
                // We are not interested in this event
                return super.onHoverEvent(event);
        }
    }

    //
    // Connectivity events
    //

    // This class handles connectivity changes
    private class ConnectivityReceiver extends BroadcastReceiver {

        // Called when an action we are listening to in the manifest has been sent
        @Override
        public void onReceive(Context context, Intent intent) {
            if (!destroyed && intent.getAction().equals(ConnectivityManager.CONNECTIVITY_ACTION)) {
                boolean noConnectivity = intent.getBooleanExtra(ConnectivityManager.EXTRA_NO_CONNECTIVITY, false);
                onConnectivityChanged(!noConnectivity);
            }
        }
    }

    // Called when MapView is being created
    private boolean isConnected() {
        Context appContext = getContext().getApplicationContext();
        ConnectivityManager connectivityManager = (ConnectivityManager) appContext.getSystemService(Context.CONNECTIVITY_SERVICE);
        NetworkInfo activeNetwork = connectivityManager.getActiveNetworkInfo();
        return (activeNetwork != null) && activeNetwork.isConnectedOrConnecting();
    }

    // Called when our Internet connectivity has changed
    private void onConnectivityChanged(boolean isConnected) {
        nativeMapView.setReachability(isConnected);
    }

    //
    // Map events
    //

    /**
     * <p>
     * Add a callback that's invoked when the displayed map view changes.
     * </p>
     * To remove the callback, use {@link MapView#removeOnMapChangedListener(OnMapChangedListener)}.
     *
     * @param listener The callback that's invoked on every frame rendered to the map view.
     * @see MapView#removeOnMapChangedListener(OnMapChangedListener)
     */
    public void addOnMapChangedListener(@Nullable OnMapChangedListener listener) {
        if (listener != null) {
            onMapChangedListener.add(listener);
        }
    }

    /**
     * Remove a callback added with {@link MapView#addOnMapChangedListener(OnMapChangedListener)}
     *
     * @param listener The previously added callback to remove.
     * @see MapView#addOnMapChangedListener(OnMapChangedListener)
     */
    public void removeOnMapChangedListener(@Nullable OnMapChangedListener listener) {
        if (listener != null) {
            onMapChangedListener.remove(listener);
        }
    }

    // Called when the map view transformation has changed
    // Called via JNI from NativeMapView
    // Forward to any listeners
    protected void onMapChanged(int mapChange) {
        if (onMapChangedListener != null) {
            OnMapChangedListener listener;
            final Iterator<OnMapChangedListener> iterator = onMapChangedListener.iterator();
            while (iterator.hasNext()) {
                listener = iterator.next();
                listener.onMapChanged(mapChange);
            }
        }
    }

    //
    // User location
    //

    void setMyLocationEnabled(boolean enabled) {
        myLocationView.setEnabled(enabled);
    }

    Location getMyLocation() {
        return myLocationView.getLocation();
    }

    void setOnMyLocationChangeListener(@Nullable final MapboxMap.OnMyLocationChangeListener listener) {
        if (listener != null) {
            myLocationListener = new LocationListener() {
                @Override
                public void onLocationChanged(Location location) {
                    if (listener != null) {
                        listener.onMyLocationChange(location);
                    }
                }
            };
            LocationServices.getLocationServices(getContext()).addLocationListener(myLocationListener);
        } else {
            LocationServices.getLocationServices(getContext()).removeLocationListener(myLocationListener);
            myLocationListener = null;
        }
    }

    void setMyLocationTrackingMode(@MyLocationTracking.Mode int myLocationTrackingMode) {
        if (myLocationTrackingMode != MyLocationTracking.TRACKING_NONE && !mapboxMap.isMyLocationEnabled()) {
            mapboxMap.setMyLocationEnabled(true);
        }
        myLocationView.setMyLocationTrackingMode(myLocationTrackingMode);

        if (myLocationTrackingMode == MyLocationTracking.TRACKING_FOLLOW) {
            setFocalPoint(new PointF(myLocationView.getCenterX(), myLocationView.getCenterY()));
        } else {
            setFocalPoint(null);
        }

        MapboxMap.OnMyLocationTrackingModeChangeListener listener = mapboxMap.getOnMyLocationTrackingModeChangeListener();
        if (listener != null) {
            listener.onMyLocationTrackingModeChange(myLocationTrackingMode);
        }
    }

    void setMyBearingTrackingMode(@MyBearingTracking.Mode int myBearingTrackingMode) {
        if (myBearingTrackingMode != MyBearingTracking.NONE && !mapboxMap.isMyLocationEnabled()) {
            mapboxMap.setMyLocationEnabled(true);
        }
        myLocationView.setMyBearingTrackingMode(myBearingTrackingMode);
        MapboxMap.OnMyBearingTrackingModeChangeListener listener = mapboxMap.getOnMyBearingTrackingModeChangeListener();
        if (listener != null) {
            listener.onMyBearingTrackingModeChange(myBearingTrackingMode);
        }
    }

    boolean isPermissionsAccepted() {
        return (ContextCompat.checkSelfPermission(getContext(), Manifest.permission.ACCESS_COARSE_LOCATION) == PackageManager.PERMISSION_GRANTED) ||
                ContextCompat.checkSelfPermission(getContext(), Manifest.permission.ACCESS_FINE_LOCATION) == PackageManager.PERMISSION_GRANTED;
    }

    /**
     * Reset the tracking modes as necessary. Location tracking is reset if the map center is changed,
     * bearing tracking if there is a rotation.
     *
     * @param translate
     * @param rotate
     */
    void resetTrackingModesIfRequired(boolean translate, boolean rotate) {
        TrackingSettings trackingSettings = mapboxMap.getTrackingSettings();

        // if tracking is on, and we should dismiss tracking with gestures, and this is a scroll action, turn tracking off
        if (translate && !trackingSettings.isLocationTrackingDisabled() && trackingSettings.isDismissLocationTrackingOnGesture()) {
            resetLocationTrackingMode();
        }

        //Mappy, the tracking mode isn't related to the bearing
        /*
        if (trackingSettings.isDismissBearingTrackingOnGesture()) {
            resetBearingTrackingMode();
        }
        */
    }

    void resetTrackingModesIfRequired(CameraPosition cameraPosition) {
        resetTrackingModesIfRequired(cameraPosition.target != null, cameraPosition.bearing != -1);
    }

    private void resetLocationTrackingMode() {
        try {
            TrackingSettings trackingSettings = mapboxMap.getTrackingSettings();
            trackingSettings.setMyLocationTrackingMode(MyLocationTracking.TRACKING_NONE);
        } catch (SecurityException ignore) {
            // User did not accept location permissions
        }
    }

    private void resetBearingTrackingMode() {
        try {
            TrackingSettings trackingSettings = mapboxMap.getTrackingSettings();
            trackingSettings.setMyBearingTrackingMode(MyBearingTracking.NONE);
        } catch (SecurityException ignore) {
            // User did not accept location permissions
        }
    }

    //
    // Compass
    //

    void setCompassEnabled(boolean compassEnabled) {
        compassView.setEnabled(compassEnabled);
    }

    void setCompassGravity(int gravity) {
        setWidgetGravity(compassView, gravity);
    }

    void setCompassMargins(int left, int top, int right, int bottom) {
        setWidgetMargins(compassView, left, top, right, bottom);
    }

    void setCompassFadeFacingNorth(boolean compassFadeFacingNorth) {
        compassView.fadeCompassViewFacingNorth(compassFadeFacingNorth);
    }

    //
    // Logo
    //

    void setLogoGravity(int gravity) {
        setWidgetGravity(logoView, gravity);
    }

    void setLogoMargins(int left, int top, int right, int bottom) {
        setWidgetMargins(logoView, left, top, right, bottom);
    }

    void setLogoEnabled(boolean visible) {
        logoView.setVisibility(visible ? View.VISIBLE : View.GONE);
    }

    //
    // Attribution
    //

    void setAttributionGravity(int gravity) {
        setWidgetGravity(attributionsView, gravity);
    }

    void setAttributionMargins(int left, int top, int right, int bottom) {
        setWidgetMargins(attributionsView, left, top, right, bottom);
    }

    void setAttributionEnabled(int visibility) {
        attributionsView.setVisibility(visibility);
    }

    void setAtttibutionTintColor(int tintColor) {
        ColorUtils.setTintList(attributionsView, tintColor);
    }

    int getAttributionTintColor() {
        return mapboxMap.getUiSettings().getAttributionTintColor();
    }

    /**
     * Sets a callback object which will be triggered when the {@link MapboxMap} instance is ready to be used.
     *
     * @param callback The callback object that will be triggered when the map is ready to be used.
     */
    @UiThread
    public void getMapAsync(final OnMapReadyCallback callback) {
        if (!initialLoad && callback != null) {
            callback.onMapReady(mapboxMap);
        } else {
            if (callback != null) {
                onMapReadyCallbackList.add(callback);
            }
        }
    }

    MapboxMap getMapboxMap() {
        return mapboxMap;
    }

    void setMapboxMap(MapboxMap mapboxMap) {
        this.mapboxMap = mapboxMap;
    }

    MyLocationView getUserLocationView() {
        return myLocationView;
    }

    NativeMapView getNativeMapView() {
        return nativeMapView;
    }

    //
    // Snapshot API
    //

    @UiThread
    void snapshot(@NonNull final MapboxMap.SnapshotReadyCallback callback, @Nullable final Bitmap bitmap) {
        snapshotRequest = new SnapshotRequest(bitmap, callback);
        nativeMapView.scheduleTakeSnapshot();
        nativeMapView.render();
    }

    // Called when the snapshot method was executed
    // Called via JNI from NativeMapView
    // Forward to any listeners
    protected void onSnapshotReady(byte[] bytes) {
        if (snapshotRequest != null && bytes != null) {
            BitmapFactory.Options options = new BitmapFactory.Options();
            options.inBitmap = snapshotRequest.getBitmap();  // the old Bitmap to be reused
            options.inMutable = true;
            options.inSampleSize = 1;
            Bitmap bitmap = BitmapFactory.decodeByteArray(bytes, 0, bytes.length, options);

            MapboxMap.SnapshotReadyCallback callback = snapshotRequest.getCallback();
            if (callback != null) {
                callback.onSnapshotReady(bitmap);
            }
        }
    }

    private class SnapshotRequest {
        private Bitmap bitmap;
        private MapboxMap.SnapshotReadyCallback callback;

        public SnapshotRequest(Bitmap bitmap, MapboxMap.SnapshotReadyCallback callback) {
            this.bitmap = bitmap;
            this.callback = callback;
        }

        public Bitmap getBitmap() {
            return bitmap;
        }

        public MapboxMap.SnapshotReadyCallback getCallback() {
            return callback;
        }
    }

    //
    // View utility methods
    //

    private void setWidgetGravity(@NonNull final View view, int gravity) {
        LayoutParams layoutParams = (LayoutParams) view.getLayoutParams();
        layoutParams.gravity = gravity;
        view.setLayoutParams(layoutParams);
    }

    private void setWidgetMargins(@NonNull final View view, int left, int top, int right, int bottom) {
        LayoutParams layoutParams = (LayoutParams) view.getLayoutParams();
        left += contentPaddingLeft;
        top += contentPaddingTop;
        right += contentPaddingRight;
        bottom += contentPaddingBottom;
        layoutParams.setMargins(left, top, right, bottom);
        view.setLayoutParams(layoutParams);
    }

    private static class AttributionOnClickListener implements View.OnClickListener, DialogInterface.OnClickListener {

        private static final int ATTRIBUTION_INDEX_IMPROVE_THIS_MAP = 2;
        private static final int ATTRIBUTION_INDEX_TELEMETRY_SETTINGS = 3;
        private MapView mapView;

        public AttributionOnClickListener(MapView mapView) {
            super();
            this.mapView = mapView;
        }

        // Called when someone presses the attribution icon
        @Override
        public void onClick(View view) {

            AlertDialog.Builder builder = new AlertDialog.Builder(mapView.getContext(), R.style.TelemAlertDialogStyle);
            builder.setTitle(R.string.attributionsDialogTitle);
            String[] items = mapView.getContext().getResources().getStringArray(R.array.attribution_names);
            builder.setAdapter(new ArrayAdapter<>(mapView.getContext(), R.layout.attribution_list_item, items), this);
            AlertDialog attributionDialog = builder.show();

            // TODO Change listview text color to mapView.getAttributionTintColor()
        }

        // Called when someone selects an attribution, 'Improve this map' adds location data to the url
        @Override
        public void onClick(DialogInterface dialog, int which) {
            final Context context = ((Dialog) dialog).getContext();
            if (which == ATTRIBUTION_INDEX_TELEMETRY_SETTINGS) {
                AlertDialog.Builder builder = new AlertDialog.Builder(context, R.style.TelemAlertDialogStyle);
                builder.setTitle(R.string.attributionTelemetryTitle);
                builder.setMessage(R.string.attributionTelemetryMessage);
                builder.setPositiveButton(R.string.attributionTelemetryPositive, new DialogInterface.OnClickListener() {
                    @Override
                    public void onClick(DialogInterface dialog, int which) {
                        MapboxEventManager.getMapboxEventManager().setTelemetryEnabled(true);
                        dialog.cancel();
                    }
                });
                builder.setNeutralButton(R.string.attributionTelemetryNeutral, new DialogInterface.OnClickListener() {
                    @Override
                    public void onClick(DialogInterface dialog, int which) {
                        String url = context.getResources().getStringArray(R.array.attribution_links)[3];
                        Intent intent = new Intent(Intent.ACTION_VIEW);
                        intent.setData(Uri.parse(url));
                        context.startActivity(intent);
                        dialog.cancel();
                    }
                });
                builder.setNegativeButton(R.string.attributionTelemetryNegative, new DialogInterface.OnClickListener() {
                    @Override
                    public void onClick(DialogInterface dialog, int which) {
                        MapboxEventManager.getMapboxEventManager().setTelemetryEnabled(false);
                        dialog.cancel();
                    }
                });

                AlertDialog telemDialog = builder.show();
                telemDialog.getButton(AlertDialog.BUTTON_POSITIVE).setTextColor(mapView.getAttributionTintColor());
                telemDialog.getButton(AlertDialog.BUTTON_NEGATIVE).setTextColor(mapView.getAttributionTintColor());
                telemDialog.getButton(AlertDialog.BUTTON_NEUTRAL).setTextColor(mapView.getAttributionTintColor());
                return;
            }
            String url = context.getResources().getStringArray(R.array.attribution_links)[which];
            if (which == ATTRIBUTION_INDEX_IMPROVE_THIS_MAP) {
                LatLng latLng = mapView.getMapboxMap().getCameraPosition().target;
                url = String.format(url, latLng.getLongitude(), latLng.getLatitude(), (int) mapView.getZoom());
            }
            Intent intent = new Intent(Intent.ACTION_VIEW);
            intent.setData(Uri.parse(url));
            context.startActivity(intent);
        }
    }

    private static class ZoomInvalidator implements Runnable {

        private MapboxMap mapboxMap;

        public ZoomInvalidator(MapboxMap mapboxMap) {
            this.mapboxMap = mapboxMap;
        }

        @Override
        public void run() {
            // invalidate camera position
            mapboxMap.getCameraPosition();
        }
    }

    /**
     * Definition of a map change event.
     *
     * @see MapView.OnMapChangedListener#onMapChanged(int)
     */
    @IntDef({REGION_WILL_CHANGE,
            REGION_WILL_CHANGE_ANIMATED,
            REGION_IS_CHANGING,
            REGION_DID_CHANGE,
            REGION_DID_CHANGE_ANIMATED,
            WILL_START_LOADING_MAP,
            DID_FINISH_LOADING_MAP,
            DID_FAIL_LOADING_MAP,
            WILL_START_RENDERING_FRAME,
            DID_FINISH_RENDERING_FRAME,
            DID_FINISH_RENDERING_FRAME_FULLY_RENDERED,
            WILL_START_RENDERING_MAP,
            DID_FINISH_RENDERING_MAP,
            DID_FINISH_RENDERING_MAP_FULLY_RENDERED,
            DID_FINISH_LOADING_STYLE
    })
    @Retention(RetentionPolicy.SOURCE)
    public @interface MapChange {
    }

    /**
     * This event is triggered whenever the currently displayed map region is about to changing
     * without an animation.
     * <p>
     * Register to {@link MapChange} events with {@link MapView#addOnMapChangedListener(OnMapChangedListener)}.
     * </p>
     *
     * @see MapChange
     * @see MapView.OnMapChangedListener
     */
    public static final int REGION_WILL_CHANGE = 0;

    /**
     * This event is triggered whenever the currently displayed map region is about to changing
     * with an animation.
     * <p>
     * Register to {@link MapChange} events with {@link MapView#addOnMapChangedListener(OnMapChangedListener)}
     * </p>
     *
     * @see MapChange
     * @see MapView.OnMapChangedListener
     */
    public static final int REGION_WILL_CHANGE_ANIMATED = 1;

    /**
     * This event is triggered whenever the currently displayed map region is changing.
     * <p>
     * Register to {@link MapChange} events with {@link MapView#addOnMapChangedListener(OnMapChangedListener)}.
     * </p>
     *
     * @see MapChange
     * @see MapView.OnMapChangedListener
     */
    public static final int REGION_IS_CHANGING = 2;

    /**
     * This event is triggered whenever the currently displayed map region finished changing
     * without an animation.
     * <p>
     * Register to {@link MapChange} events with {@link MapView#addOnMapChangedListener(OnMapChangedListener)}.
     * </p>
     *
     * @see MapChange
     * @see MapView.OnMapChangedListener
     */
    public static final int REGION_DID_CHANGE = 3;

    /**
     * This event is triggered whenever the currently displayed map region finished changing
     * with an animation.
     * <p>
     * Register to {@link MapChange} events with {@link MapView#addOnMapChangedListener(OnMapChangedListener)}.
     * </p>
     *
     * @see MapChange
     * @see MapView.OnMapChangedListener
     */
    public static final int REGION_DID_CHANGE_ANIMATED = 4;

    /**
     * This event is triggered when the map is about to start loading a new map style.
     * <p>
     * Register to {@link MapChange} events with {@link MapView#addOnMapChangedListener(OnMapChangedListener)}.
     * </p>
     *
     * @see MapChange
     * @see MapView.OnMapChangedListener
     */
    public static final int WILL_START_LOADING_MAP = 5;

    /**
     * This  is triggered when the map has successfully loaded a new map style.
     * <p>
     * Register to {@link MapChange} events with {@link MapView#addOnMapChangedListener(OnMapChangedListener)}.
     * </p>
     *
     * @see MapChange
     * @see MapView.OnMapChangedListener
     */
    public static final int DID_FINISH_LOADING_MAP = 6;

    /**
     * This event is triggered when the map has failed to load a new map style.
     * <p>
     * Register to {@link MapChange} events with {@link MapView#addOnMapChangedListener(OnMapChangedListener)}.
     * </p>
     *
     * @see MapChange
     * @see MapView.OnMapChangedListener
     */
    public static final int DID_FAIL_LOADING_MAP = 7;

    /**
     * This event is triggered when the map will start rendering a frame.
     * <p>
     * Register to {@link MapChange} events with {@link MapView#addOnMapChangedListener(OnMapChangedListener)}.
     * </p>
     *
     * @see MapChange
     * @see MapView.OnMapChangedListener
     */
    public static final int WILL_START_RENDERING_FRAME = 8;

    /**
     * This event is triggered when the map finished rendering a frame.
     * <p>
     * Register to {@link MapChange} events with {@link MapView#addOnMapChangedListener(OnMapChangedListener)}.
     * </p>
     *
     * @see MapChange
     * @see MapView.OnMapChangedListener
     */
    public static final int DID_FINISH_RENDERING_FRAME = 9;

    /**
     * This event is triggered when the map finished rendeirng the frame fully.
     * <p>
     * Register to {@link MapChange} events with {@link MapView#addOnMapChangedListener(OnMapChangedListener)}.
     * </p>
     *
     * @see MapChange
     * @see MapView.OnMapChangedListener
     */
    public static final int DID_FINISH_RENDERING_FRAME_FULLY_RENDERED = 10;

    /**
     * This event is triggered when the map will start rendering the map.
     * <p>
     * Register to {@link MapChange} events with {@link MapView#addOnMapChangedListener(OnMapChangedListener)}.
     * </p>
     *
     * @see MapChange
     * @see MapView.OnMapChangedListener
     */
    public static final int WILL_START_RENDERING_MAP = 11;

    /**
     * This event is triggered when the map finished rendering the map.
     * <p>
     * Register to {@link MapChange} events with {@link MapView#addOnMapChangedListener(OnMapChangedListener)}.
     * </p>
     *
     * @see MapChange
     * @see MapView.OnMapChangedListener
     */
    public static final int DID_FINISH_RENDERING_MAP = 12;

    /**
     * This event is triggered when the map is fully rendered.
     * <p>
     * Register to {@link MapChange} events with {@link MapView#addOnMapChangedListener(OnMapChangedListener)}.
     * </p>
     *
     * @see MapChange
     * @see MapView.OnMapChangedListener
     */
    public static final int DID_FINISH_RENDERING_MAP_FULLY_RENDERED = 13;


    /**
     * This {@link MapChange} is triggered when a style has finished loading.
     * <p>
     * Register to {@link MapChange} events with {@link MapView#addOnMapChangedListener(OnMapChangedListener)}.
     * </p>
     *
     * @see MapChange
     * @see MapView.OnMapChangedListener
     */
    public static final int DID_FINISH_LOADING_STYLE = 14;

    /**
     * Interface definition for a callback to be invoked when the displayed map view changes.
     * <p>
     * Register to {@link MapChange} events with {@link MapView#addOnMapChangedListener(OnMapChangedListener)}.
     * </p>
     *
     * @see MapView#addOnMapChangedListener(OnMapChangedListener)
     * @see MapView.MapChange
     */
    public interface OnMapChangedListener {
        /**
         * Called when the displayed map view changes.
         *
         * @param change Type of map change event, one of {@link #REGION_WILL_CHANGE},
         *               {@link #REGION_WILL_CHANGE_ANIMATED},
         *               {@link #REGION_IS_CHANGING},
         *               {@link #REGION_DID_CHANGE},
         *               {@link #REGION_DID_CHANGE_ANIMATED},
         *               {@link #WILL_START_LOADING_MAP},
         *               {@link #DID_FAIL_LOADING_MAP},
         *               {@link #DID_FINISH_LOADING_MAP},
         *               {@link #WILL_START_RENDERING_FRAME},
         *               {@link #DID_FINISH_RENDERING_FRAME},
         *               {@link #DID_FINISH_RENDERING_FRAME_FULLY_RENDERED},
         *               {@link #WILL_START_RENDERING_MAP},
         *               {@link #DID_FINISH_RENDERING_MAP},
         *               {@link #DID_FINISH_RENDERING_MAP_FULLY_RENDERED}.
         */
        void onMapChanged(@MapChange int change);
    }

}<|MERGE_RESOLUTION|>--- conflicted
+++ resolved
@@ -1883,7 +1883,6 @@
         @Override
         public boolean onSingleTapConfirmed(MotionEvent motionEvent) {
             PointF tapPoint = new PointF(motionEvent.getX(), motionEvent.getY());
-<<<<<<< HEAD
 
             Location myLocation = getMyLocation();
             if (myLocation != null && mapboxMap.myLocationViewClickListener != null) {
@@ -1892,32 +1891,6 @@
                     mapboxMap.myLocationViewClickListener.onMyLocationViewClicked(myLocation);
                     trackGestureEvent(MapboxEvent.GESTURE_SINGLETAP, motionEvent.getX(), motionEvent.getY());
                     return true;
-=======
-            float toleranceSides = 4 * screenDensity;
-            float toleranceTopBottom = 10 * screenDensity;
-
-            RectF tapRect = new RectF(tapPoint.x - averageIconWidth / 2 - toleranceSides,
-                    tapPoint.y - averageIconHeight / 2 - toleranceTopBottom,
-                    tapPoint.x + averageIconWidth / 2 + toleranceSides,
-                    tapPoint.y + averageIconHeight / 2 + toleranceTopBottom);
-
-            List<Marker> nearbyMarkers = getMarkersInRect(tapRect);
-            long newSelectedMarkerId = -1;
-
-            if (nearbyMarkers != null && nearbyMarkers.size() > 0) {
-                Collections.sort(nearbyMarkers);
-                for (Marker nearbyMarker : nearbyMarkers) {
-                    boolean found = false;
-                    for (Marker selectedMarker : selectedMarkers) {
-                        if (selectedMarker.equals(nearbyMarker)) {
-                            found = true;
-                        }
-                    }
-                    if (!found) {
-                        newSelectedMarkerId = nearbyMarker.getId();
-                        break;
-                    }
->>>>>>> 52e901c5
                 }
             }
 
