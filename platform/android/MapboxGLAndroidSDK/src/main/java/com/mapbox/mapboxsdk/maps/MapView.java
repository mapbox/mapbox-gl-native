--- conflicted
+++ resolved
@@ -1250,19 +1250,14 @@
         return new ArrayList<>(annotations);
     }
 
-<<<<<<< HEAD
     /**
      * Use to determine which {@link MarkerView}s are found within a given {@link RectF}
      *
-     * @param rect Holds four float coordinates for a rectangle.
+     * @param rectangle Holds four float coordinates for a rectangle.
      * @return The list of {@link MarkerView}s found within the provided {@link RectF}.
      */
-    public List<MarkerView> getMarkerViewsInRect(@NonNull RectF rect) {
-        if (destroyed || rect == null) {
-=======
     public List<MarkerView> getMarkerViewsInRect(@NonNull RectF rectangle) {
         if (destroyed || rectangle == null) {
->>>>>>> fa4a5ea8
             return new ArrayList<>();
         }
 
