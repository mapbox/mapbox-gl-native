package com.mapbox.mapboxsdk.location;

import android.Manifest;
import android.content.Context;
import android.content.Intent;
import android.content.IntentFilter;
import android.content.pm.PackageManager;
import android.location.Location;
import android.location.LocationManager;
import android.support.annotation.NonNull;
import android.support.v4.content.ContextCompat;
import android.support.v4.content.LocalBroadcastManager;
import android.util.Log;

import com.mapbox.mapboxsdk.telemetry.MapboxEventManager;
import com.mapbox.mapboxsdk.telemetry.TelemetryLocationReceiver;
import com.mapzen.android.lost.api.LocationRequest;
import com.mapzen.android.lost.api.LostApiClient;

import java.util.concurrent.CopyOnWriteArrayList;

/**
 * Manages locational updates. Contains methods to register and unregister location listeners.
 * <ul>
 * <li>You can register a {@link LocationListener} with {@link #addLocationListener(LocationListener)} to receive location updates.</li>
 * <li> You can unregister a {@link LocationListener} with {@link #removeLocationListener(LocationListener)}.</li>
 * </ul>
 * <p>
 * Note: If registering a listener in your Activity.onResume() implementation, you should unregister it in Activity.onPause().
 * (You won't receive location updates when paused, and this will cut down on unnecessary system overhead).
 * Do not unregister in Activity.onSaveInstanceState(), because this won't be called if the user moves back in the history stack.
 * </p>
 */
public class LocationServices implements com.mapzen.android.lost.api.LocationListener {

    private static final String TAG = "LocationServices";

    protected static LocationServices instance;

    protected Context context;
    private LostApiClient locationClient;
    private Location lastLocation;

    private CopyOnWriteArrayList<LocationListener> locationListeners;

    protected boolean isGPSEnabled;

    /**
     * Private constructor for singleton LocationServices
     */
    protected LocationServices(Context context) {
        super();
        this.context = context.getApplicationContext();
        // Setup location services
        locationClient = new LostApiClient.Builder(context).build();
        locationListeners = new CopyOnWriteArrayList<>();
    }

    /**
     * Primary (singleton) access method for LocationServices
     *
     * @param context Context
     * @return LocationServices
     */
    public static LocationServices getLocationServices(@NonNull final Context context) {
        if (instance == null) {
            instance = new LocationServices(context);
        }
        return instance;
    }

    /**
     * Enabled / Disable GPS focused location tracking
     *
     * @param enableGPS true if GPS is to be enabled, false if GPS is to be disabled
     */
    public void toggleGPS(boolean enableGPS) {
        if (!areLocationPermissionsGranted()) {
            Log.w(TAG, "Location Permissions Not Granted Yet.  Try again after requesting.");
            return;
        }

        // Disconnect
        if (locationClient.isConnected()) {
            // Disconnect first to ensure that the new requests are GPS
            com.mapzen.android.lost.api.LocationServices.FusedLocationApi.removeLocationUpdates(this);
            locationClient.disconnect();
        }

        // Setup Fresh
        locationClient.connect();
        Location lastLocation = com.mapzen.android.lost.api.LocationServices.FusedLocationApi.getLastLocation();
        if (lastLocation != null) {
            this.lastLocation = lastLocation;
        }

        LocationRequest locationRequest;

        if (enableGPS) {
            // LocationRequest Tuned for GPS
            locationRequest = LocationRequest.create()
                    .setFastestInterval(1000)
                    .setSmallestDisplacement(3.0f)
                    .setPriority(LocationRequest.PRIORITY_HIGH_ACCURACY);

            com.mapzen.android.lost.api.LocationServices.FusedLocationApi.requestLocationUpdates(locationRequest, this);
        } else {
            // LocationRequest Tuned for PASSIVE
            locationRequest = LocationRequest.create()
                    .setFastestInterval(1000)
                    .setSmallestDisplacement(3.0f)
                    .setPriority(LocationRequest.PRIORITY_NO_POWER);

            com.mapzen.android.lost.api.LocationServices.FusedLocationApi.requestLocationUpdates(locationRequest, this);
        }

        isGPSEnabled = enableGPS;
    }


    public void release() {
        if (locationClient.isConnected()) {
            com.mapzen.android.lost.api.LocationServices.FusedLocationApi.removeLocationUpdates(this);
            locationClient.disconnect();
        }
    }

    /**
     * Returns if the GPS sensor is currently enabled
     *
     * @return active state of the GPS
     */
    public boolean isGPSEnabled() {
        return isGPSEnabled;
    }

    /**
     * Called when the location has changed.
     *
     * @param location The updated location
     */
    @Override
    public void onLocationChanged(Location location) {
//        Log.d(TAG, "onLocationChanged()..." + location);
        this.lastLocation = location;

        // Update Listeners
        for (LocationListener listener : this.locationListeners) {
            listener.onLocationChanged(location);
        }

<<<<<<< HEAD
        // Update the Telemetry Receiver
        if(MapboxEventManager.ENABLE_METRICS_ON_MAPPY) {
            Intent locIntent = new Intent(TelemetryLocationReceiver.INTENT_STRING);
            locIntent.putExtra(LocationManager.KEY_LOCATION_CHANGED, location);
            context.sendBroadcast(locIntent);
        }
=======
        Intent locIntent = new Intent(TelemetryLocationReceiver.INTENT_STRING);
        locIntent.putExtra(LocationManager.KEY_LOCATION_CHANGED, location);
        LocalBroadcastManager.getInstance(context.getApplicationContext()).sendBroadcast(locIntent);
>>>>>>> 841dea74
    }

    /**
     * Last known location
     *
     * @return Last known location data
     */
    public Location getLastLocation() {
        return lastLocation;
    }

    /**
     * Registers a LocationListener to receive location updates
     *
     * @param locationListener LocationListener
     */
    public void addLocationListener(@NonNull LocationListener locationListener) {
        if (!this.locationListeners.contains(locationListener)) {
            this.locationListeners.add(locationListener);
        }
    }

    /**
     * Unregister a LocationListener to stop receiving location updates
     *
     * @param locationListener LocationListener to remove
     * @return True if LocationListener was found and removed, False if it was not
     */
    public boolean removeLocationListener(@NonNull LocationListener locationListener) {
        return this.locationListeners.remove(locationListener);
    }

    /**
     * Check status of Location Permissions
     * @return True if granted to the app, False if not
     */
    public boolean areLocationPermissionsGranted() {
        if ((ContextCompat.checkSelfPermission(context, Manifest.permission.ACCESS_COARSE_LOCATION) != PackageManager.PERMISSION_GRANTED) &&
                (ContextCompat.checkSelfPermission(context, Manifest.permission.ACCESS_FINE_LOCATION) != PackageManager.PERMISSION_GRANTED)) {
            Log.w(TAG, "Location Permissions Not Granted Yet.  Try again after requesting.");
            return false;
        }
        return true;
    }
}<|MERGE_RESOLUTION|>--- conflicted
+++ resolved
@@ -149,18 +149,12 @@
             listener.onLocationChanged(location);
         }
 
-<<<<<<< HEAD
         // Update the Telemetry Receiver
         if(MapboxEventManager.ENABLE_METRICS_ON_MAPPY) {
             Intent locIntent = new Intent(TelemetryLocationReceiver.INTENT_STRING);
             locIntent.putExtra(LocationManager.KEY_LOCATION_CHANGED, location);
-            context.sendBroadcast(locIntent);
-        }
-=======
-        Intent locIntent = new Intent(TelemetryLocationReceiver.INTENT_STRING);
-        locIntent.putExtra(LocationManager.KEY_LOCATION_CHANGED, location);
-        LocalBroadcastManager.getInstance(context.getApplicationContext()).sendBroadcast(locIntent);
->>>>>>> 841dea74
+            LocalBroadcastManager.getInstance(context.getApplicationContext()).sendBroadcast(locIntent);
+        }
     }
 
     /**
