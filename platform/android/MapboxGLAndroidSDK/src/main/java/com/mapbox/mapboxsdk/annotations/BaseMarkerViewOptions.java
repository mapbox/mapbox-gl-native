--- conflicted
+++ resolved
@@ -171,7 +171,6 @@
     }
 
     /**
-<<<<<<< HEAD
      * Set the z index of the MarkerView.
      *
      * @param zIndex the z index value
@@ -183,10 +182,7 @@
     }
 
     /**
-     * Get the geographical location of the MarkerView.
-=======
      * Get the geographical location of the {@link MarkerView}.
->>>>>>> 9be38c35
      *
      * @return the geographical location.
      */
