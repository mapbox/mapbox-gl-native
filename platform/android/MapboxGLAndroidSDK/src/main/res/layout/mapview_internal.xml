<?xml version="1.0" encoding="utf-8"?>
<merge xmlns:android="http://schemas.android.com/apk/res/android">

    <SurfaceView
        android:id="@+id/surfaceView"
        android:layout_width="match_parent"
        android:layout_height="match_parent"
        android:visibility="gone" />

<<<<<<< HEAD
    <com.mapbox.mapboxsdk.maps.widgets.MarkerViewLayout
        android:id="@+id/markerViewLayout"
        android:layout_width="match_parent"
        android:layout_height="match_parent"
        android:background="@android:color/transparent" />

=======
    <!-- MAPPY : Fix "cherry-picked" MapBox -->
>>>>>>> d7d6f4fa
    <com.mapbox.mapboxsdk.maps.widgets.MyLocationView
        android:id="@+id/userLocationView"
        android:layout_width="match_parent"
        android:layout_height="match_parent" />

    <com.mapbox.mapboxsdk.maps.widgets.MarkerViewLayout
        android:id="@+id/markerViewLayout"
        android:layout_width="match_parent"
        android:layout_height="match_parent"
        android:background="@android:color/transparent" />

    <com.mapbox.mapboxsdk.maps.widgets.CompassView
        android:id="@+id/compassView"
        android:layout_width="wrap_content"
        android:layout_height="wrap_content" />

    <ImageView
        android:id="@+id/logoView"
        android:layout_width="wrap_content"
        android:layout_height="wrap_content"
        android:contentDescription="@string/mapboxIconContentDescription"
        android:src="@drawable/attribution_logo" />

    <ImageView
        android:id="@+id/attributionView"
        android:layout_width="wrap_content"
        android:layout_height="wrap_content"
        android:adjustViewBounds="true"
        android:background="@drawable/bg_default_selector"
        android:clickable="true"
        android:contentDescription="@string/attributionsIconContentDescription"
        android:padding="7dp"
        android:src="@drawable/ic_info_outline_24dp_selector" />

</merge><|MERGE_RESOLUTION|>--- conflicted
+++ resolved
@@ -7,16 +7,7 @@
         android:layout_height="match_parent"
         android:visibility="gone" />
 
-<<<<<<< HEAD
-    <com.mapbox.mapboxsdk.maps.widgets.MarkerViewLayout
-        android:id="@+id/markerViewLayout"
-        android:layout_width="match_parent"
-        android:layout_height="match_parent"
-        android:background="@android:color/transparent" />
-
-=======
     <!-- MAPPY : Fix "cherry-picked" MapBox -->
->>>>>>> d7d6f4fa
     <com.mapbox.mapboxsdk.maps.widgets.MyLocationView
         android:id="@+id/userLocationView"
         android:layout_width="match_parent"
