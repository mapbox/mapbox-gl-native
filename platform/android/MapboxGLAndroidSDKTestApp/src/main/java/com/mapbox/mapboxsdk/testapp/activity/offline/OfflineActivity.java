package com.mapbox.mapboxsdk.testapp.activity.offline;

import android.os.Bundle;
import android.support.annotation.NonNull;
import android.support.v7.app.ActionBar;
import android.support.v7.app.AppCompatActivity;
import android.support.v7.widget.Toolbar;
import android.text.TextUtils;

import timber.log.Timber;

import android.view.MenuItem;
import android.view.View;
import android.widget.Button;
import android.widget.ProgressBar;
import android.widget.Toast;

import com.mapbox.mapboxsdk.MapboxAccountManager;
import com.mapbox.mapboxsdk.camera.CameraPosition;
import com.mapbox.mapboxsdk.camera.CameraUpdateFactory;
import com.mapbox.mapboxsdk.constants.MapboxConstants;
import com.mapbox.mapboxsdk.constants.Style;
import com.mapbox.mapboxsdk.geometry.LatLng;
import com.mapbox.mapboxsdk.geometry.LatLngBounds;
import com.mapbox.mapboxsdk.maps.MapView;
import com.mapbox.mapboxsdk.maps.MapboxMap;
import com.mapbox.mapboxsdk.maps.OnMapReadyCallback;
import com.mapbox.mapboxsdk.offline.OfflineManager;
import com.mapbox.mapboxsdk.offline.OfflineRegion;
import com.mapbox.mapboxsdk.offline.OfflineRegionError;
import com.mapbox.mapboxsdk.offline.OfflineRegionStatus;
import com.mapbox.mapboxsdk.offline.OfflineTilePyramidRegionDefinition;
import com.mapbox.mapboxsdk.testapp.R;
import com.mapbox.mapboxsdk.testapp.model.other.OfflineDownloadRegionDialog;
import com.mapbox.mapboxsdk.testapp.model.other.OfflineListRegionsDialog;
import com.mapbox.mapboxsdk.testapp.utils.OfflineUtils;

import java.util.ArrayList;

public class OfflineActivity extends AppCompatActivity
  implements OfflineDownloadRegionDialog.DownloadRegionDialogListener {

  // JSON encoding/decoding
  public static final String JSON_CHARSET = "UTF-8";
  public static final String JSON_FIELD_REGION_NAME = "FIELD_REGION_NAME";

  // Style URL
  public static final String STYLE_URL = Style.MAPBOX_STREETS;

  /*
   * UI elements
   */
  private MapView mapView;
  private MapboxMap mapboxMap;
  private ProgressBar progressBar;
  private Button downloadRegion;
  private Button listRegions;

  private boolean isEndNotified;

  /*
   * Offline objects
   */
  private OfflineManager offlineManager;
  private OfflineRegion offlineRegion;

  @Override
  protected void onCreate(Bundle savedInstanceState) {
    super.onCreate(savedInstanceState);
    setContentView(R.layout.activity_offline);

    Toolbar toolbar = (Toolbar) findViewById(R.id.toolbar);
    setSupportActionBar(toolbar);

    ActionBar actionBar = getSupportActionBar();
    if (actionBar != null) {
      actionBar.setDisplayHomeAsUpEnabled(true);
      actionBar.setDisplayShowHomeEnabled(true);
    }

    // You can use MapboxAccountManager.setConnected(Boolean) to manually set the connectivity
    // state of your app. This will override any checks performed via the ConnectivityManager.
    //MapboxAccountManager.getInstance().setConnected(false);
    Boolean connected = MapboxAccountManager.getInstance().isConnected();
    Timber.d(String.format(MapboxConstants.MAPBOX_LOCALE,
      "MapboxAccountManager is connected: %b", connected));

    // Set up map
    mapView = (MapView) findViewById(R.id.mapView);
    mapView.setStyleUrl(STYLE_URL);
    mapView.onCreate(savedInstanceState);
    mapView.getMapAsync(new OnMapReadyCallback() {
      @Override
      public void onMapReady(@NonNull MapboxMap mapboxMap) {
        Timber.d("Map is ready");
        OfflineActivity.this.mapboxMap = mapboxMap;

        // Set initial position to UNHQ in NYC
        mapboxMap.moveCamera(CameraUpdateFactory.newCameraPosition(
          new CameraPosition.Builder()
            .target(new LatLng(40.749851, -73.967966))
            .zoom(14)
            .bearing(0)
            .tilt(0)
            .build()));
      }
    });

    // The progress bar
    progressBar = (ProgressBar) findViewById(R.id.progress_bar);

    // Set up button listeners
    downloadRegion = (Button) findViewById(R.id.button_download_region);
    downloadRegion.setOnClickListener(new View.OnClickListener() {
      @Override
      public void onClick(View view) {
        handleDownloadRegion();
      }
    });

    listRegions = (Button) findViewById(R.id.button_list_regions);
    listRegions.setOnClickListener(new View.OnClickListener() {
      @Override
      public void onClick(View view) {
        handleListRegions();
      }
    });

    // Set up the OfflineManager
    offlineManager = OfflineManager.getInstance(this);
  }

  @Override
  protected void onStart() {
    super.onStart();
    mapView.onStart();
  }

  @Override
  protected void onResume() {
    super.onResume();
    mapView.onResume();
  }

  @Override
  protected void onPause() {
    super.onPause();
    mapView.onPause();
  }

  @Override
  protected void onStop() {
    super.onStop();
    mapView.onStop();
  }

  @Override
  protected void onSaveInstanceState(Bundle outState) {
    super.onSaveInstanceState(outState);
    mapView.onSaveInstanceState(outState);
  }

  @Override
  protected void onDestroy() {
    super.onDestroy();
    mapView.onDestroy();
  }

  @Override
  public void onLowMemory() {
    super.onLowMemory();
    mapView.onLowMemory();
  }

  @Override
  public boolean onOptionsItemSelected(MenuItem item) {
    switch (item.getItemId()) {
      case android.R.id.home:
        onBackPressed();
        return true;
      default:
        return super.onOptionsItemSelected(item);
    }
  }

  /*
   * Buttons logic
   */

  private void handleDownloadRegion() {
    Timber.d("handleDownloadRegion");

    // Show dialog
    OfflineDownloadRegionDialog offlineDownloadRegionDialog = new OfflineDownloadRegionDialog();
    offlineDownloadRegionDialog.show(getSupportFragmentManager(), "download");
  }

  private void handleListRegions() {
    Timber.d("handleListRegions");

    // Query the DB asynchronously
    offlineManager.listOfflineRegions(new OfflineManager.ListOfflineRegionsCallback() {
      @Override
      public void onList(OfflineRegion[] offlineRegions) {
        // Check result
        if (offlineRegions == null || offlineRegions.length == 0) {
          Toast.makeText(OfflineActivity.this, "You have no regions yet.", Toast.LENGTH_SHORT).show();
          return;
        }

        // Get regions info
        ArrayList<String> offlineRegionsNames = new ArrayList<>();
        for (OfflineRegion offlineRegion : offlineRegions) {
          offlineRegionsNames.add(OfflineUtils.convertRegionName(offlineRegion.getMetadata()));
        }

        // Create args
        Bundle args = new Bundle();
        args.putStringArrayList(OfflineListRegionsDialog.ITEMS, offlineRegionsNames);

        // Show dialog
        OfflineListRegionsDialog offlineListRegionsDialog = new OfflineListRegionsDialog();
        offlineListRegionsDialog.setArguments(args);
        offlineListRegionsDialog.show(getSupportFragmentManager(), "list");
      }

      @Override
      public void onError(String error) {
        Timber.e("Error: " + error);
      }
    });
  }

  /*
   * Dialogs
   */

  @Override
  public void onDownloadRegionDialogPositiveClick(final String regionName) {
    if (TextUtils.isEmpty(regionName)) {
      Toast.makeText(OfflineActivity.this, "Region name cannot be empty.", Toast.LENGTH_SHORT).show();
      return;
    }

    // Start progress bar
    Timber.d("Download started: " + regionName);
    startProgress();

    // Definition
    LatLngBounds bounds = mapboxMap.getProjection().getVisibleRegion().latLngBounds;
    double minZoom = mapboxMap.getCameraPosition().zoom;
    double maxZoom = mapboxMap.getMaxZoom();
    float pixelRatio = this.getResources().getDisplayMetrics().density;
    OfflineTilePyramidRegionDefinition definition = new OfflineTilePyramidRegionDefinition(
      STYLE_URL, bounds, minZoom, maxZoom, pixelRatio);

    // Sample way of encoding metadata from a JSONObject
    byte[] metadata = OfflineUtils.convertRegionName(regionName);

    // Create region
    offlineManager.createOfflineRegion(definition, metadata, new OfflineManager.CreateOfflineRegionCallback() {
      @Override
      public void onCreate(OfflineRegion offlineRegion) {
        Timber.d("Offline region created: " + regionName);
        OfflineActivity.this.offlineRegion = offlineRegion;
        launchDownload();
      }

      @Override
      public void onError(String error) {
        Timber.e("Error: " + error);
      }
    });
  }

  private void launchDownload() {
    // Set an observer
    offlineRegion.setObserver(new OfflineRegion.OfflineRegionObserver() {
      @Override
      public void onStatusChanged(OfflineRegionStatus status) {
        // Compute a percentage
        double percentage = status.getRequiredResourceCount() >= 0
          ? (100.0 * status.getCompletedResourceCount() / status.getRequiredResourceCount()) :
          0.0;

        if (status.isComplete()) {
          // Download complete
          endProgress("Region downloaded successfully.");
          return;
        } else if (status.isRequiredResourceCountPrecise()) {
          // Switch to determinate state
          setPercentage((int) Math.round(percentage));
        }

<<<<<<< HEAD
        // Debug
        Timber.d(String.format("%s/%s resources; %s bytes downloaded.",
          String.valueOf(status.getCompletedResourceCount()),
          String.valueOf(status.getRequiredResourceCount()),
          String.valueOf(status.getCompletedResourceSize())));
      }

      @Override
      public void onError(OfflineRegionError error) {
        Timber.e("onError reason: " + error.getReason());
        Timber.e("onError message: " + error.getMessage());
      }

      @Override
      public void mapboxTileCountLimitExceeded(long limit) {
        Timber.e("Mapbox tile count limit exceeded: " + limit);
      }
    });

    // Change the region state
    offlineRegion.setDownloadState(OfflineRegion.STATE_ACTIVE);
  }

  /*
   * Progress bar
   */

  private void startProgress() {
    // Disable buttons
    downloadRegion.setEnabled(false);
    listRegions.setEnabled(false);

    // Start and show the progress bar
    isEndNotified = false;
    progressBar.setIndeterminate(true);
    progressBar.setVisibility(View.VISIBLE);
  }

  private void setPercentage(final int percentage) {
    progressBar.setIndeterminate(false);
    progressBar.setProgress(percentage);
  }

  private void endProgress(final String message) {
    // Don't notify more than once
    if (isEndNotified) {
      return;
=======
        // Start progress bar
        Timber.d("Download started: " + regionName);
        startProgress();

        // Definition
        LatLngBounds bounds = mapboxMap.getProjection().getVisibleRegion().latLngBounds;
        double minZoom = mapboxMap.getCameraPosition().zoom;
        double maxZoom = mapboxMap.getMaxZoomLevel();
        float pixelRatio = this.getResources().getDisplayMetrics().density;
        OfflineTilePyramidRegionDefinition definition = new OfflineTilePyramidRegionDefinition(
                STYLE_URL, bounds, minZoom, maxZoom, pixelRatio);

        // Sample way of encoding metadata from a JSONObject
        byte[] metadata =  OfflineUtils.convertRegionName(regionName);

        // Create region
        offlineManager.createOfflineRegion(definition, metadata, new OfflineManager.CreateOfflineRegionCallback() {
            @Override
            public void onCreate(OfflineRegion offlineRegion) {
                Timber.d("Offline region created: " + regionName);
                OfflineActivity.this.offlineRegion = offlineRegion;
                launchDownload();
            }

            @Override
            public void onError(String error) {
                Timber.e("Error: " + error);
            }
        });
    }

    private void launchDownload() {
        // Set an observer
        offlineRegion.setObserver(new OfflineRegion.OfflineRegionObserver() {
            @Override
            public void onStatusChanged(OfflineRegionStatus status) {
                // Compute a percentage
                double percentage = status.getRequiredResourceCount() >= 0
                    ? (100.0 * status.getCompletedResourceCount() / status.getRequiredResourceCount()) :
                        0.0;

                if (status.isComplete()) {
                    // Download complete
                    endProgress("Region downloaded successfully.");
                    return;
                } else if (status.isRequiredResourceCountPrecise()) {
                    // Switch to determinate state
                    setPercentage((int) Math.round(percentage));
                }

                // Debug
                Timber.d(String.format("%s/%s resources; %s bytes downloaded.",
                        String.valueOf(status.getCompletedResourceCount()),
                        String.valueOf(status.getRequiredResourceCount()),
                        String.valueOf(status.getCompletedResourceSize())));
            }

            @Override
            public void onError(OfflineRegionError error) {
                Timber.e("onError reason: " + error.getReason());
                Timber.e("onError message: " + error.getMessage());
            }

            @Override
            public void mapboxTileCountLimitExceeded(long limit) {
                Timber.e("Mapbox tile count limit exceeded: " + limit);
            }
        });

        // Change the region state
        offlineRegion.setDownloadState(OfflineRegion.STATE_ACTIVE);
    }

    /*
     * Progress bar
     */

    private void startProgress() {
        // Disable buttons
        downloadRegion.setEnabled(false);
        listRegions.setEnabled(false);

        // Start and show the progress bar
        isEndNotified = false;
        progressBar.setIndeterminate(true);
        progressBar.setVisibility(View.VISIBLE);
    }

    private void setPercentage(final int percentage) {
        progressBar.setIndeterminate(false);
        progressBar.setProgress(percentage);
>>>>>>> f95b4838
    }

    // Enable buttons
    downloadRegion.setEnabled(true);
    listRegions.setEnabled(true);

    // Stop and hide the progress bar
    isEndNotified = true;
    progressBar.setIndeterminate(false);
    progressBar.setVisibility(View.GONE);

    // Show a toast
    Toast.makeText(OfflineActivity.this, message, Toast.LENGTH_LONG).show();
  }

}<|MERGE_RESOLUTION|>--- conflicted
+++ resolved
@@ -249,7 +249,7 @@
     // Definition
     LatLngBounds bounds = mapboxMap.getProjection().getVisibleRegion().latLngBounds;
     double minZoom = mapboxMap.getCameraPosition().zoom;
-    double maxZoom = mapboxMap.getMaxZoom();
+    double maxZoom = mapboxMap.getMaxZoomLevel();
     float pixelRatio = this.getResources().getDisplayMetrics().density;
     OfflineTilePyramidRegionDefinition definition = new OfflineTilePyramidRegionDefinition(
       STYLE_URL, bounds, minZoom, maxZoom, pixelRatio);
@@ -292,7 +292,6 @@
           setPercentage((int) Math.round(percentage));
         }
 
-<<<<<<< HEAD
         // Debug
         Timber.d(String.format("%s/%s resources; %s bytes downloaded.",
           String.valueOf(status.getCompletedResourceCount()),
@@ -340,99 +339,6 @@
     // Don't notify more than once
     if (isEndNotified) {
       return;
-=======
-        // Start progress bar
-        Timber.d("Download started: " + regionName);
-        startProgress();
-
-        // Definition
-        LatLngBounds bounds = mapboxMap.getProjection().getVisibleRegion().latLngBounds;
-        double minZoom = mapboxMap.getCameraPosition().zoom;
-        double maxZoom = mapboxMap.getMaxZoomLevel();
-        float pixelRatio = this.getResources().getDisplayMetrics().density;
-        OfflineTilePyramidRegionDefinition definition = new OfflineTilePyramidRegionDefinition(
-                STYLE_URL, bounds, minZoom, maxZoom, pixelRatio);
-
-        // Sample way of encoding metadata from a JSONObject
-        byte[] metadata =  OfflineUtils.convertRegionName(regionName);
-
-        // Create region
-        offlineManager.createOfflineRegion(definition, metadata, new OfflineManager.CreateOfflineRegionCallback() {
-            @Override
-            public void onCreate(OfflineRegion offlineRegion) {
-                Timber.d("Offline region created: " + regionName);
-                OfflineActivity.this.offlineRegion = offlineRegion;
-                launchDownload();
-            }
-
-            @Override
-            public void onError(String error) {
-                Timber.e("Error: " + error);
-            }
-        });
-    }
-
-    private void launchDownload() {
-        // Set an observer
-        offlineRegion.setObserver(new OfflineRegion.OfflineRegionObserver() {
-            @Override
-            public void onStatusChanged(OfflineRegionStatus status) {
-                // Compute a percentage
-                double percentage = status.getRequiredResourceCount() >= 0
-                    ? (100.0 * status.getCompletedResourceCount() / status.getRequiredResourceCount()) :
-                        0.0;
-
-                if (status.isComplete()) {
-                    // Download complete
-                    endProgress("Region downloaded successfully.");
-                    return;
-                } else if (status.isRequiredResourceCountPrecise()) {
-                    // Switch to determinate state
-                    setPercentage((int) Math.round(percentage));
-                }
-
-                // Debug
-                Timber.d(String.format("%s/%s resources; %s bytes downloaded.",
-                        String.valueOf(status.getCompletedResourceCount()),
-                        String.valueOf(status.getRequiredResourceCount()),
-                        String.valueOf(status.getCompletedResourceSize())));
-            }
-
-            @Override
-            public void onError(OfflineRegionError error) {
-                Timber.e("onError reason: " + error.getReason());
-                Timber.e("onError message: " + error.getMessage());
-            }
-
-            @Override
-            public void mapboxTileCountLimitExceeded(long limit) {
-                Timber.e("Mapbox tile count limit exceeded: " + limit);
-            }
-        });
-
-        // Change the region state
-        offlineRegion.setDownloadState(OfflineRegion.STATE_ACTIVE);
-    }
-
-    /*
-     * Progress bar
-     */
-
-    private void startProgress() {
-        // Disable buttons
-        downloadRegion.setEnabled(false);
-        listRegions.setEnabled(false);
-
-        // Start and show the progress bar
-        isEndNotified = false;
-        progressBar.setIndeterminate(true);
-        progressBar.setVisibility(View.VISIBLE);
-    }
-
-    private void setPercentage(final int percentage) {
-        progressBar.setIndeterminate(false);
-        progressBar.setProgress(percentage);
->>>>>>> f95b4838
     }
 
     // Enable buttons
