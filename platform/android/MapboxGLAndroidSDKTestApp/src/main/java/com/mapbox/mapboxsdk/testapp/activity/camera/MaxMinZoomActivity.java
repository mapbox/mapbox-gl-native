--- conflicted
+++ resolved
@@ -25,75 +25,10 @@
     Toolbar toolbar = (Toolbar) findViewById(R.id.toolbar);
     setSupportActionBar(toolbar);
 
-<<<<<<< HEAD
     ActionBar actionBar = getSupportActionBar();
     if (actionBar != null) {
       actionBar.setDisplayHomeAsUpEnabled(true);
       actionBar.setDisplayShowHomeEnabled(true);
-=======
-        ActionBar actionBar = getSupportActionBar();
-        if (actionBar != null) {
-            actionBar.setDisplayHomeAsUpEnabled(true);
-            actionBar.setDisplayShowHomeEnabled(true);
-        }
-
-        mapView = (MapView) findViewById(R.id.mapView);
-        mapView.onCreate(savedInstanceState);
-        mapView.getMapAsync(this);
-    }
-
-    @Override
-    public void onMapReady(MapboxMap map) {
-        mapboxMap = map;
-        mapboxMap.setMinZoomPreference(3);
-        mapboxMap.setMaxZoomPreference(5);
-    }
-
-    @Override
-    public boolean onOptionsItemSelected(MenuItem item) {
-        switch (item.getItemId()) {
-            case android.R.id.home:
-                onBackPressed();
-                return true;
-        }
-        return false;
-    }
-
-    @Override
-    protected void onStart() {
-        super.onStart();
-        mapView.onStart();
-    }
-
-    @Override
-    protected void onResume() {
-        super.onResume();
-        mapView.onResume();
-    }
-
-    @Override
-    protected void onPause() {
-        super.onPause();
-        mapView.onPause();
-    }
-
-    @Override
-    protected void onStop() {
-        super.onStop();
-        mapView.onStop();
-    }
-
-    @Override
-    protected void onSaveInstanceState(Bundle outState) {
-        super.onSaveInstanceState(outState);
-        mapView.onSaveInstanceState(outState);
-    }
-
-    @Override
-    protected void onDestroy() {
-        super.onDestroy();
-        mapView.onDestroy();
->>>>>>> f95b4838
     }
 
     mapView = (MapView) findViewById(R.id.mapView);
@@ -104,8 +39,8 @@
   @Override
   public void onMapReady(MapboxMap map) {
     mapboxMap = map;
-    mapboxMap.setMinZoom(3);
-    mapboxMap.setMaxZoom(5);
+    mapboxMap.setMinZoomPreference(3);
+    mapboxMap.setMaxZoomPreference(5);
   }
 
   @Override
