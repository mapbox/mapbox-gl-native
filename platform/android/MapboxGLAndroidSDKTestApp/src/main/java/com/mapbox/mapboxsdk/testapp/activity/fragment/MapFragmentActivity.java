--- conflicted
+++ resolved
@@ -47,21 +47,12 @@
       options.tiltGesturesEnabled(false);
       options.rotateGesturesEnabled(false);
 
-<<<<<<< HEAD
       options.debugActive(false);
-=======
-            options.minZoomPreference(9);
-            options.maxZoomPreference(11);
-            options.camera(new CameraPosition.Builder()
-                    .target(dc)
-                    .zoom(11)
-                    .build());
->>>>>>> f95b4838
 
       LatLng dc = new LatLng(38.90252, -77.02291);
 
-      options.minZoom(9);
-      options.maxZoom(11);
+      options.minZoomPreference(9);
+      options.maxZoomPreference(11);
       options.camera(new CameraPosition.Builder()
         .target(dc)
         .zoom(11)
