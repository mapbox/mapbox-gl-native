ext {
    minSdkVersion = 15
    targetSdkVersion = 25
    compileSdkVersion = 25
    buildToolsVersion = "25.0.2"

    versionCode = 12
    versionName = "5.1.3"

<<<<<<< HEAD
    mapboxServicesVersion = "2.2.1"
=======
    mapboxServicesVersion = "2.2.0"
>>>>>>> 001988fb
    supportLibVersion = "25.3.1"
    espressoVersion = '2.2.2'
    testRunnerVersion = '0.5'
    leakCanaryVersion = '1.5'

    dep = [
            // mapbox
            mapboxJavaServices     : "com.mapbox.mapboxsdk:mapbox-java-services:${mapboxServicesVersion}@jar",
            mapboxJavaGeoJSON      : "com.mapbox.mapboxsdk:mapbox-java-geojson:${mapboxServicesVersion}@jar",
            mapboxAndroidTelemetry : "com.mapbox.mapboxsdk:mapbox-android-telemetry:${mapboxServicesVersion}@aar",

            // mapzen lost
            lost                   : 'com.mapzen.android:lost:1.1.1',

            // unit test
            junit                  : 'junit:junit:4.12',
            mockito                : 'org.mockito:mockito-core:2.2.27',

            // instrumentation test
            testSpoonRunner        : 'com.squareup.spoon:spoon-client:1.6.2',
            testRunner             : "com.android.support.test:runner:${testRunnerVersion}",
            testRules              : "com.android.support.test:rules:${testRunnerVersion}",
            testEspressoCore       : "com.android.support.test.espresso:espresso-core:${espressoVersion}",
            testEspressoIntents    : "com.android.support.test.espresso:espresso-intents:${espressoVersion}",

            // support
            supportAnnotations     : "com.android.support:support-annotations:${supportLibVersion}",
            supportAppcompatV7     : "com.android.support:appcompat-v7:${supportLibVersion}",
            supportV4              : "com.android.support:support-v4:${supportLibVersion}",
            supportDesign          : "com.android.support:design:${supportLibVersion}",
            supportRecyclerView    : "com.android.support:recyclerview-v7:${supportLibVersion}",

            // square crew
            timber                 : 'com.jakewharton.timber:timber:4.5.1',
            okhttp3                : 'com.squareup.okhttp3:okhttp:3.8.0',
            leakCanaryDebug        : "com.squareup.leakcanary:leakcanary-android:${leakCanaryVersion}",
            leakCanaryRelease      : "com.squareup.leakcanary:leakcanary-android-no-op:${leakCanaryVersion}",
            leakCanaryTest         : "com.squareup.leakcanary:leakcanary-android-no-op:${leakCanaryVersion}"
    ]
}<|MERGE_RESOLUTION|>--- conflicted
+++ resolved
@@ -7,11 +7,7 @@
     versionCode = 12
     versionName = "5.1.3"
 
-<<<<<<< HEAD
-    mapboxServicesVersion = "2.2.1"
-=======
     mapboxServicesVersion = "2.2.0"
->>>>>>> 001988fb
     supportLibVersion = "25.3.1"
     espressoVersion = '2.2.2'
     testRunnerVersion = '0.5'
@@ -44,6 +40,10 @@
             supportDesign          : "com.android.support:design:${supportLibVersion}",
             supportRecyclerView    : "com.android.support:recyclerview-v7:${supportLibVersion}",
 
+            // wear
+            wearCompile            : "com.google.android.support:wearable:${wearableVersion}",
+            wearProvided           : "com.google.android.wearable:wearable:${wearableVersion}",
+
             // square crew
             timber                 : 'com.jakewharton.timber:timber:4.5.1',
             okhttp3                : 'com.squareup.okhttp3:okhttp:3.8.0',
