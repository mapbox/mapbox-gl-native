--- conflicted
+++ resolved
@@ -9,12 +9,9 @@
 * Fixed a custom geometry source bug caused by using the outdated tiles after style update [#15112](https://github.com/mapbox/mapbox-gl-native/pull/15112)
 
 ### Other changes
-<<<<<<< HEAD
 * Added methods to clear the ambient cache, change the size of the ambient cache, and delete and revalidate the database that contains the ambient and offline cache. These provide greater developer control over the impact of caching. ()[#14978](https://github.com/mapbox/mapbox-gl-native/pull/14978))
-=======
+* Ideographic glyphs from Chinese, Japanese, and Korean are no longer downloaded by default as part of offline packs; they are instead rendered on-device, saving bandwidth and storage while improving performance. ([#14176](https://github.com/mapbox/mapbox-gl-native/pull/14176))
 * Updated "map ID" to the more accurate term "tileset ID" in documentation; updated "style's Map ID" to the more accurate term "style URL". ([#15116](https://github.com/mapbox/mapbox-gl-native/pull/15116))
->>>>>>> 5b820a92
-* Ideographic glyphs from Chinese, Japanese, and Korean are no longer downloaded by default as part of offline packs; they are instead rendered on-device, saving bandwidth and storage while improving performance. ([#14176](https://github.com/mapbox/mapbox-gl-native/pull/14176))
 
 ## 5.2.0
 
