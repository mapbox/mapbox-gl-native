# Changelog for Mapbox Maps SDK for iOS

Mapbox welcomes participation and contributions from everyone. Please read [CONTRIBUTING.md](../../CONTRIBUTING.md) to get started.

<<<<<<< HEAD
## master

### Styles and rendering

* Fixed style change transition regression caused by delayed setting of the updated layer properties. ([#15016](https://github.com/mapbox/mapbox-gl-native/pull/15016))

### Other changes

* The `MGLIdeographicFontFamilyName` Info.plist key now also accepts an array of font family names, to customize font fallback behavior. It can also be set to a Boolean value of `NO` to force the SDK to typeset CJK characters in a remote font specified by `MGLSymbolStyleLayer.textFontNames`. ([#14862](https://github.com/mapbox/mapbox-gl-native/pull/14862))

=======
>>>>>>> d6c1c838
## 5.2.0

### Offline maps

* Fixed an issue where offline regions could report the wrong number of tiles. ([#14958](https://github.com/mapbox/mapbox-gl-native/pull/14958))

### Packaging

* Removed previously deprecated methods and properties that had been marked `unavailable`. ([#15000](https://github.com/mapbox/mapbox-gl-native/pull/15000))
* The downloaded zip file of this framework no longer contains a local podspec. ([#15027](https://github.com/mapbox/mapbox-gl-native/pull/15027))

### Styles and rendering

* Hiragana and katakana are now included in the range of CJK glyphs that are rendered locally by default. ([#15009](https://github.com/mapbox/mapbox-gl-native/pull/15009))
* Added the `-[MGLMapViewDelegate mapView:shouldRemoveStyleImage:]` method for optimizing style image caching. ([#14769](https://github.com/mapbox/mapbox-gl-native/pull/14769))
* Fixed style change transition regression caused by delayed setting of the updated layer properties. ([#15016](https://github.com/mapbox/mapbox-gl-native/pull/15016))

### Other changes

* Added variants of several animated `MGLMapView` methods that accept completion handlers ([#14381](https://github.com/mapbox/mapbox-gl-native/pull/14381)):
  * `-[MGLMapView setVisibleCoordinateBounds:edgePadding:animated:completionHandler:]`
  * `-[MGLMapView setContentInset:animated:completionHandler:]`
  * `-[MGLMapView setUserTrackingMode:animated:completionHandler:]`
  * `-[MGLMapView setTargetCoordinate:animated:completionHandler:]`
  * `-[MGLMapView showAnnotations:edgePadding:animated:completionHandler:]`
  * `-[MGLMapView selectAnnotation:animated:completionHandler:]`
* Deprecated variants of the above methods without completion handlers. ([#14959](https://github.com/mapbox/mapbox-gl-native/pull/14959))
* Fixed an issue where the two-finger tilt gesture would continue after lifting one finger. ([#14969](https://github.com/mapbox/mapbox-gl-native/pull/14969))

## 5.1.0 - June 19, 2019

### Styles and rendering

* Fixed a crash when a fill pattern in a style could not be found. ([#14696](https://github.com/mapbox/mapbox-gl-native/pull/14696))
* Fixed a rendering performance regression when rendering polylines. ([#14851](https://github.com/mapbox/mapbox-gl-native/pull/14851))
* Fixed a rendering performance regression introduced in 4.11.0. ([#14907](https://github.com/mapbox/mapbox-gl-native/pull/14907))
* Fixed an issue where symbols underneath opaque fill layers could be incorrectly drawn above such layers. ([#14839](https://github.com/mapbox/mapbox-gl-native/pull/14839))
* Fixed an issue where `MGLFillExtrusionStyleLayer` vertical gradients might not be rendered. ([#14808](https://github.com/mapbox/mapbox-gl-native/pull/14808))

### Other changes

* The `-[MGLMapView setCamera:withDuration:animationTimingFunction:edgePadding:completionHandler:]` method now adds the current value of the `MGLMapView.contentInset` property to the `edgePadding` parameter. ([#14813](https://github.com/mapbox/mapbox-gl-native/pull/14813))
* Setting `MGLMapView.contentInset` now moves the map’s focal point to the center of the content frame after insetting. ([#14664](https://github.com/mapbox/mapbox-gl-native/pull/14664))
* Fixed a feature querying bug caused by incorrect sort feature index calculation. ([#14884](https://github.com/mapbox/mapbox-gl-native/pull/14884))

## 5.0.0 - May 22, 2019

This release improves how monthly active users are counted. By upgrading to this release, you are opting into the changes outlined in [this blog post](https://www.mapbox.com/52219) and [#14421](https://github.com/mapbox/mapbox-gl-native/pull/14421).

There are no breaking API changes in this release.

### Styles and rendering

* Changed placement order of `MGLSymbolStyleLayer` to match the viewport-y order when `MGLSymbolStyleLayer.symbolZOrder` is set to `MGLSymbolZOrderViewportY`, allowing icons to overlap but not text. ([#14486](https://github.com/mapbox/mapbox-gl-native/pull/14486))
* Added `MGLSymbolStyleLayer.symbolSortKey` and `MGLSymbolZOrderAuto` to allow customization of symbol z-ordering. ([#14386](https://github.com/mapbox/mapbox-gl-native/pull/14386))

### Other changes

* Fixed an issue where `-[MGLMapView setVisibleCoordinates:count:edgePadding:direction:duration:animationTimingFunction:completionHandler:]` interpreted a negative `direction` as due north instead of maintaining the current direction. ([#14575](https://github.com/mapbox/mapbox-gl-native/pull/14575))

## 4.11.0 - May 15, 2019

### Styles and rendering

* Fixed a bug where some layers weren’t rendering correctly after panning. ([#14527](https://github.com/mapbox/mapbox-gl-native/pull/14527))
* Speculatively fixed a rare background crash when receiving a memory warning. ([#14383](https://github.com/mapbox/mapbox-gl-native/pull/14383))

### Annotations

* Fixed a bug with jittery callout views when using sprite-based annotations. ([#14445](https://github.com/mapbox/mapbox-gl-native/pull/14445))

### Other changes

* Fixed an Interface Builder crash when using an `MGLMapView` in a storyboard. ([#14379](https://github.com/mapbox/mapbox-gl-native/pull/14379))
* Fixed a bug that caused incorrect positioning of the attribution dialog after rotation. ([#14185](https://github.com/mapbox/mapbox-gl-native/pull/14185))
* Improved `MGLLocationManager` optional protocol properties bridging to Swift. ([#14477](https://github.com/mapbox/mapbox-gl-native/pull/14477))
* Fixed a layout constraints crash on iOS 9 when a view is removed from its superview. ([#14529](https://github.com/mapbox/mapbox-gl-native/pull/14529))

## 4.10.0 - April 17, 2019

### Styles and rendering

* Client-side text rendering of CJK ideographs is now enabled by default. ([#13988](https://github.com/mapbox/mapbox-gl-native/pull/13988))
* Fixed an issue that caused `MGL_FUNCTION` to ignore multiple formatting parameters when passed a `format` function as parameter. ([#14064](https://github.com/mapbox/mapbox-gl-native/pull/14064))
* Added `mgl_attributed:` expression operator, which concatenates `MGLAttributedExpression` objects for specifying rich text in the `MGLSymbolStyleLayer.text` property. ([#14094](https://github.com/mapbox/mapbox-gl-native/pull/14094))
* Fixed an issue that caused conditional expressions to crash when passed nested conditional expressions as parameters. ([#14181](https://github.com/mapbox/mapbox-gl-native/pull/14181))
* Added `-[MGLMapViewDelegate mapView:didFailToLoadImage:]` to load missing symbol icons in the style if they are not found. ([#14302](https://github.com/mapbox/mapbox-gl-native/pull/14302))
* Fixed a possible crash with certain expressions containing arguments that evaluate to a dictionary containing `NSArray` or `NSNumber` values. ([#14352](https://github.com/mapbox/mapbox-gl-native/pull/14352))
* Fixed a bug where non-opaque `UIColor` values were ignored when assigned to a style layer color property. ([#14406](https://github.com/mapbox/mapbox-gl-native/pull/14406))
* Speculatively fixed a bug where GL rendering could occur in the background. ([#14439](https://github.com/mapbox/mapbox-gl-native/pull/14439))

### Packaging

* Added a Galician localization. ([#14095](https://github.com/mapbox/mapbox-gl-native/pull/14095))
* Added support for building with Xcode 10.2 / iOS SDK 12.2. ([#14241](https://github.com/mapbox/mapbox-gl-native/pull/14241))

### Offline maps

* Fixed a bug that caused offline packs created prior to v4.0.0 to be marked as `MGLOfflinePackStateInactive`. ([#14188](https://github.com/mapbox/mapbox-gl-native/pull/14188))

### Other changes

* Added `MGLOrnamentPosition` enum and margin properties to customize scale bar, compass, logo, and attribution position within the map view. ([#13911](https://github.com/mapbox/mapbox-gl-native/pull/13911))
* Added an `MGLMapView.prefetchesTiles` property to configure lower-resolution tile prefetching behavior. ([#14031](https://github.com/mapbox/mapbox-gl-native/pull/14031))
* Speculatively fixed a performance issue seen on iOS 12.2, when an `MGLMapView` is repeatedly removed and re-added in a view hierarchy. ([#14264](https://github.com/mapbox/mapbox-gl-native/pull/14264))

## 4.9.0 - February 27, 2019

* Fixed a bug where setting `MGLMapView.userTrackingMode` to `MGLUserTrackingModeFollowWithHeading` or `MGLUserTrackingModeFollowWithCourse` would be ignored if the user’s location was not already available. ([#13849](https://github.com/mapbox/mapbox-gl-native/pull/13849))
* Improved tilt gesture performance. ([#13902](https://github.com/mapbox/mapbox-gl-native/pull/13902))
* Fixed a bug where `layoutSubviews` was always called on device rotation, regardless of the application's or top-most view controller's supported orientations. ([#13900](https://github.com/mapbox/mapbox-gl-native/pull/13900))
* Added `MGLNetworkConfiguration` class to customize the SDK's `NSURLSessionConfiguration` object. ([#13886](https://github.com/mapbox/mapbox-gl-native/pull/13886))

## 4.8.0 - January 30, 2019

### Styles and rendering

* Added an `MGLStyle.performsPlacementTransitions` property to control how long it takes for colliding labels to fade out. ([#13565](https://github.com/mapbox/mapbox-gl-native/pull/13565))
* Fixed a crash when casting large numbers in `NSExpression`. ([#13580](https://github.com/mapbox/mapbox-gl-native/pull/13580))
* Added the `-[MGLShapeSource leavesOfCluster:offset:limit:]`, `-[MGLShapeSource childrenOfCluster:]`, `-[MGLShapeSource zoomLevelForExpandingCluster:]` methods for inspecting a cluster in an `MGLShapeSource`s created with the `MGLShapeSourceOptionClustered` option. Feature querying now returns clusters represented by `MGLPointFeatureCluster` objects (that conform to the `MGLCluster` protocol). ([#12952](https://github.com/mapbox/mapbox-gl-native/pull/12952)

### Annotations

* Fixed a bug where the `animated` parameter to `-[MGLMapView selectAnnotation:animated:]` was being ignored. ([#13689](https://github.com/mapbox/mapbox-gl-native/pull/13689))
* Fixed a bug where selecting partially on-screen annotations (without a callout) would move the map. ([#13727](https://github.com/mapbox/mapbox-gl-native/pull/13727))

### Packaging

* Added a Czech localization. ([#13782](https://github.com/mapbox/mapbox-gl-native/pull/13782))

### Other changes

* Reinstates version 11 as the default Mapbox Streets style (as introduced in 4.7.0). ([#13690](https://github.com/mapbox/mapbox-gl-native/pull/13690))
* `MGLMapView` no longer freezes on external displays connected through AirPlay or CarPlay when the main device’s screen goes to sleep or the user manually locks the screen. ([#13701](https://github.com/mapbox/mapbox-gl-native/pull/13701))
* Fixed an issue calculating the viewport when setting visible coordinates with a `direction`. ([#13761](https://github.com/mapbox/mapbox-gl-native/pull/13761))

## 4.7.1 - December 21, 2018

### Styles and rendering

* Reverts the ability for `MGLMapView`, `MGLShapeOfflineRegion`, and `MGLTilePyramidOfflineRegion` to use version 11 of the Mapbox Streets style. ([#13650](https://github.com/mapbox/mapbox-gl-native/pull/13650))
* Reverts the ability for convenience methods on `MGLStyle` such as `MGLStyle.lightStyleURL`, to use version 11 of the Mapbox Streets style. ([#13650](https://github.com/mapbox/mapbox-gl-native/pull/13650))

## 4.7.0 - December 18, 2018

### Packaging

* Added the `Mapbox-iOS-SDK-stripped` build flavor, featuring fewer debug symbols. Regular framework binaries are no longer stripped of debug symbols and the `Mapbox-iOS-SDK-symbols` build has been retired. ([#13504](https://github.com/mapbox/mapbox-gl-native/pull/13504))
* This SDK’s dynamic framework now has a bundle identifier of `com.mapbox.Mapbox`. ([#12857](https://github.com/mapbox/mapbox-gl-native/pull/12857))
* `MGLMapView`, `MGLShapeOfflineRegion`, and `MGLTilePyramidOfflineRegion` now default to version 11 of the Mapbox Streets style. Similarly, several class properties of `MGLStyle`, such as `MGLStyle.lightStyleURL`, have been updated to return URLs to new versions of their respective styles. ([#13585](https://github.com/mapbox/mapbox-gl-native/pull/13585))

### Styles and rendering

* Fixed an issue where the `{prefix}` token in tile URL templates was evaluated incorrectly when requesting a source’s tiles. ([#13429](https://github.com/mapbox/mapbox-gl-native/pull/13429))
* Added an `-[MGLStyle removeSource:error:]` method that returns a descriptive error if the style fails to remove the source, whereas `-[MGLStyle removeSource:]` fails silently. ([#13399](https://github.com/mapbox/mapbox-gl-native/pull/13399))
* Added the `MGLFillExtrusionStyleLayer.fillExtrusionHasVerticalGradient` property. ([#13463](https://github.com/mapbox/mapbox-gl-native/pull/13463))
* Added support for setting `MGLCollisionBehaviorPre4_0` in `NSUserDefaults`. ([#13426](https://github.com/mapbox/mapbox-gl-native/pull/13426))
* `-[MGLStyle localizeLabelsIntoLocale:]` and `-[NSExpression(MGLAdditions) mgl_expressionLocalizedIntoLocale:]` can automatically localize styles that use version 8 of the Mapbox Streets source. ([#13481](https://github.com/mapbox/mapbox-gl-native/pull/13481))
* Fixed symbol flickering during instantaneous transitions. ([#13535](https://github.com/mapbox/mapbox-gl-native/pull/13535))
* Fixed a crash when specifying `MGLShapeSourceOptionLineDistanceMetrics` when creating an `MGLShapeSource`. ([#13543](https://github.com/mapbox/mapbox-gl-native/pull/13543))

### Map snapshots

* `MGLMapSnapshotter` now respects the `MGLIdeographicFontFamilyName` key in Info.plist, which reduces bandwidth consumption when snapshotting regions that contain Chinese or Japanese characters. ([#13427](https://github.com/mapbox/mapbox-gl-native/pull/13427))
* Fixed a sporadic crash when using `MGLMapSnapshotter`. ([#13300](https://github.com/mapbox/mapbox-gl-native/pull/13300))

### Other changes

* Modified the behavior of the map view so that programmatic camera transitions can no longer be interrupted by user interaction when `MGLMapView.zoomEnabled`, `MGLMapView.rotateEnabled`, `MGLMapView.scrollEnabled`, and `MGLMapView.pitchEnabled` are set to false. ([#13362](https://github.com/mapbox/mapbox-gl-native/pull/13362))
* Renamed `-[MGLOfflineStorage putResourceWithUrl:data:modified:expires:etag:mustRevalidate:]` to `-[MGLOfflineStorage preloadData:forURL:modificationDate:expirationDate:eTag:mustRevalidate:]`. ([#13318](https://github.com/mapbox/mapbox-gl-native/pull/13318))
* Points of interest have clearer, localized VoiceOver hints in styles that use version 8 of the Mapbox Streets source. ([#13525](https://github.com/mapbox/mapbox-gl-native/pull/13525))
* Added `MGLLoggingConfiguration` and `MGLLoggingBlockHandler` that handle error and fault events produced by the SDK. ([#13235](https://github.com/mapbox/mapbox-gl-native/pull/13235))
* Fixed random crashes during app termination. ([#13367](https://github.com/mapbox/mapbox-gl-native/pull/13367))

## 4.6.0 - November 7, 2018

### Styles and rendering

* `MGLSymbolStyleLayer.text` can now be set to rich text with varying fonts and text sizes. ([#12624](https://github.com/mapbox/mapbox-gl-native/pull/12624))
* Fixed a crash when using the `MGL_LET`, `MGL_MATCH`, `MGL_IF`, or `MGL_FUNCTION` functions without a colon inside an `NSExpression` or `NSPredicate` format string. ([#13189](https://github.com/mapbox/mapbox-gl-native/pull/13189))
* Fixed a crash setting the `MGLLineStyleLayer.lineGradient` property to an expression containing the `$lineProgress` variable. Added an `NSExpression.lineProgressVariableExpression` class property that returns an expression for the `$lineProgress` variable. ([#13192](https://github.com/mapbox/mapbox-gl-native/pull/13192))
* Feature querying can now return point features represented by icons that have both the `MGLSymbolStyleLayer.iconRotation` and `MGLSymbolStyleLayer.iconOffset` properties applied. ([#13105](https://github.com/mapbox/mapbox-gl-native/pull/13105))
* Fixed an issue where polygons crossing tile boundaries could be improperly clipped. ([#13231](https://github.com/mapbox/mapbox-gl-native/pull/13231))

### Offline maps

* Network requests by `MGLMapView` are now prioritized over offline pack downloads. ([#13019](https://github.com/mapbox/mapbox-gl-native/pull/13019))
* Added the `-[MGLOfflineStorage putResourceWithUrl:data:modified:expires:etag:mustRevalidate:]` method to allow pre-warming of the ambient cache. ([#13119](https://github.com/mapbox/mapbox-gl-native/pull/13119))

### Other changes

* Fixed an issue where the map view could not be panned after setting `MGLMapView.visibleCoordinateBounds` to a coordinate bounds that spanned exactly the longitudes −180° and 180°. ([#13006](https://github.com/mapbox/mapbox-gl-native/pull/13006))
* Fixed an issue where snapshots had the wrong heading and pitch. ([#13123](https://github.com/mapbox/mapbox-gl-native/pull/13123))
* Fixed an issue where `-[MGLMapViewDelegate mapView:shouldChangeFromCamera:toCamera:]` was called with an incorrectly rotated `newCamera` when the user rotated the map. ([#13123](https://github.com/mapbox/mapbox-gl-native/pull/13123))

## 4.5.0 - October 10, 2018

### Styles and rendering

* Added support for 120 frames per second on capable devices. ([#12979](https://github.com/mapbox/mapbox-gl-native/pull/12979))
* Added an `MGLSymbolStyleLayer.symbolZOrder` property for forcing point features in a symbol layer to be layered in the same order that they are specified in the layer’s associated source. ([#12783](https://github.com/mapbox/mapbox-gl-native/pull/12783))
* Fixed a crash when the `MGLBackgroundStyleLayer.backgroundPattern`, `MGLFillExtrusionStyleLayer.fillExtrusionPattern`, `MGLFillStyleLayer.fillPattern`, or `MGLLineStyleLayer.linePattern` property evaluates to `nil` for a particular feature. ([#12896](https://github.com/mapbox/mapbox-gl-native/pull/12896))
* Fixed an issue with view annotations (including the user location annotation) and the GL map lagging relative to each other. ([#12895](https://github.com/mapbox/mapbox-gl-native/pull/12895))
* Fixed an issue where features in `MGLFillStyleLayer` and `MGLLineStyleLayer` would occasionally flicker when zooming in and out. ([#12982](https://github.com/mapbox/mapbox-gl-native/pull/12982))
* Fixed a crash when casting a `UIColor` to a `UIColor` inside an `NSExpression`. ([#12864](https://github.com/mapbox/mapbox-gl-native/pull/12864))
* `NIL` cast to an `NSNumber` now evaluates to 0 inside an `NSExpression`. ([#12864](https://github.com/mapbox/mapbox-gl-native/pull/12864))
* Fixed a crash when applying the `to-array` operator to an empty array inside a JSON expression. ([#12864](https://github.com/mapbox/mapbox-gl-native/pull/12864))
* Added the `MGLCollisionBehaviorPre4_0` Info.plist key to restore the collision detection behavior in version 3.7 of the SDK. ([#12941](https://github.com/mapbox/mapbox-gl-native/pull/12941))

### User location

* Added `-[MGLMapViewDelegate mapViewUserLocationAnchorPoint:]` to customize the position of the user location annotation. ([#12907](https://github.com/mapbox/mapbox-gl-native/pull/12907))
* Marked `MGLMapView.userLocationVerticalAlignment` as deprecated. Use `-[MGLMapViewDelegate mapViewUserLocationAnchorPoint:]` instead. ([#12907](https://github.com/mapbox/mapbox-gl-native/pull/12907))
* Added the `-[MGLMapView updateUserLocationAnnotationView]` and `-[MGLMapView updateUserLocationAnnotationViewAnimatedWithDuration:]` methods to update the position of the user location annotation between location updates. ([#12907](https://github.com/mapbox/mapbox-gl-native/pull/12907))
* Fixed an issue where the user location annotation was positioned incorrectly when the map view had a left or right content inset. ([#12907](https://github.com/mapbox/mapbox-gl-native/pull/12907))

### Offline maps

* Added `-[MGLOfflineStorage addContentsOfFile:withCompletionHandler:]` and `-[MGLOfflineStorage addContentsOfURL:withCompletionHandler:]` methods to add pregenerated offline packs to offline storage. ([#12791](https://github.com/mapbox/mapbox-gl-native/pull/12791))
* Fixed an issue where some tiles were rendered incorrectly when the device was unable to connect to the Internet. ([#12931](https://github.com/mapbox/mapbox-gl-native/pull/12931))

### Other changes	

* Added `MGLAltitudeForZoomLevel()` and `MGLZoomLevelForAltitude()` methods for converting between zoom levels used by `MGLMapView` and altitudes used by `MGLMapCamera`. ([#12986](https://github.com/mapbox/mapbox-gl-native/pull/12986))
* Deprecated the `+[MGLMapCamera cameraLookingAtCenterCoordinate:fromDistance:pitch:heading:]` method in favor of `+[MGLMapCamera cameraLookingAtCenterCoordinate:altitude:pitch:heading:]` and `+[MGLMapCamera cameraLookingAtCenterCoordinate:acrossDistance:pitch:heading:]`. ([#12966](https://github.com/mapbox/mapbox-gl-native/pull/12966))
* Fixed an issue where `+[MGLMapCamera cameraLookingAtCenterCoordinate:fromEyeCoordinate:eyeAltitude:]` created a camera looking from the wrong eye coordinate. ([#12966](https://github.com/mapbox/mapbox-gl-native/pull/12966))
* Added an `MGLMapCamera.viewingDistance` property based on the existing `MGLMapCamera.altitude` property. ([#12966](https://github.com/mapbox/mapbox-gl-native/pull/12966))
* Fixed an issue where `-[MGLMapSnapshotter startWithQueue:completionHandler:]` failed to call its completion handler in some cases. ([#12355](https://github.com/mapbox/mapbox-gl-native/pull/12355))
* Fixed an issue where symbols from the events library could be duplicated when the maps SDK was used in conjunction with another Mapbox framework. ([#13008](https://github.com/mapbox/mapbox-gl-native/pull/13008))

## 4.4.1 - September 13, 2018

* Fixed several crashes related to telemetry collection. ([#12825](https://github.com/mapbox/mapbox-gl-native/pull/12825))
* Fixed a crash when the network connection was offline. ([#12889](https://github.com/mapbox/mapbox-gl-native/pull/12889))

## 4.4.0 - September 12, 2018

### Styles and rendering

* When a symbol in an `MGLSymbolStyleLayer` has both an icon and text, both are shown or hidden together based on available space. ([#12521](https://github.com/mapbox/mapbox-gl-native/pull/12521))
* Invalid values of `MGLSymbolStyleLayer.textFontNames` are treated as warnings instead of errors. ([#12414](https://github.com/mapbox/mapbox-gl-native/pull/12414))
* Added an `MGLLineStyleLayer.lineGradient` property that can be used to define a gradient with which to color a line feature. ([#12575](https://github.com/mapbox/mapbox-gl-native/pull/12575))
* The `MGLLineStyleLayer.linePattern`, `MGLFillStyleLayer.fillPattern`, and `MGLFillExtrusionStyleLayer.fillExtrusionPattern` properties can now be set to expressions that refer to feature attributes. ([#12284](https://github.com/mapbox/mapbox-gl-native/pull/12284))
* Reduced the amount of memory consumed by font data after changing the style. ([#12414](https://github.com/mapbox/mapbox-gl-native/pull/12414))
* `-[MGLShapeSource initWithIdentifier:shape:options:]` warns about possible attribute loss when passing in an `MGLShapeCollection` object. ([#12625](https://github.com/mapbox/mapbox-gl-native/pull/12625))
* Added an `MGLShapeSourceOptionLineDistanceMetrics` option that enables or disables calculating line distance metrics. ([#12604](https://github.com/mapbox/mapbox-gl-native/pull/12604))
* Fixed an issue where the `cubic-bezier` curve type for `mgl_interpolate:withCurveType:parameters:stops:` expressions was misinterpreted for some style layer properties. ([#12826](https://github.com/mapbox/mapbox-gl-native/pull/12826))
* Fixed an issue that could cause symbols to fade in during pan operations instead of always showing when using `MGLSymbolStyleLayer.iconAllowsOverlap` or `MGLSymbolStyleLayer.textAllowsOverlap` properties. ([#12698](https://github.com/mapbox/mapbox-gl-native/pull/12698))

### Offline maps

* Added the `MGLShapeOfflineRegion` class for creating an offline pack that covers an arbitrary shape. ([#11447](https://github.com/mapbox/mapbox-gl-native/pull/11447))
* Fixed crashes when offline storage encountered certain SQLite errors. ([#12224](https://github.com/mapbox/mapbox-gl-native/pull/12224))

### Other changes

* The predefined values of `MGLMapView.decelerationRate` are now typed as `MGLMapViewDecelerationRate`s for improved bridging to Swift. ([#12584](https://github.com/mapbox/mapbox-gl-native/pull/12584))
* Added an `-[MGLMapViewDelegate mapView:shapeAnnotationIsEnabled:]` method to specify whether an annotation is selectable. ([#12352](https://github.com/mapbox/mapbox-gl-native/pull/12352))
* The `-[MGLMapView visibleFeaturesAtPoint:]` method can now return features near tile boundaries at high zoom levels. ([#12570](https://github.com/mapbox/mapbox-gl-native/pull/12570))
* Fixed inconsistencies in exception naming. ([#12583](https://github.com/mapbox/mapbox-gl-native/issues/12583))
* Fixed an issue where `-[MGLMapView convertCoordinateBounds:toRectToView:]` would return an empty CGRect if the bounds crossed the antimeridian. ([#12758](https://github.com/mapbox/mapbox-gl-native/pull/12758))

## 4.3.0 - August 15, 2018

### Styles and rendering

* Added an `MGLMapView.preferredFramesPerSecond` property that controls the rate at which the map view is rendered. The default rate now adapts to device capabilities to provide a smoother experience. ([#12501](https://github.com/mapbox/mapbox-gl-native/issues/12501))
* Token string syntax (`"{token}"`) in `MGLSymbolStyleLayer` `text` and `iconImageName` properties is now correctly converted to the appropriate `NSExpression` equivalent. ([#11659](https://github.com/mapbox/mapbox-gl-native/issues/11659))
* Fixed a crash when switching between two styles having layers with the same identifier but different layer types. ([#12432](https://github.com/mapbox/mapbox-gl-native/issues/12432))
* Added a new option to `MGLSymbolPlacement`, `MGLSymbolPlacementLineCenter`, that places the label relative to the center of the geometry. ([#12337](https://github.com/mapbox/mapbox-gl-native/pull/12337))

### User location

* Added an `MGLMapView.locationManager` property and `MGLLocationManager` protocol for tracking user location using a custom alternative to `CLLocationManager`. ([#12013](https://github.com/mapbox/mapbox-gl-native/pull/12013))
* Fixed a crash that occurred when `MMELocationManager` was deallocated and the delegate was reporting updates. ([#12542](https://github.com/mapbox/mapbox-gl-native/pull/12542))

### Other changes

* Fixed a crash that occurred when the user started a gesture before the drift animation for a previous gesture was complete. ([#12148](https://github.com/mapbox/mapbox-gl-native/pull/12148))
* Fixed an issue where the symbols for `MGLMapPointForCoordinate` could not be found. ([#12445](https://github.com/mapbox/mapbox-gl-native/issues/12445))
* Fixed an issue causing country and ocean labels to disappear after calling `-[MGLStyle localizeLabelsIntoLocale:]` when the system language is set to Simplified Chinese. ([#12164](https://github.com/mapbox/mapbox-gl-native/issues/12164))
* Closed a security vulnerability introduced in 4.1.0 that would potentially allow the owner of a style to compromise apps loading that style. ([#12571](https://github.com/mapbox/mapbox-gl-native/pull/12571))
* Reduced binary size and improved performance by enabling LTO. ([#12502](https://github.com/mapbox/mapbox-gl-native/pull/12502))

## 4.0.5 - August 15, 2018

### Packaging

* When integrating this framework using CocoaPods, the included bcsymbolmap files are now preserved. If you have bitcode enabled and you are seeing incorrectly symbolicated crash logs, you should create a build phase in your Xcode project that copies these bcsymbolmap files to your app’s Products Directory when installing. ([#12257](https://github.com/mapbox/mapbox-gl-native/pull/12257))

### Other changes

* Added an `MGLMapView.locationManager` property and `MGLLocationManager` protocol for tracking user location using a custom alternative to `CLLocationManager`. ([#12013](https://github.com/mapbox/mapbox-gl-native/pull/12013))

## 4.2.0 - July 18, 2018

### Packaging

* When integrating this framework using CocoaPods, the included bcsymbolmap files are now preserved. If you have bitcode enabled and you are seeing incorrectly symbolicated crash logs, you should create a build phase in your Xcode project that copies these bcsymbolmap files to your app’s Products Directory when installing. ([#12257](https://github.com/mapbox/mapbox-gl-native/pull/12257))

### Styles and rendering

* Added an `MGLRasterStyleLayer.rasterResamplingMode` property for configuring how raster style layers are overscaled. ([#12176](https://github.com/mapbox/mapbox-gl-native/pull/12176))
* `-[MGLStyle localizeLabelsIntoLocale:]` and `-[NSExpression mgl_expressionLocalizedIntoLocale:]` can automatically localize labels into Japanese or Korean based on the system’s language settings. ([#12286](https://github.com/mapbox/mapbox-gl-native/pull/12286))
* The `c` and `d` options are supported within comparison predicates for case and diacritic insensitivity, respectively. ([#12329](https://github.com/mapbox/mapbox-gl-native/pull/12329))
* Added the `collator` and `resolved-locale` expression operators to more precisely compare strings in style JSON. A subset of this functionality is available through predicate options when creating an `NSPredicate`. ([#11869](https://github.com/mapbox/mapbox-gl-native/pull/11869))
* Fixed a crash when trying to parse expressions containing legacy filters. ([#12263](https://github.com/mapbox/mapbox-gl-native/pull/12263))
* Fixed a crash that occurred when creating an `MGL_MATCH` expression using non-expressions as arguments. ([#12332](https://github.com/mapbox/mapbox-gl-native/pull/12332))

### Networking and storage

* Improved caching performance. ([#12072](https://github.com/mapbox/mapbox-gl-native/pull/12072))

### Other changes

* Added `-[MGLMapView camera:fittingShape:edgePadding:]` and `-[MGLMapView camera:fittingCoordinateBounds:edgePadding:]` allowing you specify the pitch and direction for the calculated camera. ([#12213](https://github.com/mapbox/mapbox-gl-native/pull/12213))
* Added `-[MGLMapSnapshot coordinateForPoint:]` that returns a map coordinate for a specified snapshot image point. ([#12221](https://github.com/mapbox/mapbox-gl-native/pull/12221))
* Reduced memory usage when collision debug mode is disabled. ([#12294](https://github.com/mapbox/mapbox-gl-native/issues/12294))
* Fixed a bug with annotation view touch handling when a non-zero `centerOffset` is specified. ([#12234](https://github.com/mapbox/mapbox-gl-native/pull/12234))

## 4.0.4 - June 27, 2018

* Improved compatibility with Mapbox China APIs. ([#12233](https://github.com/mapbox/mapbox-gl-native/pull/12233))

## 4.0.3 - June 22, 2018

* Fixed a crash in `-[MGLStyle localizeLabelsIntoLocale:]` on iOS 9._x_. ([#12123](https://github.com/mapbox/mapbox-gl-native/pull/12123))
* Improved compatibility with Mapbox China APIs. ([#11845](https://github.com/mapbox/mapbox-gl-native/pull/11845))

## 4.1.0 - June 20, 2018

### Packaging

* The minimum deployment target for this SDK is now iOS 9.0. ([#11776](https://github.com/mapbox/mapbox-gl-native/pull/11776))
* Removed support for the Fabric distribution platform. ([#12106](https://github.com/mapbox/mapbox-gl-native/pull/12106))
* Improved compatibility with Mapbox China APIs. ([#11845](https://github.com/mapbox/mapbox-gl-native/pull/11845))

### Styles and rendering

* Added support for aggregate expressions as input values to `MGL_MATCH` expressions. ([#11866](https://github.com/mapbox/mapbox-gl-native/pull/11866))
* Fixed a crash that occurred when style JSON contained an invalid filter containing an expression. ([#12065](https://github.com/mapbox/mapbox-gl-native/pull/12065))
* Fixed a crash in `-[MGLStyle localizeLabelsIntoLocale:]` on iOS 9._x_. ([#12123](https://github.com/mapbox/mapbox-gl-native/pull/12123))
* Unknown tokens in URLs are now preserved, rather than replaced with an empty string. ([#11787](https://github.com/mapbox/mapbox-gl-native/issues/11787))
* Fixed an issue preventing nested key path expressions from accessing the correct feature attributes. ([#11959](https://github.com/mapbox/mapbox-gl-native/pull/11959))
* Fixed an issue where `MGLSymbolStyleLayer` flickered when straddling the antimeridian. ([#11938](https://github.com/mapbox/mapbox-gl-native/pull/11938))
* Fixed an issue where certain `MGLLineStyleLayer.lineDashPattern` values produced unexpected rendering. ([#12114](https://github.com/mapbox/mapbox-gl-native/pull/12114))

### Other changes

* Adjusted when and how the camera transition update and finish callbacks are called, fixing recursion bugs. ([#11614](https://github.com/mapbox/mapbox-gl-native/pull/11614))
* Fixed an issue where `-[MGLMapViewDelegate mapView:tapOnCalloutForAnnotation:]` was called when the user tapped on transparent areas beneath the standard callout view. ([#11939](https://github.com/mapbox/mapbox-gl-native/pull/11939))
* Improved `MGLMapView`’s performance when the scale bar is shown. ([#11921](https://github.com/mapbox/mapbox-gl-native/pull/11921))
* Fixed a crash that could occur when reusing `MGLMapSnapshotter` or using multiple snapshotters at the same time. ([#11831](https://github.com/mapbox/mapbox-gl-native/pull/11831))
* Fixed an issue where an empty `MGLFeature` array caused high CPU utilization. ([#11985](https://github.com/mapbox/mapbox-gl-native/pull/11985))
* Improved offline download performance. ([#11284](https://github.com/mapbox/mapbox-gl-native/pull/11284))
* Fixed an issue that caused `-[MGLMapView visibleFeaturesAtPoint:]` to return an empty array when adding or removing features. ([#12076](https://github.com/mapbox/mapbox-gl-native/pull/12076))
* Improved application launch performance. ([#11784](https://github.com/mapbox/mapbox-gl-native/pull/11784))

## 4.0.2 - May 29, 2018

* Fixed a crash when constant expressions were used for style properties that didn't support data-driven styling. ([#11960](https://github.com/mapbox/mapbox-gl-native/issues/11960))
* Improved symbol querying. ([#11571](https://github.com/mapbox/mapbox-gl-native/pull/11571), [#11742](https://github.com/mapbox/mapbox-gl-native/pull/11742))

## 4.0.1 - May 14, 2018

### Packaging

* Re-added support for 32-bit simulators (i386) to work around an issue in CocoaPods. ([#11891](https://github.com/mapbox/mapbox-gl-native/pull/11891))
* Added a Korean localization. ([#11792](https://github.com/mapbox/mapbox-gl-native/pull/11792))

### Style layers

* Deprecated `+[NSExpression featurePropertiesVariableExpression]`; use `+[NSExpression featureAttributesVariableExpression]` instead. ([#11748](https://github.com/mapbox/mapbox-gl-native/pull/11748))
* Added an `-[NSPredicate(MGLAdditions) predicateWithMGLJSONObject:]` method and `NSPredicate.mgl_jsonExpressionObject` property. ([#11810](https://github.com/mapbox/mapbox-gl-native/pull/11810))
* Added `FIRST`, `LAST`, and `SIZE` symbolic array subscripting support to expressions. ([#11770](https://github.com/mapbox/mapbox-gl-native/pull/11770))
* Inside an expression, casting `nil` to a string turns it into the empty string instead of the string `"null"`. ([#11904](https://github.com/mapbox/mapbox-gl-native/pull/11904))
* Fixed an issue where certain colors were being misrepresented in `NSExpression` obtained from `MGLStyleLayer` getters. ([#11725](https://github.com/mapbox/mapbox-gl-native/pull/11725))

### Annotations

* Fixed an issue where selecting an onscreen annotation could move the map unintentionally. ([#11731](https://github.com/mapbox/mapbox-gl-native/pull/11731))
* Fixed an issue where annotation views could become distorted if `rotatesToMatchCamera` was enabled. ([#11817](https://github.com/mapbox/mapbox-gl-native/pull/11817))
* Fixed `MGLAnnotationView.rotatesToMatchCamera` overriding other transforms that might be applied to annotation views that had this property enabled. ([#11842](https://github.com/mapbox/mapbox-gl-native/pull/11842))
* Fixed an issue where an `MGLOverlay` object straddling the antimeridian had an empty `MGLOverlay.overlayBounds` value. ([#11783](https://github.com/mapbox/mapbox-gl-native/pull/11783))

### Other changes

* If English is the first language listed in the user’s Preferred Languages setting, `-[MGLStyle localizeLabelsIntoLocale:]` no longer prioritizes other languages over English. ([#11907](https://github.com/mapbox/mapbox-gl-native/pull/11907))
* Fixed an issue where `-[MGLMapView metersPerPixelAtLatitude:]` was removed, but not marked as unavailable. ([#11765](https://github.com/mapbox/mapbox-gl-native/pull/11765))
* Reduced per-frame render CPU time. ([#11811](https://github.com/mapbox/mapbox-gl-native/issues/11811))

## 3.7.8 - May 7, 2018

* Improved compatibility with Mapbox China APIs. ([#11845](https://github.com/mapbox/mapbox-gl-native/pull/11845))

## 3.7.7 - May 3, 2018

* Fixed a crash when removing an `MGLOfflinePack`. ([#11821](https://github.com/mapbox/mapbox-gl-native/issues/11821))

## 4.0.0 - April 19, 2018

The 4.0._x_ series of releases will be the last to support iOS 8. The minimum iOS deployment version will increase to iOS 9.0 in a future release.

### Packaging

* Removed support for 32-bit simulators. ([#10962](https://github.com/mapbox/mapbox-gl-native/pull/10962))
* Added Danish, Hebrew, and European Portuguese localizations. ([#10967](https://github.com/mapbox/mapbox-gl-native/pull/10967), [#11136](https://github.com/mapbox/mapbox-gl-native/pull/11134), [#11695](https://github.com/mapbox/mapbox-gl-native/pull/11695))
* Removed methods, properties, and constants that had been deprecated as of v3.7.6. ([#11205](https://github.com/mapbox/mapbox-gl-native/pull/11205), [#11681](https://github.com/mapbox/mapbox-gl-native/pull/11681))
* Refined certain Swift interfaces by converting them from class methods to class properties. ([#11674](https://github.com/mapbox/mapbox-gl-native/pull/11674))
* Revamped the “Adding Points to a Map” guide. ([#11496](https://github.com/mapbox/mapbox-gl-native/pull/11496))

### Style layers

* The layout and paint properties on subclasses of `MGLStyleLayer` are now of type `NSExpression` instead of `MGLStyleValue`. A new “Predicates and Expressions” guide provides an overview of the supported operators, which include arithmetic and conditional operators. ([#10726](https://github.com/mapbox/mapbox-gl-native/pull/10726))
* A style can now display a heatmap layer that visualizes a point data distribution. You can customize the appearance at runtime using the `MGLHeatmapStyleLayer` class. ([#11046](https://github.com/mapbox/mapbox-gl-native/pull/11046))
* A style can now display a smooth hillshading layer and customize its appearance at runtime using the `MGLHillshadeStyleLayer` class. Hillshading is based on a rasterized digital elevation model supplied by the `MGLRasterDEMSource` class. ([#10642](https://github.com/mapbox/mapbox-gl-native/pull/10642))
* You can now set the `MGLVectorStyleLayer.predicate` property to a predicate that contains arithmetic and calls to built-in `NSExpression` functions. You may need to cast a feature attribute key to `NSString` or `NSNumber` before comparing it to a string or number. ([#11587](https://github.com/mapbox/mapbox-gl-native/pull/11587))
* Replaced the `MGLStyle.localizesLabels` property with an `-[MGLStyle localizeLabelsIntoLocale:]` method that allows you to specify the language to localize into. Also added an `-[NSExpression(MGLAdditions) mgl_expressionLocalizedIntoLocale:]` method for localizing an individual value used with `MGLSymbolStyleLayer.text`. ([#11651](https://github.com/mapbox/mapbox-gl-native/pull/11651))
* The `MGLSymbolStyleLayer.textFontNames` property can now depend on a feature’s attributes. ([#10850](https://github.com/mapbox/mapbox-gl-native/pull/10850))
* Changes to the `MGLStyleLayer.minimumZoomLevel` and `MGLStyleLayer.maximumZoomLevel` properties take effect immediately. ([#11399](https://github.com/mapbox/mapbox-gl-native/pull/11399))

### Content sources

* Renamed `MGLRasterSource` to `MGLRasterTileSource` and `MGLVectorSource` to `MGLVectorTileSource`. ([#11568](https://github.com/mapbox/mapbox-gl-native/pull/11568))
* Added an `MGLComputedShapeSource` class that allows applications to supply vector data to a style layer on a per-tile basis. ([#9983](https://github.com/mapbox/mapbox-gl-native/pull/9983))
* Properties such as `MGLSymbolStyleLayer.iconAllowsOverlap` and `MGLSymbolStyleLayer.iconIgnoresPlacement` now account for symbols in other sources. ([#10436](https://github.com/mapbox/mapbox-gl-native/pull/10436))

### Map rendering

* Improved the reliability of collision detection between symbols near the edges of tiles, as well as between symbols when the map is tilted. It is no longer necessary to enable `MGLSymbolStyleLayer.symbolAvoidsEdges` to prevent symbols in adjacent tiles from overlapping with each other. ([#10436](https://github.com/mapbox/mapbox-gl-native/pull/10436))
* Symbols can fade in and out as the map pans, rotates, or tilts. ([#10436](https://github.com/mapbox/mapbox-gl-native/pull/10436))
* Fixed an issue preventing a dynamically-added `MGLRasterStyleLayer` from drawing until the map pans. ([#10270](https://github.com/mapbox/mapbox-gl-native/pull/10270))
* Fixed an issue preventing `MGLImageSource`s from drawing on the map when the map is zoomed in and tilted. ([#10677](https://github.com/mapbox/mapbox-gl-native/pull/10677))
* Improved the sharpness of raster tiles on Retina displays. ([#10984](https://github.com/mapbox/mapbox-gl-native/pull/10984))
* Fixed a crash parsing a malformed style. ([#11001](https://github.com/mapbox/mapbox-gl-native/pull/11001))
* Reduced memory usage by clearing in-memory tile cache before entering background. ([#11197](https://github.com/mapbox/mapbox-gl-native/pull/11197))
* Fixed an issue where symbols with empty labels would always be hidden. ([#11206](https://github.com/mapbox/mapbox-gl-native/pull/11206))
* Fixed an issue where a tilted map could flicker while displaying rotating symbols. ([#11488](https://github.com/mapbox/mapbox-gl-native/pull/11488))
* Increased the maximum width of labels by a factor of two. ([#11508](https://github.com/mapbox/mapbox-gl-native/pull/11508))

### Annotations

* Changed the default value of `MGLAnnotationView.scalesWithViewingDistance` to `NO`, to improve performance. If your use case involves many annotation views, consider keeping this property disabled. ([#11636](https://github.com/mapbox/mapbox-gl-native/pull/11636))
* Fixed an issue preventing `MGLAnnotationImage.image` from being updated. ([#10372](https://github.com/mapbox/mapbox-gl-native/pull/10372))
* Improved performance of `MGLAnnotationView`-backed annotations that have `scalesWithViewingDistance` enabled. ([#10951](https://github.com/mapbox/mapbox-gl-native/pull/10951))
* Fixed an issue where tapping a group of annotations may not have selected the nearest annotation. ([#11438](https://github.com/mapbox/mapbox-gl-native/pull/11438))
* The `MGLMapView.selectedAnnotations` property (backed by `-[MGLMapView setSelectedAnnotations:]`) now selects annotations that are off-screen. ([#9790](https://github.com/mapbox/mapbox-gl-native/issues/9790))
* The `animated` parameter to `-[MGLMapView selectAnnotation:animated:]` now controls whether the annotation and its callout are brought on-screen. If `animated` is `NO` then the annotation is selected if offscreen, but the map is not panned. Currently only point annotations are supported. Setting the `MGLMapView.selectedAnnotations` property now animates. ([#3249](https://github.com/mapbox/mapbox-gl-native/issues/3249))
* Fixed a crash when rapidly adding and removing annotations. ([#11551](https://github.com/mapbox/mapbox-gl-native/issues/11551), [#11575](https://github.com/mapbox/mapbox-gl-native/issues/11575))
* Marked protocol method `-[MGLCalloutView presentCalloutFromRect:inView:constrainedToView:animated:]` as unavailable. Use `-[MGLCalloutView presentCalloutFromRect:inView:constrainedToRect:animated:]` instead. ([#11738](https://github.com/mapbox/mapbox-gl-native/pull/11738))

### Map snapshots

* Fixed a memory leak that occurred when creating a map snapshot. ([#10585](https://github.com/mapbox/mapbox-gl-native/pull/10585))

### Other changes

* The `-[MGLMapView convertRect:toCoordinateBoundsFromView:]` method and the `MGLMapView.visibleCoordinateBounds` property’s getter now indicate that the coordinate bounds straddles the antimeridian by extending one side beyond ±180 degrees longitude. ([#11265](https://github.com/mapbox/mapbox-gl-native/pull/11265))
* Feature querying results now account for the `MGLSymbolStyleLayer.circleStrokeWidth` property. ([#10897](https://github.com/mapbox/mapbox-gl-native/pull/10897))
* Fixed an issue preventing labels from being transliterated when VoiceOver was enabled on iOS 10._x_ and below. ([#10881](https://github.com/mapbox/mapbox-gl-native/pull/10881))
* Labels are now transliterated from more languages when VoiceOver is enabled. ([#10881](https://github.com/mapbox/mapbox-gl-native/pull/10881))
* Long-pressing the attribution button causes the SDK’s version number to be displayed in the action sheet that appears. ([#10650](https://github.com/mapbox/mapbox-gl-native/pull/10650))
* Reduced offline download sizes for styles with symbol layers that render only icons, and no text. ([#11055](https://github.com/mapbox/mapbox-gl-native/pull/11055))
* Added haptic feedback that occurs when the user rotates the map to due north, configurable via `MGLMapView.hapticFeedbackEnabled`. ([#10847](https://github.com/mapbox/mapbox-gl-native/pull/10847))
* Added `MGLMapView.showsScale` as the recommended way to show the scale bar. This property can be set directly in Interface Builder. ([#11335](https://github.com/mapbox/mapbox-gl-native/pull/11335))
* Fixed an issue where the scale bar would not appear until the map had moved. ([#11335](https://github.com/mapbox/mapbox-gl-native/pull/11335))

## 3.7.6 - March 12, 2018

* Fixed an issue where full-resolution tiles could fail to replace lower-resolution placeholders. ([#11227](https://github.com/mapbox/mapbox-gl-native/pull/11227))
* Fixed an issue where tilesets with bounds that cover the entire world would fail to render. ([#11425](https://github.com/mapbox/mapbox-gl-native/pull/11425))
* Fixed a memory leak in `MGLMapSnapshotter`. ([#11193](https://github.com/mapbox/mapbox-gl-native/pull/11193))
* Fixed an issue where the pinch gesture could drift beyond bounds imposed by `-[MGLMapViewDelegate mapView:shouldChangeFromCamera:toCamera:]`. ([#11423](https://github.com/mapbox/mapbox-gl-native/pull/11423))
* Improved the visibility of the heading indicator arrow. ([#11337](https://github.com/mapbox/mapbox-gl-native/pull/11337))

## 3.7.5 - February 16, 2018

* Fixed an issue where requesting location services permission would trigger an unrecoverable loop. ([#11229](https://github.com/mapbox/mapbox-gl-native/pull/11229))

## 3.7.4 - February 12, 2018

* Added the `MGLTileSourceOptionTileCoordinateBounds` option to create an `MGLTileSource` that only supplies tiles within a specific geographic bounding box. ([#11141](https://github.com/mapbox/mapbox-gl-native/pull/11141))
* Fixed an issue that caused `-[MGLMapSnapshotter pointForCoordinate:]` to return the wrong point. ([#11035](https://github.com/mapbox/mapbox-gl-native/pull/11035))

## 3.7.3 - January 10, 2018

* Fixed a crash while zooming while annotations are present on the map. ([#10791](https://github.com/mapbox/mapbox-gl-native/pull/10791))
* CJK characters can be displayed in a locally installed font or a custom font bundled with the application, reducing map download times. Specify the font name using the `MGLIdeographicFontFamilyName` key in the application’s Info.plist file. ([#10522](https://github.com/mapbox/mapbox-gl-native/pull/10522))
* Fixed a hang that could occur if the application makes many changes to user defaults immediately after launching. ([#10803](https://github.com/mapbox/mapbox-gl-native/pull/10803))

## 3.7.2 - December 21, 2017

### Packaging

* Reduced the file size of the dSYM by removing the i386 architecture. Support for the i386 architecture (used by 32-bit simulators) will also be removed from the framework itself in a future release. ([#10781](https://github.com/mapbox/mapbox-gl-native/pull/10781))

### Other changes

* Fixed an issue where removing a `MGLOpenGLStyleLayer` from a map might result in a crash. ([#10765](https://github.com/mapbox/mapbox-gl-native/pull/10765))
* Added documentation for usage of coordinate bounds that cross the anti-meridian. ([#9804](https://github.com/mapbox/mapbox-gl-native/issues/9804))
* Removed duplicated variables in `MGLMapSnapshotter`. ([#10702](https://github.com/mapbox/mapbox-gl-native/pull/10702))

## 3.7.1 - December 6, 2017

### Packaging

* Renamed this SDK from Mapbox iOS SDK to Mapbox Maps SDK for iOS. ([#10610](https://github.com/mapbox/mapbox-gl-native/pull/10610))

### Annotations

* Fixed incorrect hit targets for `MGLAnnotationImage`-backed annotations that caused `-[MGLMapViewDelegate mapView:didSelectAnnotation:]` to be called unnecessarily. ([#10538](https://github.com/mapbox/mapbox-gl-native/pull/10538))

### Other changes

* Fixed an issue that caused  `MGLMapView.minimumZoomLevel` to not be set. ([#10596](https://github.com/mapbox/mapbox-gl-native/pull/10596))

## 3.7.0 - Novemeber 13, 2017

### Networking and storage

* Added a new `MGLMapSnapshotter` class for capturing rendered map images from an `MGLMapView`’s camera. ([#9891](https://github.com/mapbox/mapbox-gl-native/pull/9891))
* Reduced the time it takes to create new `MGLMapView` instances in some cases. ([#9864](https://github.com/mapbox/mapbox-gl-native/pull/9864))
* Added support for forced cache revalidation that will eliminate flickering that was sometimes visible for certain types of tiles (e.g., traffic tiles). ([#9670](https://github.com/mapbox/mapbox-gl-native/pull/9670), [#9103](https://github.com/mapbox/mapbox-gl-native/issues/9103))
* Improved the performance of the SDK when parsing vector tile data used to render the map. ([#9312](https://github.com/mapbox/mapbox-gl-native/pull/9312))

### Styles

* Added a new type of source, represented by the `MGLImageSource` class at runtime, that displays a georeferenced image. ([#9110](https://github.com/mapbox/mapbox-gl-native/pull/9110))
* Setting a style using `MGLMapView`'s `styleURL` property now smoothly transitions from the previous style to the new style and maintains equivalent layers and sources along with their identifiers. ([#9256](https://github.com/mapbox/mapbox-gl-native/pull/9256))
* Added `MGLCircleStyleLayer.circlePitchAlignment` and `MGLSymbolStyleLayer.iconPitchAlignment` properties to control whether circles and symbols lie flat against a tilted map. ([#9426](https://github.com/mapbox/mapbox-gl-native/pull/9426), [#9479](https://github.com/mapbox/mapbox-gl-native/pull/9479))
* Added an `MGLSymbolStyleLayer.iconAnchor` property to control where an icon is anchored. ([#9849](https://github.com/mapbox/mapbox-gl-native/pull/9849))
* The `maximumTextWidth` and `textLetterSpacing` properties of `MGLSymbolStyleLayer` are now compatible with `MGLSourceStyleFunction`s and `MGLCompositeStyleFunction`s, allowing data-driven styling of these properties. ([#9870](https://github.com/mapbox/mapbox-gl-native/pull/9870))
* The `MGLSymbolStyleLayer.textAnchor`, `MGLSymbolStyleLayer.textJustification` and `MGLLineStyleLayer.lineJoin` properties are now compatible with `MGLSourceStyleFunction`s and `MGLCompositeStyleFunction`s, allowing data-driven styling of these properties. ([#9583](https://github.com/mapbox/mapbox-gl-native/pull/9583))
* Improved the legibility of labels that follow lines when the map is tilted. ([#9009](https://github.com/mapbox/mapbox-gl-native/pull/9009))
* Fixed an issue that could cause flickering when a translucent raster style layer was present. ([#9468](https://github.com/mapbox/mapbox-gl-native/pull/9468))
* Fixed an issue that could cause antialiasing between polygons on the same layer to fail if the fill layers used data-driven styling for the fill color. ([#9699](https://github.com/mapbox/mapbox-gl-native/pull/9699))
* The previously deprecated support for style classes has been removed. For interface compatibility, the API methods remain, but they are now non-functional.

### Annotations

* Fixed several bugs and performance issues related to the use of annotations backed by `MGLAnnotationImage`. The limits on the number and size of images and glyphs has been effectively eliminated and should now depend on hardware constraints. These fixes also apply to images used to represent icons in `MGLSymbolStyleLayer`. ([#9213](https://github.com/mapbox/mapbox-gl-native/pull/9213))
* Added an `overlays` property to `MGLMapView`. ([#8617](https://github.com/mapbox/mapbox-gl-native/pull/8617))
* Selecting an annotation no longer sets the user tracking mode to `MGLUserTrackingModeNone`. ([#10094](https://github.com/mapbox/mapbox-gl-native/pull/10094))
* Added `-[MGLMapView cameraThatFitsShape:direction:edgePadding:]` to get a camera with zoom level and center coordinate computed to fit a shape. ([#10107](https://github.com/mapbox/mapbox-gl-native/pull/10107))
* Added support selection of shape and polyline annotations.([#9984](https://github.com/mapbox/mapbox-gl-native/pull/9984))
* Fixed an issue where view annotations could be slightly misaligned. View annotation placement is now rounded to the nearest pixel. ([#10219](https://github.com/mapbox/mapbox-gl-native/pull/10219))
* Fixed an issue where a shape annotation callout was not displayed if the centroid was not visible. ([#10255](https://github.com/mapbox/mapbox-gl-native/pull/10255))

### User interaction

* Users of VoiceOver can now swipe left and right to navigate among visible places, points of interest, and roads. ([#9950](https://github.com/mapbox/mapbox-gl-native/pull/9950))
* Increased the default maximum zoom level from 20 to 22. ([#9835](https://github.com/mapbox/mapbox-gl-native/pull/9835))
* Fixed an issue where the same value was passed in as the `oldCamera` and `newCamera` parameters to the `-[MGLMapViewDelegate mapView:shouldChangeFromCamera:toCamera:]` method. ([#10433](https://github.com/mapbox/mapbox-gl-native/pull/10433))

### Other changes

* Added a Bulgarian localization. ([#10309](https://github.com/mapbox/mapbox-gl-native/pull/10309))
* Fixed an issue that could cause line label rendering glitches when the line geometry is projected to a point behind the plane of the camera. ([#9865](https://github.com/mapbox/mapbox-gl-native/pull/9865))
* Fixed an issue that could cause a crash when using `-[MGLMapView flyToCamera:completionHandler:]` and related methods with zoom levels at or near the maximum value. ([#9381](https://github.com/mapbox/mapbox-gl-native/pull/9381))
* Added `-[MGLMapView showAttribution:]` to allow custom attribution buttons to show the default attribution interface. ([#10085](https://github.com/mapbox/mapbox-gl-native/pull/10085))
* Fixed a conflict between multiple copies of SMCalloutView in a project. ([#10183](https://github.com/mapbox/mapbox-gl-native/pull/10183))
* Fixed a crash when enabling the scale bar in iOS 8. ([#10241](https://github.com/mapbox/mapbox-gl-native/pull/10241))

## 3.6.4 - September 25, 2017

* Fixed an issue where stale (but still valid) map data could be ignored in offline mode. ([#10012](https://github.com/mapbox/mapbox-gl-native/pull/10012))

## 3.6.3 - September 15, 2017

* Added the option to display an always-on heading indicator with the default user location annotation, controlled via the `MGLMapView.showsUserHeadingIndicator` property. ([#9886](https://github.com/mapbox/mapbox-gl-native/pull/9886))
* Fixed an issue where user heading tracking mode would update too frequently. ([#9845](https://github.com/mapbox/mapbox-gl-native/pull/9845))
* Added support for iOS 11 location usage descriptions. ([#9869](https://github.com/mapbox/mapbox-gl-native/pull/9869))
* Fixed an issue where `MGLUserLocation.location` did not follow its documented initialization behavior. This property will now properly return `nil` until the user’s location has been determined. ([#9639](https://github.com/mapbox/mapbox-gl-native/pull/9639))
* `MGLMapView`’s `minimumZoomLevel` and `maximumZoomLevel` properties are now available in Interface Builder’s Attributes inspector. ([#9729](https://github.com/mapbox/mapbox-gl-native/pull/9729))
* Deprecated `+[MGLStyle trafficDayStyleURL]` and `+[MGLStyle trafficNightStyleURL]` with no replacement method. To use the Traffic Day and Traffic Night styles going forward, we recommend that you use the underlying URL. ([#9918](https://github.com/mapbox/mapbox-gl-native/pull/9918))
* Fixed a crash that sometimes occurred when a map view's view controller was deallocated. ([#9995](https://github.com/mapbox/mapbox-gl-native/pull/9995))

## 3.6.2 - August 18, 2017

* Added an `MGLStyle.localizesLabels` property, off by default, that localizes any Mapbox Streets–sourced symbol layer into the user’s preferred language. ([#9582](https://github.com/mapbox/mapbox-gl-native/pull/9582))
* Added an additional camera method to MGLMapView that accepts an edge padding parameter. ([#9651](https://github.com/mapbox/mapbox-gl-native/pull/9651))
* Fixed an issue with the scaling of the user location annotation’s horizontal accuracy indicator. ([#9721](https://github.com/mapbox/mapbox-gl-native/pull/9721))
* Fixed an issue that caused `-[MGLShapeSource featuresMatchingPredicate:]` and `-[MGLVectorSource featuresInSourceLayersWithIdentifiers:predicate:]` to always return an empty array. ([#9784](https://github.com/mapbox/mapbox-gl-native/pull/9784))

## 3.6.1 - July 28, 2017

* Reduced the size of the dynamic framework by optimizing symbol visibility. ([#7604](https://github.com/mapbox/mapbox-gl-native/pull/7604))
* Fixed an issue where the attribution button would have its custom tint color reset when the map view received a tint color change notification, such as when an alert controller was presented. ([#9598](https://github.com/mapbox/mapbox-gl-native/pull/9598))
* Improved the behavior of zoom gestures when the map reaches the minimum zoom limit. ([#9626](https://github.com/mapbox/mapbox-gl-native/pull/9626))
* Fixed an issue where tilt gesture was triggered with two fingers aligned vertically and panning down. ([#9571](https://github.com/mapbox/mapbox-gl-native/pull/9571))
* Bitcode symbol maps (.bcsymbolmap files) are now included with the dynamic framework. ([#9613](https://github.com/mapbox/mapbox-gl-native/pull/9613))

## 3.6.0 - June 29, 2017

### Packaging

* Xcode 8.0 or higher is now recommended for using this SDK. ([#8775](https://github.com/mapbox/mapbox-gl-native/pull/8775))
* Fixed an issue in the static framework where localizations would never load. ([#9074](https://github.com/mapbox/mapbox-gl-native/pull/9074))
* Updated MGLMapView’s logo view to display [the new Mapbox logo](https://www.mapbox.com/blog/new-mapbox-logo/). ([#8771](https://github.com/mapbox/mapbox-gl-native/pull/8771), [#8773](https://github.com/mapbox/mapbox-gl-native/pull/8773))
* Added a Hungarian localization. ([#9347](https://github.com/mapbox/mapbox-gl-native/pull/9347))

### Styles

* Added support for 3D extrusion of buildings and other polygonal features via the `MGLFillExtrusionStyleLayer` class and the `fill-extrusion` layer type in style JSON. ([#8431](https://github.com/mapbox/mapbox-gl-native/pull/8431))
* MGLMapView and MGLTilePyramidOfflineRegion now default to version 10 of the Mapbox Streets style. Similarly, several style URL class methods of MGLStyle return URLs to version 10 styles. Unversioned variations of these methods are no longer deprecated. `MGLStyleDefaultVersion` should no longer be used with any style other than Streets. ([#6301](https://github.com/mapbox/mapbox-gl-native/pull/6301))
* Added class methods to MGLStyle that correspond to the new [Traffic Day and Traffic Night](https://www.mapbox.com/blog/live-traffic-maps/) styles. ([#6301](https://github.com/mapbox/mapbox-gl-native/pull/6301))
* MGLSymbolStyleLayer’s `iconImageName`, `iconScale`, `textFontSize`, `textOffset`, and `textRotation` properties can now be set to a source or composite function. ([#8544](https://github.com/mapbox/mapbox-gl-native/pull/8544), [#8590](https://github.com/mapbox/mapbox-gl-native/pull/8590), [#8592](https://github.com/mapbox/mapbox-gl-native/pull/8592), [#8593](https://github.com/mapbox/mapbox-gl-native/pull/8593))
* Fixed an issue where setting the `MGLVectorStyleLayer.predicate` property failed to take effect if the relevant source was not in use by a visible layer at the time. ([#8653](https://github.com/mapbox/mapbox-gl-native/pull/8653))
* Fixed an issue preventing programmatically added style layers from appearing in already cached tiles. ([#8954](https://github.com/mapbox/mapbox-gl-native/pull/8954))
* Fixed an issue causing a composite function’s highest zoom level stop to be misinterpreted. ([#8613](https://github.com/mapbox/mapbox-gl-native/pull/8613), [#8790](https://github.com/mapbox/mapbox-gl-native/pull/8790))
* Fixed an issue where re-adding a layer that had been previously removed from a style would reset its paint properties. Moved initializers for `MGLTileSource`, `MGLStyleLayer`, and `MGLForegroundStyleLayer` to their concrete subclasses; because these classes were already intended for initialization only via concrete subclasses, this should have no developer impact. ([#8626](https://github.com/mapbox/mapbox-gl-native/pull/8626))
* Fixed a crash that occurred when removing a source that was still being used by one or more style layers. Since this is a programming error, a warning is logged to the console instead. ([#9129](https://github.com/mapbox/mapbox-gl-native/pull/9129))
* Feature querying results now account for any changes to a feature’s size caused by a source or composite style function. ([#8665](https://github.com/mapbox/mapbox-gl-native/pull/8665))
* Fixed the behavior of composite functions that specify fractional zoom level stops. ([#9289](https://github.com/mapbox/mapbox-gl-native/pull/9289))
* Letter spacing is now disabled in Arabic text so that ligatures are drawn correctly. ([#9062](https://github.com/mapbox/mapbox-gl-native/pull/9062))
* Improved the performance of styles using source and composite style functions. ([#9185](https://github.com/mapbox/mapbox-gl-native/pull/9185), [#9257](https://github.com/mapbox/mapbox-gl-native/pull/9257))

### Annotations

* Added a new initializer to `MGLAnnotationView` so that it is possible to create a new instance with an associated annotation object. ([#9029](https://github.com/mapbox/mapbox-gl-native/pull/9029))
* Added a new `rotatesToMatchCamera` property to `MGLAnnotationView` that, when set to true, causes the annotation view to rotate along with the map's rotation angle giving the appearance that the annoation view is pinned to the map. ([#9147](https://github.com/mapbox/mapbox-gl-native/pull/9147))
* Fixed an issue causing a view-backed annotation to disappear immediately instead of animating when the annotation’s `coordinate` property is set to a value outside the current viewport. ([#8565](https://github.com/mapbox/mapbox-gl-native/pull/8565))
* Fixed an issue in which `MGLMapView` overrode the tint colors of its annotation views. ([#8789](https://github.com/mapbox/mapbox-gl-native/pull/8789))
* Fixed an issue causing annotation views to persist in the map’s annotation container view even after their associated annotations were removed. ([#9025](https://github.com/mapbox/mapbox-gl-native/pull/9025))
* The `MGLPolyline.coordinate` and `MGLPolygon.coordinate` properties now return the midpoint and centroid, respectively, instead of the first coordinate. ([#8713](https://github.com/mapbox/mapbox-gl-native/pull/8713))

### User interaction

* Added a scale bar to `MGLMapView` that indicates the scale of the map. ([#7631](https://github.com/mapbox/mapbox-gl-native/pull/7631))
* Fixed an issue causing the map to go blank during a flight animation that travels a very short distance. ([#9199](https://github.com/mapbox/mapbox-gl-native/pull/9199))
* Fixed an issue where gesture recognizers associated with map view interactivity were not disabled when their related interactions were disabled. ([#8304](https://github.com/mapbox/mapbox-gl-native/pull/8304))
* Fixed an issue preventing the Mapbox Telemetry confirmation dialog from appearing when opened from within a map view in a modal view controller. ([#9027](https://github.com/mapbox/mapbox-gl-native/pull/9027))
* Corrected the size of MGLMapView’s compass. ([#9060](https://github.com/mapbox/mapbox-gl-native/pull/9060))
* The Improve This Map button in the attribution action sheet now leads to a feedback tool that matches MGLMapView’s rotation and pitch. `-[MGLAttributionInfo feedbackURLAtCenterCoordinate:zoomLevel:]` no longer respects the feedback URL specified in TileJSON. ([#9078](https://github.com/mapbox/mapbox-gl-native/pull/9078))
* `-[MGLMapViewDelegate mapView:shouldChangeFromCamera:toCamera:]` can now block any panning caused by a pinch gesture. ([#9344](https://github.com/mapbox/mapbox-gl-native/pull/9344))
* If the user taps on the map while it is flying to the user’s location, the user dot no longer appears in the incorrect location. ([#7916](https://github.com/mapbox/mapbox-gl-native/pull/7916))
* Improved the responsiveness of the tilt gesture by reducing the initial recognition delay. ([#9386](https://github.com/mapbox/mapbox-gl-native/pull/9386))

### Other changes

* Fixed a crash that occurred when accessing the `MGLMultiPolygon.coordinate` property. ([#8713](https://github.com/mapbox/mapbox-gl-native/pull/8713))
* Fixed a crash or console spew when MGLMapView is initialized with a frame smaller than 64 points wide by 64 points tall. ([#8562](https://github.com/mapbox/mapbox-gl-native/pull/8562))
* Fixed an issue that caused the compass and scale bar to underlap navigation and tab bars. ([#7716](https://github.com/mapbox/mapbox-gl-native/pull/7716))
* The error passed into `-[MGLMapViewDelegate mapViewDidFailLoadingMap:withError:]` now includes a more specific description and failure reason. ([#8418](https://github.com/mapbox/mapbox-gl-native/pull/8418))
* Improved CPU and battery performance while animating a tilted map’s camera in an area with many labels. ([#9031](https://github.com/mapbox/mapbox-gl-native/pull/9031))
* Fixed an issue rendering polylines that contain duplicate vertices. ([#8808](https://github.com/mapbox/mapbox-gl-native/pull/8808))
* Added struct boxing to `MGLCoordinateSpan`, `MGLCoordinateBounds`, `MGLOfflinePackProgress`, and `MGLTransition`. ([#9343](https://github.com/mapbox/mapbox-gl-native/pull/9343))

## 3.5.4 - May 9, 2017

* Fixed an issue that caused view backed annotations to become detached from the map view during pan gestures combined with animations of annotation view size or when the annotation view had no size but contained subviews with a non-zero size. ([#8926](https://github.com/mapbox/mapbox-gl-native/pull/8926))

## 3.5.3 - May 2, 2017

* Fixed an issue that prevented the attribution `UIAlertController` from showing in modal hierarchies. ([#8837](https://github.com/mapbox/mapbox-gl-native/pull/8837))

## 3.5.2 - April 7, 2017

* Fixed an issue that caused a crash when the user location annotation was presenting a callout view and the map was moved. ([#8686](https://github.com/mapbox/mapbox-gl-native/pull/8686))
* This release was built with Xcode 8.3.1, which fixed [a significant bitcode issue](http://www.openradar.me/31302382) introduced in Xcode 8.3 that caused Mapbox iOS SDK 3.5.1 to be 2× larger than 3.5.0.

## 3.5.1 - April 5, 2017

* Fixed an issue that caused the return type of a map view delegate method to bridge incorrectly to applications written in Swift. ([#8541](https://github.com/mapbox/mapbox-gl-native/pull/8541))
* Fixed a crash that could occur when calling `-[MGLShapeSource featuresMatchingPredicate:]` or `-[MGLVectorSource featuresInSourceLayersWithIdentifiers:predicate:]`. ([#8553](https://github.com/mapbox/mapbox-gl-native/pull/8553))
* Fixed a crash that could occur after adding view-backed annotations to the map. ([#8513](https://github.com/mapbox/mapbox-gl-native/pull/8513))
* Renamed the “Data-Driven Styling” guide to “Using Style Functions at Runtime” and clarified the meaning of data-driven styling in the guide’s discussion of runtime style functions. ([#8627](https://github.com/mapbox/mapbox-gl-native/pull/8627))

## 3.5.0 - March 21, 2017

### Packaging

* The minimum deployment target for this SDK is now iOS 8. ([#8129](https://github.com/mapbox/mapbox-gl-native/pull/8129))
* Added support for the Carthage dependency manager. See [our website](https://www.mapbox.com/ios-sdk/) for setup instructions. ([#8257](https://github.com/mapbox/mapbox-gl-native/pull/8257))
* While running your application in the iOS Simulator, you will receive a notice in the console if a newer version of this SDK is available. ([#8282](https://github.com/mapbox/mapbox-gl-native/pull/8282))

### Internationalization

* Added support for right-to-left text and Arabic ligatures in labels. ([#6984](https://github.com/mapbox/mapbox-gl-native/pull/6984), [#7123](https://github.com/mapbox/mapbox-gl-native/pull/7123))
* Improved the line wrapping behavior of point-placed labels, especially labels written in Chinese and Japanese. ([#6828](https://github.com/mapbox/mapbox-gl-native/pull/6828), [#7446](https://github.com/mapbox/mapbox-gl-native/pull/7446))
* CJK characters now remain upright in vertically oriented labels that have line placement, such as road labels. ([#7114](https://github.com/mapbox/mapbox-gl-native/issues/7114))
* Added Catalan, Chinese (Simplified and Traditional), Dutch, Finnish, French, German, Japanese, Lithuanian, Polish, Portuguese (Brazilian), Russian, Spanish, Swedish, Ukrainian, and Vietnamese localizations. ([#7316](https://github.com/mapbox/mapbox-gl-native/pull/7316), [#7899](https://github.com/mapbox/mapbox-gl-native/pull/7899), [#7999](https://github.com/mapbox/mapbox-gl-native/pull/7999), [#8113](https://github.com/mapbox/mapbox-gl-native/pull/8113), [#8256](https://github.com/mapbox/mapbox-gl-native/pull/8256))

### Styles

* Added support for data-driven styling in the form of source and composite style functions. `MGLStyleFunction` is now an abstract class, with `MGLCameraStyleFunction` providing the behavior of `MGLStyleFunction` in previous releases. New `MGLStyleFunction` subclasses allow you to vary a style attribute by the values of attributes of features in the source. ([#7596](https://github.com/mapbox/mapbox-gl-native/pull/7596))
* Added `circleStrokeColor`, `circleStrokeWidth`, and `circleStrokeOpacity` properties to MGLCircleStyleLayer and support for corresponding properties in style JSON files. ([#7356](https://github.com/mapbox/mapbox-gl-native/pull/7356))
* Point-placed labels in symbol style layers are now placed at more optimal locations within polygons. ([#7465](https://github.com/mapbox/mapbox-gl-native/pull/7465))
* Fixed flickering that occurred when manipulating a style layer. ([#7616](https://github.com/mapbox/mapbox-gl-native/pull/7616))
* Symbol style layers can now render point collections (known as multipoints in GeoJSON). ([#7445](https://github.com/mapbox/mapbox-gl-native/pull/7445))
* Added a `transition` property to MGLStyle to customize the timing of changes to style layers. ([#7711](https://github.com/mapbox/mapbox-gl-native/pull/7711))
* Added properties to MGLStyleLayer subclasses to customize the timing of transitions between values of individual attributes. ([#8225](https://github.com/mapbox/mapbox-gl-native/pull/8225))
* Fixed an issue causing lines and text labels toward the top of the map view to appear blurry when the map is tilted. ([#7444](https://github.com/mapbox/mapbox-gl-native/pull/7444))
* Fixed incorrect interpolation of style functions in Boolean-typed style attributes. ([#7526](https://github.com/mapbox/mapbox-gl-native/pull/7526))
* Removed support for the `ref` property in layers in style JSON files. ([#7586](https://github.com/mapbox/mapbox-gl-native/pull/7586))
* Fixed an issue that collapsed consecutive newlines within text labels. ([#7446](https://github.com/mapbox/mapbox-gl-native/pull/7446))
* Fixed artifacts when drawing particularly acute line joins. ([#7786](https://github.com/mapbox/mapbox-gl-native/pull/7786))
* Fixed an issue in which a vector style layer predicate involving the `$id` key path would exclude all features from the layer. ([#7989](https://github.com/mapbox/mapbox-gl-native/pull/7989), [#7971](https://github.com/mapbox/mapbox-gl-native/pull/7971))
* Fixed an issue causing vector style layer predicates to be evaluated as if each feature had a `$type` attribute of 1, 2, or 3. The `$type` key path can now be compared to `Point`, `LineString`, or `Polygon`, as described in the documentation. ([#7971](https://github.com/mapbox/mapbox-gl-native/pull/7971))
* When setting an `MGLShapeSource`’s shape to an `MGLFeature` instance, any `UIColor` attribute value is now converted to the equivalent CSS string representation for use with `MGLInterpolationModeIdentity` in style functions. ([#8025](https://github.com/mapbox/mapbox-gl-native/pull/8025))
* An exception is no longer thrown if layers or sources are removed from a style before they are added. ([#7962](https://github.com/mapbox/mapbox-gl-native/pull/7962))
* Renamed MGLStyleConstantValue to MGLConstantStyleValue. For compatibility with previous releases, MGLStyleConstantValue is now an alias of MGLConstantStyleValue. ([#8090](https://github.com/mapbox/mapbox-gl-native/pull/8090))
* Fixed a crash that could occur when switching styles after adding an MGLSource to the style. ([#8298](https://github.com/mapbox/mapbox-gl-native/pull/8298))

### Annotations and user interaction

* Added a method to MGLMapViewDelegate, `-mapView:shouldChangeFromCamera:toCamera:`, that you can implement to restrict which parts the user can navigate to using gestures. ([#5584](https://github.com/mapbox/mapbox-gl-native/pull/5584))
* Annotations are no longer deselected when the map is panned or zoomed, even if the annotation moves out of the visible bounds. ([#8022](https://github.com/mapbox/mapbox-gl-native/pull/8022))
* Changing the coordinates of a point annotation no longer deselects the annotation. ([#8269](https://github.com/mapbox/mapbox-gl-native/pull/8269))
* Fixed an issue that could cause a crash when point annotations were added and removed while simultaneously querying source features. ([#8374](https://github.com/mapbox/mapbox-gl-native/pull/8374))
* Fixed an issue preventing MGLMapView from adding a polyline annotation with the same coordinates as a polygon annotation. ([#8355](https://github.com/mapbox/mapbox-gl-native/pull/8355))
* Fixed an issue where translucent, non-view-backed point annotations along tile boundaries would be drawn darker than expected. ([#6832](https://github.com/mapbox/mapbox-gl-native/pull/6832))
* Double-tap and two-finger tap gestures now zoom to the nearest integer zoom level. ([#8027](https://github.com/mapbox/mapbox-gl-native/pull/8027))
* The `MGLAnnotationView.annotation` property is now read-write. ([#8139](https://github.com/mapbox/mapbox-gl-native/pull/8139))
* Enabled the one-finger zoom gesture on iPad. To execute this gesture, tap twice; on second tap, hold your finger on the map and pan up to zoom in, or down to zoom out. ([#8379](https://github.com/mapbox/mapbox-gl-native/pull/8379))

### Networking and offline maps

* Offline pack notifications are now posted by `MGLOfflinePack` instances instead of the shared `MGLOfflineStorage` object. For backwards compatibility, the `userInfo` dictionary still indicates the pack’s state and progress. ([#7952](https://github.com/mapbox/mapbox-gl-native/pull/7952))
* Fixed a memory leak in MGLMapView. ([#7956](https://github.com/mapbox/mapbox-gl-native/pull/7956))
* Fixed an issue that could prevent a cached style from appearing while the device is offline. ([#7770](https://github.com/mapbox/mapbox-gl-native/pull/7770))
* Fixed an issue that could prevent a style from loading when reestablishing a network connection. ([#7902](https://github.com/mapbox/mapbox-gl-native/pull/7902))
* `MGLOfflineStorage` instances now support a delegate conforming to `MGLOfflineStorageDelegate`, which allows altering URLs before they are requested from the Internet. ([#8084](https://github.com/mapbox/mapbox-gl-native/pull/8084))

### Other changes

* Fixed an issue that, among other things, caused various islands to disappear at certain zoom levels. ([#7621](https://github.com/mapbox/mapbox-gl-native/pull/7621))
* Added a method to MGLMapView that allows you to specify a predicate when querying for visible features. ([#8256](https://github.com/mapbox/mapbox-gl-native/pull/8246))
* Fixed flickering that occurred when panning past the antimeridian. ([#7574](https://github.com/mapbox/mapbox-gl-native/pull/7574))
* Fixed an issue that sometimes caused crashes when the SDK interacted with the file system in the background. ([#8125](https://github.com/mapbox/mapbox-gl-native/pull/8125))
* Added a `MGLDistanceFormatter` class for formatting geographic distances. ([#7888](https://github.com/mapbox/mapbox-gl-native/pull/7888))
* Fixed an issue that was causing the system location indicator to stay on in background after telemetry was disabled. ([#7833](https://github.com/mapbox/mapbox-gl-native/pull/7833))
* Added support for predicates in rendered feature querying [8256](https://github.com/mapbox/mapbox-gl-native/pull/8246)
* Added a nightly build of the dynamic framework. ([#8337](https://github.com/mapbox/mapbox-gl-native/pull/8337))

## 3.4.2 - February 21, 2017

This is the final scheduled version of the Mapbox iOS SDK that supports iOS 7. ([#8129](https://github.com/mapbox/mapbox-gl-native/pull/8129))

* A programmatic change to an MGLMapView’s camera no longer resets the user tracking mode. ([#7856](https://github.com/mapbox/mapbox-gl-native/pull/7856))
* Improved the performance of trivial camera animations. ([#7125](https://github.com/mapbox/mapbox-gl-native/pull/7125))
* Added a guide detailing the built-in gesture recognizers and various ways to configure them. ([#7937](https://github.com/mapbox/mapbox-gl-native/pull/7937))

## 3.4.1 - January 25, 2017

* Fixed a build error in the static framework flavor of this SDK caused by a missing header. ([#7844](https://github.com/mapbox/mapbox-gl-native/pull/7844))
* Fixed an issue causing MGLMapView’s `camera`’s `heading` to be set to a negative value, indicating an undefined heading, when the map view faces northwest. The heading is now wrapped to between zero and 360 degrees, for consistency with MGLMapView’s `direction` property. ([#7724](https://github.com/mapbox/mapbox-gl-native/pull/7724))
* Fixed an issue where MGLMapView could initially flash black before loading. ([#7859](https://github.com/mapbox/mapbox-gl-native/pull/7859))
* Deprecated the style class methods in MGLStyle. ([#7785](https://github.com/mapbox/mapbox-gl-native/pull/7785))

## 3.4.0 - January 20, 2017

### Packaging

* Xcode 7.3 or above is required for using this SDK. ([#6059](https://github.com/mapbox/mapbox-gl-native/issues/6059))
* Clarified that the `-ObjC` linker flag is required for linking against the static framework distribution of this SDK. ([#6213](https://github.com/mapbox/mapbox-gl-native/pull/6213))
* The API reference has a sharper look. ([#7422](https://github.com/mapbox/mapbox-gl-native/pull/7422))
* Added documentation for the Info.plist keys used by this SDK. ([#6833](https://github.com/mapbox/mapbox-gl-native/pull/6833))

### Styles and data

* A new runtime styling API allows you to adjust the style and content of the base map dynamically. All the options available in [Mapbox Studio](https://www.mapbox.com/studio/) are now exposed via MGLStyle and subclasses of MGLStyleLayer and MGLSource. ([#5727](https://github.com/mapbox/mapbox-gl-native/pull/5727))
* MGLMapView’s `styleURL` property can now be set to an absolute file URL. ([#6026](https://github.com/mapbox/mapbox-gl-native/pull/6026))
* When creating an MGLShapeSource, you can now specify options for clustering point features within the shape source. Similarly, GeoJSON sources specified by the stylesheet at design time can specify the `cluster`, `clusterMaxZoom`, and `clusterRadius` attributes. ([#5724](https://github.com/mapbox/mapbox-gl-native/pull/5724))
* Added [quadkey](https://msdn.microsoft.com/en-us/library/bb259689.aspx) support and limited WMS support in raster tile URL templates. ([#5628](https://github.com/mapbox/mapbox-gl-native/pull/5628))
* When creating an MGLTileSource, you can now specify that the tile URLs use [TMS](https://en.wikipedia.org/wiki/Tile_Map_Service) coordinates by setting `MGLTileSourceOptionTileCoordinateSystem` to `MGLTileCoordinateSystemTMS`. TileJSON files can specify `"scheme": "tms"`. ([#2270](https://github.com/mapbox/mapbox-gl-native/pull/2270))
* Fixed an issue causing abstract MGLMultiPointFeature objects to be returned in feature query results. Now concrete MGLPointCollectionFeature objects are returned. MGLMultiPointFeature is now an alias of MGLPointCollectionFeature. ([#6742](https://github.com/mapbox/mapbox-gl-native/pull/6742))
* Fixed rendering artifacts and missing glyphs that occurred after viewing a large number of CJK characters on the map. ([#5908](https://github.com/mapbox/mapbox-gl-native/pull/5908))
* `-[MGLMapView resetPosition]` now resets to the current style’s default center coordinates, zoom level, direction, and pitch, if specified. ([#6127](https://github.com/mapbox/mapbox-gl-native/pull/6127))
* Fixed an issue where feature querying sometimes failed to return the expected features when the map was tilted. ([#6773](https://github.com/mapbox/mapbox-gl-native/pull/6773))
* MGLFeature’s `attributes` and `identifier` properties are now writable. ([#6728](https://github.com/mapbox/mapbox-gl-native/pull/6728))
* The action sheet that appears when tapping the information button in the bottom-right corner now lists the correct attribution for the current style. ([#5999](https://github.com/mapbox/mapbox-gl-native/pull/5999))
* Added support for MGLSymbolStyleLayer’s `textPitchAlignment` property and the corresponding style JSON property for improved street label legibility on a tilted map. ([#5288](https://github.com/mapbox/mapbox-gl-native/pull/5288))
* Added support for MGLSymbolStyleLayer’s `iconTextFit` and `iconTextFitPadding` properties and the corresponding style JSON properties, allowing the background of a shield to automatically resize to fit the shield’s text. ([#5334](https://github.com/mapbox/mapbox-gl-native/pull/5334))
* Added support for MGLSymbolStyleLayer’s `circlePitchScale` property and the corresponding style JSON property, allowing circle features in a tilted base map to scale or remain the same size as the viewing distance changes. ([#5576](https://github.com/mapbox/mapbox-gl-native/pull/5576))
* The `identifier` property of an MGLFeature may now be either a number or string. ([#5514](https://github.com/mapbox/mapbox-gl-native/pull/5514))
* If MGLMapView is unable to obtain or parse a style, it now calls its delegate’s `-mapViewDidFailLoadingMap:withError:` method. ([#6145](https://github.com/mapbox/mapbox-gl-native/pull/6145))
* Added the `-[MGLMapViewDelegate mapView:didFinishLoadingStyle:]` delegate method, which offers the earliest opportunity to modify the layout or appearance of the current style before the map view is displayed to the user. ([#6636](https://github.com/mapbox/mapbox-gl-native/pull/6636))
* Fixed crashes that could occur when loading a malformed stylesheet. ([#5736](https://github.com/mapbox/mapbox-gl-native/pull/5736))
* Fixed an issue causing stepwise zoom functions to be misinterpreted. ([#6328](https://github.com/mapbox/mapbox-gl-native/pull/6328))
* A source’s tiles are no longer rendered when the map is outside the source’s supported zoom levels. ([#6345](https://github.com/mapbox/mapbox-gl-native/pull/6345))
* Improved style parsing performance. ([#6170](https://github.com/mapbox/mapbox-gl-native/pull/6170))
* Improved feature querying performance. ([#6514](https://github.com/mapbox/mapbox-gl-native/pull/6514))
* Fixed an issue where shapes that cannot currently be visually represented as annotations were still shown on the map as point annotations. ([#6764](https://github.com/mapbox/mapbox-gl-native/issues/6764))

### User location

* The user dot now animates between user locations when user tracking is disabled. ([#6215](https://github.com/mapbox/mapbox-gl-native/pull/6215))
* To customize the appearance of the user location annotation, subclass the newly added MGLUserLocationAnnotationView class and implement `-[MGLMapViewDelegate mapView:viewForAnnotation:]`. ([#5882](https://github.com/mapbox/mapbox-gl-native/pull/5882))
* `-[MGLMapView viewForAnnotation:]` now returns the user location annotation view when given the user location annotation. ([#6957](https://github.com/mapbox/mapbox-gl-native/pull/6957))
* Fixed an issue causing the user dot’s accuracy ring to wobble while zooming in and out. ([#6019](https://github.com/mapbox/mapbox-gl-native/pull/6019))
* Heading accuracy indicator sizing has been changed to appear more precise. ([#6120](https://github.com/mapbox/mapbox-gl-native/pull/6120))
* Fixed an issue that caused the map to not update to reflect the centerOffset when the user location was tracked. ([#6216](https://github.com/mapbox/mapbox-gl-native/pull/6216))

### Annotations

* Added new methods to MGLMultiPoint for changing the vertices along a polyline annotation or the exterior of a polygon annotation. ([#6565](https://github.com/mapbox/mapbox-gl-native/pull/6565))
* Added new APIs to MGLMapView to query for visible annotations. Combined with `-[MGLMapView viewForAnnotation:]`, these APIs can be used to access all visible annotation views. ([#6061](https://github.com/mapbox/mapbox-gl-native/pull/6061))
* Shape, feature, and annotation classes now conform to NSSecureCoding. ([#6559](https://github.com/mapbox/mapbox-gl-native/pull/6559))
* Fixed an issue causing offscreen annotation views to be updated even when they were in the reuse queue. ([#5987](https://github.com/mapbox/mapbox-gl-native/pull/5987))
* Fixed an issue preventing MGLAnnotationView from animating when its coordinate changes. ([#6215](https://github.com/mapbox/mapbox-gl-native/pull/6215))
* Fixed an issue causing the wrong annotation view to be selected when tapping an annotation view with a center offset applied. ([#5931](https://github.com/mapbox/mapbox-gl-native/pull/5931))
* Fixed an issue that assigned annotation views to polyline and polygon annotations. ([#5770](https://github.com/mapbox/mapbox-gl-native/pull/5770))
* Fixed an issue causing the callout view to be dismissed when panning around. ([#6676](https://github.com/mapbox/mapbox-gl-native/pull/6676))
* Per documentation, the first and last coordinates in an MGLPolygon must be identical in order for the polygon to draw correctly. The same is true for an MGLPolygon’s interior polygon. ([#5514](https://github.com/mapbox/mapbox-gl-native/pull/5514))
* To make an MGLPolyline or MGLPolygon span the antimeridian, specify coordinates with longitudes greater than 180° or less than −180°. ([#6088](https://github.com/mapbox/mapbox-gl-native/pull/6088))
* Various method arguments that are represented as C arrays of `CLLocationCoordinate2D` instances have been marked `const` to streamline bridging to Swift. ([#7215](https://github.com/mapbox/mapbox-gl-native/pull/7215))
* Fixed an issue that caused an annotation view to disappear if it isn’t created using the annotation view reuse queue. ([#6485](https://github.com/mapbox/mapbox-gl-native/pull/6485))
* Fixed an issue that could reset user-added transformations on annotation views. ([#6166](https://github.com/mapbox/mapbox-gl-native/pull/6166))
* Improved the performance of relocating a non-view-backed point annotation by changing its `coordinate` property. ([#5385](https://github.com/mapbox/mapbox-gl-native/pull/5385))
* Fixed an issue that caused an assertion failure if a `MGLShapeCollection` (a GeoJSON GeometryCollection) was created with an empty array of shapes. ([#7632](https://github.com/mapbox/mapbox-gl-native/pull/7632))
* Improved the precision of annotations at zoom levels greater than 18. ([#5517](https://github.com/mapbox/mapbox-gl-native/pull/5517))

### Networking and offline maps

* Fixed an issue preventing an MGLMapView from loading tiles while an offline pack is downloading. ([#6446](https://github.com/mapbox/mapbox-gl-native/pull/6446))
* Fixed a crash that could occur when the device is disconnected while downloading an offline pack. ([#6293](https://github.com/mapbox/mapbox-gl-native/pull/6293))
* Fixed a crash that occurred when encountering a rate-limit error in response to a network request. ([#6223](https://github.com/mapbox/mapbox-gl-native/pull/6223))
* Fixed an issue causing an MGLOfflinePack’s progress to continue to update after calling `-suspend`. ([#6186](https://github.com/mapbox/mapbox-gl-native/pull/6186))
* Fixed an issue preventing cached annotation images from displaying while the device is offline. ([#6358](https://github.com/mapbox/mapbox-gl-native/pull/6358))
* Added support for an `MGLMapboxAPIBaseURL` key in an app's `Info.plist` in order to customize the base URL used for retrieving map data, styles, and other resources. ([#6709](https://github.com/mapbox/mapbox-gl-native/pull/6709))
* Query parameters are no longer stripped from mapbox: URLs used as resource URLs. ([#6182](https://github.com/mapbox/mapbox-gl-native/pull/6182), [#6432](https://github.com/mapbox/mapbox-gl-native/pull/6432))
* Database errors are now logged to the console. ([#6291](https://github.com/mapbox/mapbox-gl-native/pull/6291))

### Other changes

* Raster tiles such as those from Mapbox Satellite are now cached, eliminating flashing while panning back and forth. ([#7091](https://github.com/mapbox/mapbox-gl-native/pull/7091))
* Improved the performance of symbol style layers. ([#7025](https://github.com/mapbox/mapbox-gl-native/pull/7025))
* As the user zooms in, tiles from lower zoom levels are scaled up until tiles for higher zoom levels are loaded. ([#5143](https://github.com/mapbox/mapbox-gl-native/pull/5143))
* Notification names and user info keys are now string enumeration values for ease of use in Swift. ([#6794](https://github.com/mapbox/mapbox-gl-native/pull/6794))
* MGLMapDebugOverdrawVisualizationMask no longer has any effect in Release builds of the SDK. This debug mask has been disabled for performance reasons. ([#5555](https://github.com/mapbox/mapbox-gl-native/pull/5555))
* Fixed a typo in the documentation for the MGLCompassDirectionFormatter class. ([#5879](https://github.com/mapbox/mapbox-gl-native/pull/5879))
* The UITapGestureRecognizer on MGLMapView that is used for selecting annotations now fails if a tap does not select an annotation. ([#7246](https://github.com/mapbox/mapbox-gl-native/pull/7246))
* Fixed issues related to the visibility of sources in viewports less than 512 pixels wide or tall. ([#7438](https://github.com/mapbox/mapbox-gl-native/pull/7438))

## 3.3.7 - November 17, 2016

* This version is the same as 3.3.6 but it is built with Xcode 8 that produces a smaller binary. Developers using this version in Swift applications built with Xcode 7.3.1 should use the  unstripped, `*-symbols` framework.

## 3.3.6 - November 9, 2016

* Fixed a crash that occurred during low-memory situations when multiple instances of MGLMapView were in the view hierarchy. The speculative fix in v3.3.5 has been reverted. ([#6972](https://github.com/mapbox/mapbox-gl-native/pull/6972))

## 3.3.5 - November 2, 2016

* Speculatively fixed an OpenGL rendering crash. ([#6844](https://github.com/mapbox/mapbox-gl-native/pull/6844))
* Fixed an issue with symbols not being properly stripped from the dynamic framework. The dSYM file included with the standard dynamic framework in previous releases (e.g., `mapbox-ios-sdk-3.3.4-dynamic.zip` or the `Mapbox-iOS-SDK` pod) could not be used to symbolicate crashes. ([#6531](https://github.com/mapbox/mapbox-gl-native/pull/6531))
* Simulator architecture slices are included in the included dSYM file, allowing you to symbolicate crashes that occur in the Simulator. ([#5740](https://github.com/mapbox/mapbox-gl-native/pull/5740))
* Fixed a crash that sometimes occurred when initializing an MGLMapView. ([#5932](https://github.com/mapbox/mapbox-gl-native/pull/5932))

## 3.3.4 - August 8, 2016

* Fixed an issue that caused the user dot to be selected when tapping an annotation that lies within the user dot’s accuracy circle. First attempt was [#5816](https://github.com/mapbox/mapbox-gl-native/pull/5816) in v3.3.2, which excluded the pulsing halo but not the accuracy circle. ([#5894](https://github.com/mapbox/mapbox-gl-native/pull/5894))

## 3.3.3 - July 29, 2016

* Fixed an issue where the style zoom levels were not respected when deciding when to render a layer. ([#5811](https://github.com/mapbox/mapbox-gl-native/issues/5811))

## 3.3.2 - July 28, 2016

* Speculatively fixed a crash that occurred when initializing an MGLMapView on iOS 7.x. ([#5791](https://github.com/mapbox/mapbox-gl-native/pull/5791))
* View-backed annotations no longer prevent the user from starting to pan the map. ([#5813](https://github.com/mapbox/mapbox-gl-native/pull/5813))
* Fixed an issue that caused the user dot to be selected when tapping an annotation that lies within the user dot’s accuracy circle. ([#5816](https://github.com/mapbox/mapbox-gl-native/pull/5816))

## 3.3.1 - July 19, 2016

* Fixed a crash that occurred when a sprite URL lacks a file extension. See [this comment](https://github.com/mapbox/mapbox-gl-native/issues/5722#issuecomment-233701251) to determine who may be affected by this bug. ([#5723](https://github.com/mapbox/mapbox-gl-native/pull/5723))
* Fixed an issue causing overlapping polylines and polygons to be drawn in undefined z-order. Shapes are always drawn in the order they are added to the map, from the oldest on the bottom to the newest on the top. ([#5710](https://github.com/mapbox/mapbox-gl-native/pull/5710))
* Fixed an issue preventing MGLMapView from changing its viewport when a single annotation was passed into `-[MGLMapView showAnnotations:animated:]`. ([#5693](https://github.com/mapbox/mapbox-gl-native/pull/5693))
* Fixed an issue causing polyline and polygon annotations to disappear when the zoom level is one less than the maximum zoom level. ([#5418](https://github.com/mapbox/mapbox-gl-native/pull/5418))
* Fixed a crash that occurred when a style or other resource URL has a query string. ([#5554](https://github.com/mapbox/mapbox-gl-native/pull/5554))
* If you subclass MGLAnnotationView, your implementation of `-setSelected:animated:` is now called with the correct value in the `animated` parameter, making it possible to animate a deselection. ([#5677](https://github.com/mapbox/mapbox-gl-native/pull/5677))
* The compass, Mapbox logo, and attribution button now accommodate the containing map view’s content insets. If your interface elements partially overlap the map view but do not affect the top and bottom layout guides, set the `automaticallyAdjustsScrollViewInsets` property to `NO` and set the `contentInset` property to a suitable value. ([#5671](https://github.com/mapbox/mapbox-gl-native/pull/5671))
* Added a property to MGLOfflineStorage, `countOfBytesCompleted`, that indicates the disk space occupied by all cached and offline resources. ([#5585](https://github.com/mapbox/mapbox-gl-native/pull/5585))

## 3.3.0 - July 14, 2016

### Styles and data

- Added methods to MGLMapView for obtaining the underlying map data rendered by the current style, along with additional classes to represent complex geometry in that data. ([#5110](https://github.com/mapbox/mapbox-gl-native/pull/5110))
- Improved performance viewing regions with large landcover polygons when viewing a style that uses the Mapbox Streets source. ([#2444](https://github.com/mapbox/mapbox-gl-native/pull/2444))
- Fixed a memory leak when using raster resources. ([#5141](https://github.com/mapbox/mapbox-gl-native/pull/5141))
- Rendering now occurs on the main thread, fixing a hang when calling `-[MGLMapView styleURL]` before the map view has fully loaded or while the application is in the background. ([#2909](https://github.com/mapbox/mapbox-gl-native/pull/2909))
- Added a `-reloadStyle:` action to MGLMapView to force a reload of the current style. ([#4728](https://github.com/mapbox/mapbox-gl-native/pull/4728))
- A more specific user agent string is now sent with style and tile requests. ([#4012](https://github.com/mapbox/mapbox-gl-native/pull/4012))
- Added a new option to `MGLMapDebugMaskOptions`, `MGLMapDebugOverdrawVisualizationMask`, that highlights overlapping drawing operations instead of the usual rendered output. ([#5403](https://github.com/mapbox/mapbox-gl-native/pull/5403))

### Interactivity

- The compass, user dot, and visible annotations are now accessible to VoiceOver users. ([#1496](https://github.com/mapbox/mapbox-gl-native/pull/1496))
- Added a method to MGLMapView, `-anchorPointForGesture:`, that you can override to anchor gestures at a point other than the user location. ([#5302](https://github.com/mapbox/mapbox-gl-native/pull/5302))
- Added a property to MGLMapView, `decelerationRate`, that allows you to speed up or slow down the drift animation at the end of a user gesture. You can also use this property to disable the drift animation entirely. ([#5504](https://github.com/mapbox/mapbox-gl-native/pull/5504))
- Improved responsiveness when zooming in then immediately panning around. ([#4595](https://github.com/mapbox/mapbox-gl-native/pull/4595))
- Added a new method, `-[MGLMapView cameraThatFitsCoordinateBounds:]`, to get a camera that you can pass into `-setCamera:` that fits the given coordinate bounds. ([#4790](https://github.com/mapbox/mapbox-gl-native/pull/4790))

### Annotations

- MGLPointAnnotation and custom MGLAnnotation implementations (but not MGLMultiPoint) can be backed by an MGLAnnotationView instead of an MGLAnnotationImage. MGLAnnotationView is a subclass of UIView, so you can use Core Animation and other familiar technologies with it. To associate an MGLAnnotation with an MGLAnnotationView, implement `-mapView:viewForAnnotation:` in your MGLMapViewDelegate class. ([#4801](https://github.com/mapbox/mapbox-gl-native/pull/4801))
- An MGLAnnotation can be relocated by changing its `coordinate` property in a KVO-compliant way. An MGLMultiPoint cannot be relocated. ([#3835](https://github.com/mapbox/mapbox-gl-native/pull/3835))
- Setting the `image` property of an MGLAnnotationImage to `nil` resets it to the default red pin image and reclaims resources that can be used to customize additional annotations. ([#3835](https://github.com/mapbox/mapbox-gl-native/pull/3835))
- An MGLPolygon can now have interior polygons, representing holes knocked out of the overall shape. ([#5110](https://github.com/mapbox/mapbox-gl-native/pull/5110))

### User location

- The user dot now moves smoothly between user location updates while user location tracking is disabled. ([#1582](https://github.com/mapbox/mapbox-gl-native/pull/1582))
- Fixed an issue preventing KVO change notifications from being generated on MGLMapView’s `userTrackingMode` key path when `-setUserTrackingMode:animated:` is called. ([#4724](https://github.com/mapbox/mapbox-gl-native/pull/4724))
- Fixed a crash setting MGLMapView’s `userLocationVerticalAlignment` property before a user location update has occurred. ([#5278](https://github.com/mapbox/mapbox-gl-native/pull/5278))
- Mapbox Telemetry is automatically disabled while the host application is running in the iOS Simulator. ([#4726](https://github.com/mapbox/mapbox-gl-native/pull/4726))

### Offline maps

- `MGLOfflinePackProgress` now indicates how many tiles have been downloaded and how much space they take up. ([#4874](https://github.com/mapbox/mapbox-gl-native/pull/4874))
- Fixed an issue where the tile cache could be included in iCloud backups on the first launch. ([#5124](https://github.com/mapbox/mapbox-gl-native/pull/5124), [#5601](https://github.com/mapbox/mapbox-gl-native/pull/5601))
- Suppressed “Unable to make space for entry” console spew. ([#4708](https://github.com/mapbox/mapbox-gl-native/pull/4708))
- Deprecated `-[MGLMapView emptyMemoryCache]`. ([#4725](https://github.com/mapbox/mapbox-gl-native/pull/4725))

### Packaging

- Improved the design of the generated API documentation. ([#5306](https://github.com/mapbox/mapbox-gl-native/pull/5306))
- Applications linking against the SDK static framework no longer need to add `-ObjC` to the Other Linker Flags (`OTHER_LDFLAGS`) build setting. If you previously added this flag solely for this SDK, removing the flag may potentially reduce the overall size of your application. ([#4641](https://github.com/mapbox/mapbox-gl-native/pull/4641))
- Removed the `armv7s` slice from the SDK to reduce its size. iPhone 5 and iPhone 5c automatically use the `armv7` slice instead. ([#4641](https://github.com/mapbox/mapbox-gl-native/pull/4641))
- The SDK is now localizable. No localizations are currently provided, other than English, but if you need a particular localization, you can install the SDK manually and drop a .lproj folder into the framework. ([#4783](https://github.com/mapbox/mapbox-gl-native/pull/4783))
- Removed unused SVG files from the SDK’s resource bundle. ([#4641](https://github.com/mapbox/mapbox-gl-native/pull/4641))

### Other changes

- Added category methods on NSValue for converting to and from the structure types defined in MGLGeometry.h. ([#4802](https://github.com/mapbox/mapbox-gl-native/pull/4802))
- Added NSFormatter subclasses for converting geographic coordinates and directions into display strings. ([#4802](https://github.com/mapbox/mapbox-gl-native/pull/4802))
- Added `MGLCoordinateInCoordinateBounds()`, a function that tests whether or not a coordinate is in a given bounds. ([#5053](https://github.com/mapbox/mapbox-gl-native/pull/5053))

## 3.2.3 - June 7, 2016

- Fixed an issue preventing `-[MGLMapViewDelegate mapViewDidFinishLoadingMap:]` from being called when returning to the view controller containing the map view from another view controller. ([#5164](https://github.com/mapbox/mapbox-gl-native/pull/5164))
- Declarations in the API documentation are shown in both Objective-C and Swift. ([realm/jazzy#530](https://github.com/realm/jazzy/pull/530))

## 3.2.2 - May 10, 2016

- Existing MGLStyle class methods that return default style URLs have been deprecated in favor of new methods that require an explicit style version parameter. The deprecated, unversioned methods continue to return version 8 of the respective styles and will not be updated as new versions of the styles are released. ([#4759](https://github.com/mapbox/mapbox-gl-native/pull/4759))
- Deprecated `+[MGLStyle emeraldStyleURL]` with no replacement method. To use the Emerald style going forward, we recommend that you use the underlying URL. ([#4759](https://github.com/mapbox/mapbox-gl-native/pull/4759))
- Added `+[MGLStyle outdoorsStyleURLWithVersion:]` for the new Outdoors style. ([#4759](https://github.com/mapbox/mapbox-gl-native/pull/4759))
- The Hybrid style is now called Satellite Streets. ([#4759](https://github.com/mapbox/mapbox-gl-native/pull/4759))

## 3.2.1 - April 20, 2016

- Fixed a hang that could occur if the host application attempts to set user defaults on a background queue. ([#4745](https://github.com/mapbox/mapbox-gl-native/pull/4745))
- User location heading updates now resume properly when an app becomes active again. ([#4674](https://github.com/mapbox/mapbox-gl-native/pull/4674))
- Fixed an issue causing hyperlinks in the documentation to be displayed as raw Markdown syntax when viewed in Xcode’s Quick Help popover or sidebar. ([#4760](https://github.com/mapbox/mapbox-gl-native/pull/4760))

## 3.2.0 - April 5, 2016

- If you’ve previously installed the SDK as a static framework, the installation workflow has changed to address issues when submitting your application to the App Store or installing it on a device. Upon upgrading to this version of the SDK, you’ll need to add Mapbox.bundle to the Copy Bundle Resources build phase and remove Mapbox.framework from the Embed Frameworks build phase. ([#4455](https://github.com/mapbox/mapbox-gl-native/pull/4455))
- Offline packs can now be downloaded to allow users to view specific regions of the map offline. A new MGLOfflineStorage class provides APIs for managing MGLOfflinePacks. ([#4221](https://github.com/mapbox/mapbox-gl-native/pull/4221))
- Tiles and other resources are cached in the same file that holds offline resources. The combined cache file is located in a subdirectory of the user’s Application Support directory, which means iOS will not delete the file when disk space runs low. ([#4377](https://github.com/mapbox/mapbox-gl-native/pull/4377))
- Fixed an issue where the map view’s center would always be calculated as if the view occupied the entire screen. ([#4504](https://github.com/mapbox/mapbox-gl-native/issues/4504))
- The user dot no longer disappears after panning the map across the antimeridian at low zoom levels. ([#4275](https://github.com/mapbox/mapbox-gl-native/pull/4275))
- The map no longer recoils when panning quickly at low zoom levels. ([#4214](https://github.com/mapbox/mapbox-gl-native/pull/4214))
- Fixed an issue causing the map to pan the wrong way when the user pinches unevenly. ([#4427](https://github.com/mapbox/mapbox-gl-native/pull/4427))
- The maximum zoom level is capped at 21 due to rendering issues at higher zoom levels. ([#4417](https://github.com/mapbox/mapbox-gl-native/pull/4417))
- An icon laid out along a line no longer appears if it would extend past the end of the line. Some one-way arrows no longer point the wrong way. ([#3839](https://github.com/mapbox/mapbox-gl-native/pull/3839))
- Fixed warping of dashed lines near sharp corners. ([#3914](https://github.com/mapbox/mapbox-gl-native/pull/3914))
- Telemetry location gathering now occurs only when the device is in motion. ([#4115](https://github.com/mapbox/mapbox-gl-native/pull/4115))
- An account’s monthly active users metric only counts a user once a map view is displayed to that user. ([#3713](https://github.com/mapbox/mapbox-gl-native/pull/3713))
- A .dSYM bundle is included with the dynamic framework to facilitate symbolication of crash logs.
- Updated documentation to reflect the requirement that you must embed the dynamic framework in the “Embedded Binaries” section in Xcode. ([#4011](https://github.com/mapbox/mapbox-gl-native/issues/4011))
- Polygons and polylines now default to using the map view’s tint color. ([#4028](https://github.com/mapbox/mapbox-gl-native/pull/4028))
- The user dot no longer lags when panning the map. ([#3683](https://github.com/mapbox/mapbox-gl-native/pull/3683))
- The Improve This Map tool now uses the same zoom level that is currently being shown in the map view. ([#4068](https://github.com/mapbox/mapbox-gl-native/pull/4068))
- Fixed a formatting issue in the documentation for `MGLCoordinateBoundsIsEmpty()`. ([#3958](https://github.com/mapbox/mapbox-gl-native/pull/3958))

## 3.1.2 - February 22, 2016

- You can once again install the static framework without manually linking several framework and library dependencies. ([#4029](https://github.com/mapbox/mapbox-gl-native/pull/4029))
- The location manager used by MGLMapView to show the user’s location is now paused when the application is sent to the background. ([#4034](https://github.com/mapbox/mapbox-gl-native/pull/4034))

## 3.1.1 - February 15, 2016

- Corrected the dynamic framework’s minimum deployment target to iOS 8.0. ([#3872](https://github.com/mapbox/mapbox-gl-native/pull/3872))
- Fixed Fabric compatibility. ([#3847](https://github.com/mapbox/mapbox-gl-native/pull/3847))
- Fixed a crash that can occur when reselecting an annotation. ([#3881](https://github.com/mapbox/mapbox-gl-native/pull/3881))
- Fixed an issue preventing the Latitude inspectable from working when it is set before setting the Zoom Level inspectable in Interface Builder. ([#3886](https://github.com/mapbox/mapbox-gl-native/pull/3886))
- Fixed an issue that incorrectly expanded the tappable area of an annotation and prevented the annotation’s alignment rect insets from having any effect on the tappable area. ([#3898](https://github.com/mapbox/mapbox-gl-native/pull/3898))
- Fixed an issue preventing `-[MGLMapViewDelegate mapView:tapOnCalloutForAnnotation:]` from being called when a non-custom callout view is tapped. ([#3875](https://github.com/mapbox/mapbox-gl-native/pull/3875))

## 3.1.0 - February 5, 2016

- The SDK is now distributed as a dynamic framework instead of a static library, resulting in a simpler installation workflow and significantly reduced download size. The framework contains both simulator and device content. If you install the dynamic framework manually, you’ll need to strip out the simulator content before submitting your application to the App Store due to [an Xcode bug](http://www.openradar.me/radar?id=6409498411401216); see the installation instructions included with the framework for details. ([#3183](https://github.com/mapbox/mapbox-gl-native/pull/3183))
- Fixed an issue causing the entire MGLMapView to leak. ([#3448](https://github.com/mapbox/mapbox-gl-native/pull/3448))
- `MGLMapView` methods that alter the viewport now accept optional completion handlers. ([#3090](https://github.com/mapbox/mapbox-gl-native/pull/3090))
- You can now modify an annotation’s image after adding the annotation to the map. ([#3146](https://github.com/mapbox/mapbox-gl-native/pull/3146))
- Tapping now selects annotations more reliably. Tapping near the top of a large annotation image now selects that annotation. An annotation image’s alignment insets influence how far away the user can tap and still select the annotation. For example, if your annotation image has a large shadow, you can keep that shadow from being tappable by excluding it from the image’s alignment rect. ([#3261](https://github.com/mapbox/mapbox-gl-native/pull/3261))
- Annotations remain visible after switching to a different style. ([#3049](https://github.com/mapbox/mapbox-gl-native/pull/3049))
- The minimum and maximum zoom levels can now be configured using the `minimumZoomLevel` and `maximumZoomLevel` properties, respectively. The map is no longer limited to zoom level 18: by default, the maximum zoom level is now 20, allowing for a more detailed map in urban areas. ([#3712](https://github.com/mapbox/mapbox-gl-native/pull/3712))
- A new method on MGLMapView, `-flyToCamera:withDuration:completionHandler:`, lets you transition between viewpoints along an arc as if by aircraft. ([#3171](https://github.com/mapbox/mapbox-gl-native/pull/3171), [#3301](https://github.com/mapbox/mapbox-gl-native/pull/3301))
- MGLMapCamera’s `altitude` values now match those of MKMapCamera. ([#3362](https://github.com/mapbox/mapbox-gl-native/pull/3362))
- MGLMapView properties like `centerCoordinate` and `camera` now offset the center to account for any translucent top or bottom bar. As a result, when user tracking is enabled and the map view is an immediate child of a view controller, the user dot is centered in the unobscured portion of the map view. To override this offset, modify the `contentInset` property; you may also need to set the containing view controller’s `automaticallyAdjustsScrollViewInsets` property to `NO`. ([#3583](https://github.com/mapbox/mapbox-gl-native/pull/3583))
- In user tracking mode, the user dot stays in a fixed position within MGLMapView while the map pans smoothly. A new property, `userLocationVerticalAlignment`, determines the user dot’s fixed position. ([#3589](https://github.com/mapbox/mapbox-gl-native/pull/3589))
- When the user tracking mode is set to `MGLUserTrackingModeFollowWithCourse`, an optional `targetCoordinate` is kept within sight at all times as the user changes location. This property, in conjunction with the `userLocationVerticalAlignment` property, may be useful for displaying the user’s progress toward a waypoint. ([#3680](https://github.com/mapbox/mapbox-gl-native/pull/3680))
- Heading or course tracking mode can now be enabled as soon as an MGLMapView is initialized. ([#3680](https://github.com/mapbox/mapbox-gl-native/pull/3680))
- Zooming and rotation gestures no longer disable user tracking mode. ([#3589](https://github.com/mapbox/mapbox-gl-native/pull/3589))
- User tracking mode starts out at a lower zoom level by default. ([#3589](https://github.com/mapbox/mapbox-gl-native/pull/3589))
- Fixed an issue with small map views not properly fitting annotations within bounds. ([#3407](https://github.com/mapbox/mapbox-gl-native/pull/3407))
- When the user rotates the map to within 7° of true north, the map view now snaps to true north. ([#3403](https://github.com/mapbox/mapbox-gl-native/pull/3403))
- The map view’s background can now be transparent or translucent, as long as the style’s background layer is transparent or translucent and `MGLMapView.opaque` is set to `NO`. ([#3096](https://github.com/mapbox/mapbox-gl-native/pull/3096))
- Documentation is now generated by [jazzy](https://github.com/realm/jazzy) instead of appledoc. ♪♫ ([#3203](https://github.com/mapbox/mapbox-gl-native/pull/3203))
- New API to provide a custom callout view to the map for annotations. ([#3456](https://github.com/mapbox/mapbox-gl-native/pull/3456))
- Made telemetry on/off setting available in-app. ([#3445](https://github.com/mapbox/mapbox-gl-native/pull/3445))
- Fixed an issue with users not being counted by Mapbox if they had disabled telemetry. ([#3495](https://github.com/mapbox/mapbox-gl-native/pull/3495))
- Fixed crash caused by MGLAnnotationImage with non-integer width or height ([#2198](https://github.com/mapbox/mapbox-gl-native/issues/2198))
- Fixed “include of non-modular header” errors in Swift projects managed by CocoaPods. ([#3679](https://github.com/mapbox/mapbox-gl-native/pull/3679))
- Avoids triggering the blue background location status bar when user has granted "when in use" permission. ([#3671](https://github.com/mapbox/mapbox-gl-native/issues/3671))
- Deprecated the `debugActive` property and `-toggleDebug` method on MGLMapView in favor of a new `debugMask` property that exposes individual style debugging options. ([#3742](https://github.com/mapbox/mapbox-gl-native/pull/3742))

## 3.0.1 - December 7, 2015

- Fixed CoreTelephony.framework crash. ([#3170](https://github.com/mapbox/mapbox-gl-native/pull/3170))
- Fixed an issue preventing the compass from responding to taps after the compass is moved programmatically. ([#3117](https://github.com/mapbox/mapbox-gl-native/pull/3117))
- CocoaPods is now distributed via a (static) framework. ([#3181](https://github.com/mapbox/mapbox-gl-native/issues/3181))

## 3.0.0 - November 23, 2015

- If you install this SDK via CocoaPods, CocoaPods version 0.38.0 or above is required. ([#2132](https://github.com/mapbox/mapbox-gl-native/pull/2132))
- The `styleID` property has been removed from MGLMapView. Instead, set the `styleURL` property to an NSURL in the form `mapbox://styles/STYLE_ID`. If you previously set the style ID in Interface Builder’s Attributes inspector, delete the `styleID` entry from the User Defined Runtime Attributes section of the Identity inspector, then set the new “Style URL” inspectable to a value in the form `mapbox://styles/STYLE_ID`. ([#2632](https://github.com/mapbox/mapbox-gl-native/pull/2632))
- Default styles such as Streets are no longer bundled with the SDK; instead, they are loaded at runtime from the style API on mapbox.com. As always, you can use these default styles with any valid access token, and Streets continues to be `MGLMapView`’s initial style. The `bundledStyleURLs` property on `MGLMapView` has been deprecated in favor of several class methods on `MGLStyle` that provide direct access to the default styles. ([#2746](https://github.com/mapbox/mapbox-gl-native/pull/2746))
- The SDK now builds with Bitcode enabled. A version of libMapbox.a with Bitcode disabled is also available. ([#2332](https://github.com/mapbox/mapbox-gl-native/issues/2332), [#3003](https://github.com/mapbox/mapbox-gl-native/pull/3003))
- The style URL can be set to a local resource: `asset://local-color.json` and `local-color.json` both resolve to a file named `local-color.json` in the application’s root folder. ([#3087](https://github.com/mapbox/mapbox-gl-native/pull/3087))
- The double-tap-drag gesture for zooming in and out is now consistent with the Google Maps SDK. ([#2153](https://github.com/mapbox/mapbox-gl-native/pull/2153))
- A new `MGLAnnotationImage.enabled` property allows you to disable touch events on individual annotations. ([#2501](https://github.com/mapbox/mapbox-gl-native/pull/2501))
- Fixed a rendering issue that caused one-way arrows along tile boundaries to point due east instead of in the direction of travel. ([#2530](https://github.com/mapbox/mapbox-gl-native/pull/2530))
- Fixed an issue that prevented zoom level–dependent style properties from updating after zooming programmatically with animation. ([#2951](https://github.com/mapbox/mapbox-gl-native/pull/2951))
- Performance and appearance improvements during annotation adds & removes. ([#1688](https://github.com/mapbox/mapbox-gl-native/issues/1688))
- Overall improved performance during renders by not rendering faster than necessary. ([#1975](https://github.com/mapbox/mapbox-gl-native/issues/1975))
- Fixed a rendering issue with styles that use the `background-pattern` property. ([#2531](https://github.com/mapbox/mapbox-gl-native/pull/2531))
- Fixed a crash when reusing a single `MGLMapView` across multiple `UIViewController`s. ([#2969](https://github.com/mapbox/mapbox-gl-native/pull/2969))
- Fixed a crash on iPod touch and other devices or simulators without a cell carrier. ([#2687](https://github.com/mapbox/mapbox-gl-native/issues/2687))
- Eliminated flickering when opening and closing an overlay, such as an alert or action sheet. ([#2309](https://github.com/mapbox/mapbox-gl-native/pull/2309))
- Labels can now line wrap on hyphens and other punctuation. ([#2598](https://github.com/mapbox/mapbox-gl-native/pull/2598))
- A new delegate callback was added for observing taps to annotation callout views. ([#2596](https://github.com/mapbox/mapbox-gl-native/pull/2596))
- `-mapViewRegionIsChanging:` is now sent to the map view’s delegate during gestures. ([#2700](https://github.com/mapbox/mapbox-gl-native/pull/2700))
- Improved gesture recognition while the map is tilted. ([#2770](https://github.com/mapbox/mapbox-gl-native/pull/2770))
- `-mapViewWillStartLoadingMap:` and `-mapViewDidFinishLoadingMap:` delegate methods now work. ([#2706](https://github.com/mapbox/mapbox-gl-native/pull/2706))
- Removed CoreTelephony.framework dependency. ([#2581](https://github.com/mapbox/mapbox-gl-native/pull/2581))
- Improved user location annotation responsiveness. ([#2643](https://github.com/mapbox/mapbox-gl-native/pull/2643))

## 2.1.2 - September 15, 2015

- Built with Xcode 6.4 to not yet trigger Bitcode compatibility until Xcode 7 stabilizes. ([#2332](https://github.com/mapbox/mapbox-gl-native/issues/2332))

## 2.1.1 - September 15, 2015

- Fixes for Xcode 7 and Bitcode. ([#2238](https://github.com/mapbox/mapbox-gl-native/pull/2238))

## 2.1.0 - September 14, 2015

- A two-finger vertical swipe now tilts the map into perspective mode. ([#2116](https://github.com/mapbox/mapbox-gl-native/pull/2116))
- A new `MGLMapCamera` API allows you to transition multiple viewpoint properties, including rotation and pitch, simultaneously with an optional custom duration and timing function. ([#2193](https://github.com/mapbox/mapbox-gl-native/pull/2193))
- A new user tracking mode, `MGLUserTrackingModeFollowWithCourse`, has been added for indicating the current direction of travel. ([#2068](https://github.com/mapbox/mapbox-gl-native/pull/2068))
- Version 8 (`v8`) of the [Mapbox GL style spec](https://www.mapbox.com/mapbox-gl-style-spec/) is now required. If you are using a custom `v7` style, it needs to be upgraded using [this migrator script](https://github.com/mapbox/mapbox-gl-style-spec/blob/mb-pages/migrations/v7.js). ([#2052](https://github.com/mapbox/mapbox-gl-native/pull/2052))
- Applications built with Mapbox GL no longer crash when Location Services launches them in background mode. ([#1821](https://github.com/mapbox/mapbox-gl-native/pull/1821), [#1869](https://github.com/mapbox/mapbox-gl-native/pull/1869))
- Fixed a crash when adding annotations to an `MGLMapView` inside `-viewDidLoad`. ([#1874](https://github.com/mapbox/mapbox-gl-native/pull/1874))
- The user location annotation view now indicates the location reading’s accuracy and the device’s heading. ([#2010](https://github.com/mapbox/mapbox-gl-native/pull/2010))
- Eliminated linker warnings and errors when building against the iOS 9.0 SDK in Xcode 7. ([#1962](https://github.com/mapbox/mapbox-gl-native/pull/1962))
- Worked around a bug in the iOS 9.0 SDK that caused a crash on launch. ([#1958](https://github.com/mapbox/mapbox-gl-native/pull/1958))
- User location tracking no longer sends `MGLMapView` into an invalid region on iOS 9. ([#1925](https://github.com/mapbox/mapbox-gl-native/pull/1925))
- Eliminated console spew in the iOS demo application that was related to Mapbox Metrics HTTP requests. ([#1937](https://github.com/mapbox/mapbox-gl-native/issues/1937))
- Implemented `-[MGLMapView showAnnotations:animated:]`. ([#2050](https://github.com/mapbox/mapbox-gl-native/pull/2050))
- Fixed a crash adding a shape annotation with zero points. ([#2098](https://github.com/mapbox/mapbox-gl-native/pull/2098))
- Debug mode now displays information useful for debugging the label collision algorithm. ([#1808](https://github.com/mapbox/mapbox-gl-native/pull/1808))
- Minor style updates. ([#1910](https://github.com/mapbox/mapbox-gl-native/pull/1910))
- The CocoaPods pod now contains a `README.md` file. ([#1886](https://github.com/mapbox/mapbox-gl-native/pull/1886))

## 2.0.0 - August 21, 2015

Repackaging 2.0.0-pre.1 as it contained no issues.

## 2.0.0-pre.1 - August 21, 2015

Repackaging 0.5.1 as the Mapbox iOS SDK 2.0.0 series.

## 0.5.1 - July 13, 2015

### iOS

- Added support for CocoaPods 0.38.0. ([#1876](https://github.com/mapbox/mapbox-gl-native/pull/1876))

## 0.5.0 - July 9, 2015

### Core

- Support for runtime marker imagery. ([#941](https://github.com/mapbox/mapbox-gl-native/pull/941))
- Added `Map::fitBounds()` for region-based viewport setting. ([#1092](https://github.com/mapbox/mapbox-gl-native/issues/1092))
- Added a raster satellite bundled style and improved raster rendering. ([#963](https://github.com/mapbox/mapbox-gl-native/issues/963))
- Improved round line joins for semi-transparent lines. ([#1839](https://github.com/mapbox/mapbox-gl-native/pull/1839))
- Improved map render lifecycle notifications. ([#1026](https://github.com/mapbox/mapbox-gl-native/issues/1026))
- Fixed a bug that caused annotations not to show at zoom level zero. ([#1279](https://github.com/mapbox/mapbox-gl-native/issues/1279))
- Fixed a bug with the ordering of shape layers. ([#1866](https://github.com/mapbox/mapbox-gl-native/pull/1866))
- Other bug fixes and performance improvements.

### iOS

- **Breaking:** Headers now make use of lightweight generics, eliminating many unnecessary casts when working with annotations in Swift 2.0 in Xcode 7. ([#1711](https://github.com/mapbox/mapbox-gl-native/pull/1711))
- **Breaking:** `-mapView:symbolNameForAnnotation:` has been removed from the `MGLMapViewDelegate` protocol. Implement `-mapView:imageForAnnotation:` instead, which accepts images at runtime. ([#941](https://github.com/mapbox/mapbox-gl-native/pull/941))
- **Breaking:** `MGLMapView.direction` is now expressed in terms of degrees clockwise from true north, as indicated in the documentation, rather than counterclockwise. ([#1789](https://github.com/mapbox/mapbox-gl-native/pull/1789))
- A Satellite style showing Mapbox Satellite imagery is now bundled with Mapbox GL. ([#1845](https://github.com/mapbox/mapbox-gl-native/pull/1845))
- Improved `UIView` tracking to the map. ([#1813](https://github.com/mapbox/mapbox-gl-native/pull/1813))
- Delegate method `-[MGLMapViewDelegate mapView:didFailToLocateUserWithError:]` now works. ([#1608](https://github.com/mapbox/mapbox-gl-native/pull/1608))
- It is now possible to fit the map’s viewport to a coordinate bounding box via `-[MGLMapView setVisibleCoordinateBounds:animated:]` or to a specific set of coordinates via `-[MGLMapView setVisibleCoordinates:count:edgePadding:animated:]`. ([#1783](https://github.com/mapbox/mapbox-gl-native/pull/1783), [#1795](https://github.com/mapbox/mapbox-gl-native/pull/1795))
- The logo and ℹ️ no longer disappear or get distorted after embedding MGLMapView in a different view, and you can now access these subviews directly via properties on MGLMapView. ([#1779](https://github.com/mapbox/mapbox-gl-native/pull/1779), [#1815](https://github.com/mapbox/mapbox-gl-native/pull/1815))
- Raster tiles now look sharper midway between two zoom levels. ([#1843](https://github.com/mapbox/mapbox-gl-native/pull/1843))
- Resetting the map rotation to north no longer also resets the user location tracking mode. ([#1809](https://github.com/mapbox/mapbox-gl-native/pull/1809))
- `-[MGLMapView convertPoint:toCoordinateFromView:]` now returns accurate coordinates on iPhone 6. ([#1827](https://github.com/mapbox/mapbox-gl-native/pull/1827))
- Fixed an issue in which `-[MGLMapView direction]` would sometimes return 360 instead of 0. ([#1829](https://github.com/mapbox/mapbox-gl-native/pull/1829))
- Build against iOS 8.4. ([#1868](https://github.com/mapbox/mapbox-gl-native/pull/1868))

## 0.4.0 - June 19, 2015

### Core

- Support for polyline and polygon shape annotations. ([#1655](https://github.com/mapbox/mapbox-gl-native/issues/1655))
- Improved placement and density of labels. ([#1666](https://github.com/mapbox/mapbox-gl-native/issues/1666), [blog](https://www.mapbox.com/blog/better-label-placement-mapbox-mobile/))
- Improved z-ordering appearance of point markers. ([#988](https://github.com/mapbox/mapbox-gl-native/issues/988))
- Fixed an issue in which certain features, such as roundabouts, were not rendered completely. ([#1725](https://github.com/mapbox/mapbox-gl-native/issues/1725))
- Many bug fixes and performance and stability improvements.
- Improved tests.

### iOS

- **Breaking:** `MGLMapView` no longer manages Mapbox access tokens directly; an access token cannot be passed in when initializing the map view. Instead, set `MGLMapboxAccessToken` to your access token in your app’s `Info.plist` file, or call `+[MGLAccountManager setAccessToken:]` before initializing the map view. If you were setting the access token inside an Interface Builder inspectable, also remove it from the User Defined Runtime Attributes section of the Identity inspector. ([#1553](https://github.com/mapbox/mapbox-gl-native/issues/1553))
- **Breaking:** `MGLAccountManager`'s `-setMapboxMetricsEnabledSettingShownInApp:` has been removed. If you implement a Mapbox Metrics switch inside your app, instead of inside a Settings bundle, set `MGLMapboxMetricsEnabledSettingShownInApp` to `YES` in the `Info.plist` file. ([#1553](https://github.com/mapbox/mapbox-gl-native/issues/1553))
- **Breaking:** `MGLMapView`'s `-mapID` has been renamed to `-styleID`. ([#1561](https://github.com/mapbox/mapbox-gl-native/issues/1561))
- Headers have been audited for nullability, improving type safety in both Objective-C and Swift 1.2 when compiling with Xcode 6.3 or above. ([#1578](https://github.com/mapbox/mapbox-gl-native/issues/1578))
- Fixed an issue in which the map would sometimes spin 180° while rotating the map with two fingers. ([#1453](https://github.com/mapbox/mapbox-gl-native/issues/1453))
- Added a shortcut to the Mapbox Metrics switch in `MGLMapView`'s action sheet that is attached to the ℹ️ button. ([#1611](https://github.com/mapbox/mapbox-gl-native/issues/1611))
- `MGLMapView` now supports Interface Builder designables. When you add an `MGLMapView` to a storyboard, it displays instructions for getting set up directly on the storyboard canvas. ([#1573](https://github.com/mapbox/mapbox-gl-native/issues/1573))
- The default title for the user location annotation is now “You Are Here”. You can customize the title by setting `mapView.userAnnotation.title`. ([#1559](https://github.com/mapbox/mapbox-gl-native/issues/1559))
- Internal use of the Reachability library has been cleaned up so that your app can include its own copy of Reachability. ([#1718](https://github.com/mapbox/mapbox-gl-native/issues/1718))
- Now distribute a binary stripped of debugging symbols by default with an optional, secondary symbols build. ([#1650](https://github.com/mapbox/mapbox-gl-native/issues/1650))

## 0.3.1 - May 15, 2015

- Temporarily removed `IBDesignable` support on iOS.

## 0.3.0 - May 14, 2015

- Initial iOS beta release.

Known issues:

- None.<|MERGE_RESOLUTION|>--- conflicted
+++ resolved
@@ -2,19 +2,10 @@
 
 Mapbox welcomes participation and contributions from everyone. Please read [CONTRIBUTING.md](../../CONTRIBUTING.md) to get started.
 
-<<<<<<< HEAD
 ## master
 
-### Styles and rendering
-
-* Fixed style change transition regression caused by delayed setting of the updated layer properties. ([#15016](https://github.com/mapbox/mapbox-gl-native/pull/15016))
-
-### Other changes
-
 * The `MGLIdeographicFontFamilyName` Info.plist key now also accepts an array of font family names, to customize font fallback behavior. It can also be set to a Boolean value of `NO` to force the SDK to typeset CJK characters in a remote font specified by `MGLSymbolStyleLayer.textFontNames`. ([#14862](https://github.com/mapbox/mapbox-gl-native/pull/14862))
 
-=======
->>>>>>> d6c1c838
 ## 5.2.0
 
 ### Offline maps
