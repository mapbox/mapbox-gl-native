# Changelog for Mapbox Maps SDK for iOS

Mapbox welcomes participation and contributions from everyone. Please read [CONTRIBUTING.md](../../CONTRIBUTING.md) to get started.

<<<<<<< HEAD
## master

### Styles and rendering

* Added `MGLComputedShapeSource` source class that allows applications to supply vector data on a per-tile basis.
* Properties such as `MGLSymbolStyleLayer.iconAllowsOverlap` and `MGLSymbolStyleLayer.iconIgnoresPlacement` now account for symbols in other sources. ([#10436](https://github.com/mapbox/mapbox-gl-native/pull/10436))
* Improved the reliability of collision detection between symbols near the edges of tiles, as well as between symbols when the map is tilted. It is no longer necessary to enable `MGLSymbolStyleLayer.symbolAvoidsEdges` to prevent symbols in adjacent tiles from overlapping with each other. ([#10436](https://github.com/mapbox/mapbox-gl-native/pull/10436))
* Symbols can fade in and out as the map pans, rotates, or tilts. ([#10436](https://github.com/mapbox/mapbox-gl-native/pull/10436))
* Fixed an issue preventing a dynamically-added `MGLRasterStyleLayer` from drawing until the map pans. ([#10270](https://github.com/mapbox/mapbox-gl-native/pull/10270))
* Fixed an issue preventing `MGLImageSource`s from drawing on the map when the map is zoomed in and tilted. ([#10677](https://github.com/mapbox/mapbox-gl-native/pull/10677))

### Snapshots

* Fixed a memory leak that occurred when creating a map snapshot. ([#10585](https://github.com/mapbox/mapbox-gl-native/pull/10585))

### Other changes

* Long-pressing the attribution button causes the SDK’s version number to be displayed in the action sheet that appears. ([#10650](https://github.com/mapbox/mapbox-gl-native/pull/10650))
=======
## 3.7.3

* Fixed a crash while zooming while annotations are present on the map. ([#10791](https://github.com/mapbox/mapbox-gl-native/pull/10791))
* CJK characters can be displayed in a locally installed font or a custom font bundled with the application, reducing map download times. Specify the font name using the `MGLIdeographicFontFamilyName` key in the application’s Info.plist file. ([#10522](https://github.com/mapbox/mapbox-gl-native/pull/10522))
* Fixed a hang that could occur if the application makes many changes to user defaults immediately after launching. ([#10803](https://github.com/mapbox/mapbox-gl-native/pull/10803))
>>>>>>> 2411fb31

## 3.7.2 - December 21, 2017

### Packaging

* Reduced the file size of the dSYM by removing the i386 architecture. Support for the i386 architecture (used by 32-bit simulators) will also be removed from the framework itself in a future release. ([#10781](https://github.com/mapbox/mapbox-gl-native/pull/10781))

### Other changes

* Fixed an issue where removing a `MGLOpenGLStyleLayer` from a map might result in a crash. ([#10765](https://github.com/mapbox/mapbox-gl-native/pull/10765))
* Added documentation for usage of coordinate bounds that cross the anti-meridian. ([#9804](https://github.com/mapbox/mapbox-gl-native/issues/9804))
* Removed duplicated variables in `MGLMapSnapshotter`. ([#10702](https://github.com/mapbox/mapbox-gl-native/pull/10702))

## 3.7.1 - December 6, 2017

### Packaging

* Renamed this SDK from Mapbox iOS SDK to Mapbox Maps SDK for iOS. ([#10610](https://github.com/mapbox/mapbox-gl-native/pull/10610))

### Annotations

* Fixed incorrect hit targets for `MGLAnnotationImage`-backed annotations that caused `-[MGLMapViewDelegate mapView:didSelectAnnotation:]` to be called unnecessarily. ([#10538](https://github.com/mapbox/mapbox-gl-native/pull/10538))

### Other changes

* Fixed an issue that caused  `MGLMapView.minimumZoomLevel` to not be set. ([#10596](https://github.com/mapbox/mapbox-gl-native/pull/10596))

## 3.7.0 - Novemeber 13, 2017

### Networking and storage

* Added a new `MGLMapSnapshotter` class for capturing rendered map images from an `MGLMapView`’s camera. ([#9891](https://github.com/mapbox/mapbox-gl-native/pull/9891))
* Reduced the time it takes to create new `MGLMapView` instances in some cases. ([#9864](https://github.com/mapbox/mapbox-gl-native/pull/9864))
* Added support for forced cache revalidation that will eliminate flickering that was sometimes visible for certain types of tiles (e.g., traffic tiles). ([#9670](https://github.com/mapbox/mapbox-gl-native/pull/9670), [#9103](https://github.com/mapbox/mapbox-gl-native/issues/9103))
* Improved the performance of the SDK when parsing vector tile data used to render the map. ([#9312](https://github.com/mapbox/mapbox-gl-native/pull/9312))

### Styles

* Added a new type of source, represented by the `MGLImageSource` class at runtime, that displays a georeferenced image. ([#9110](https://github.com/mapbox/mapbox-gl-native/pull/9110))
* Setting a style using `MGLMapView`'s `styleURL` property now smoothly transitions from the previous style to the new style and maintains equivalent layers and sources along with their identifiers. ([#9256](https://github.com/mapbox/mapbox-gl-native/pull/9256))
* Added `MGLCircleStyleLayer.circlePitchAlignment` and `MGLSymbolStyleLayer.iconPitchAlignment` properties to control whether circles and symbols lie flat against a tilted map. ([#9426](https://github.com/mapbox/mapbox-gl-native/pull/9426), [#9479](https://github.com/mapbox/mapbox-gl-native/pull/9479))
* Added an `MGLSymbolStyleLayer.iconAnchor` property to control where an icon is anchored. ([#9849](https://github.com/mapbox/mapbox-gl-native/pull/9849))
* The `maximumTextWidth` and `textLetterSpacing` properties of `MGLSymbolStyleLayer` are now compatible with `MGLSourceStyleFunction`s and `MGLCompositeStyleFunction`s, allowing data-driven styling of these properties. ([#9870](https://github.com/mapbox/mapbox-gl-native/pull/9870))
* The `MGLSymbolStyleLayer.textAnchor`, `MGLSymbolStyleLayer.textJustification` and `MGLLineStyleLayer.lineJoin` properties are now compatible with `MGLSourceStyleFunction`s and `MGLCompositeStyleFunction`s, allowing data-driven styling of these properties. ([#9583](https://github.com/mapbox/mapbox-gl-native/pull/9583))
* Improved the legibility of labels that follow lines when the map is tilted. ([#9009](https://github.com/mapbox/mapbox-gl-native/pull/9009))
* Fixed an issue that could cause flickering when a translucent raster style layer was present. ([#9468](https://github.com/mapbox/mapbox-gl-native/pull/9468))
* Fixed an issue that could cause antialiasing between polygons on the same layer to fail if the fill layers used data-driven styling for the fill color. ([#9699](https://github.com/mapbox/mapbox-gl-native/pull/9699))
* The previously deprecated support for style classes has been removed. For interface compatibility, the API methods remain, but they are now non-functional.

### Annotations

* Fixed several bugs and performance issues related to the use of annotations backed by `MGLAnnotationImage`. The limits on the number and size of images and glyphs has been effectively eliminated and should now depend on hardware constraints. These fixes also apply to images used to represent icons in `MGLSymbolStyleLayer`. ([#9213](https://github.com/mapbox/mapbox-gl-native/pull/9213))
* Added an `overlays` property to `MGLMapView`. ([#8617](https://github.com/mapbox/mapbox-gl-native/pull/8617))
* Selecting an annotation no longer sets the user tracking mode to `MGLUserTrackingModeNone`. ([#10094](https://github.com/mapbox/mapbox-gl-native/pull/10094))
* Added `-[MGLMapView cameraThatFitsShape:direction:edgePadding:]` to get a camera with zoom level and center coordinate computed to fit a shape. ([#10107](https://github.com/mapbox/mapbox-gl-native/pull/10107))
* Added support selection of shape and polyline annotations.([#9984](https://github.com/mapbox/mapbox-gl-native/pull/9984))
* Fixed an issue where view annotations could be slightly misaligned. View annotation placement is now rounded to the nearest pixel. ([#10219](https://github.com/mapbox/mapbox-gl-native/pull/10219))
* Fixed an issue where a shape annotation callout was not displayed if the centroid was not visible. ([#10255](https://github.com/mapbox/mapbox-gl-native/pull/10255))

### User interaction

* Users of VoiceOver can now swipe left and right to navigate among visible places, points of interest, and roads. ([#9950](https://github.com/mapbox/mapbox-gl-native/pull/9950))
* Increased the default maximum zoom level from 20 to 22. ([#9835](https://github.com/mapbox/mapbox-gl-native/pull/9835))
* Fixed an issue where the same value was passed in as the `oldCamera` and `newCamera` parameters to the `-[MGLMapViewDelegate mapView:shouldChangeFromCamera:toCamera:]` method. ([#10433](https://github.com/mapbox/mapbox-gl-native/pull/10433))

### Other changes

* Added a Bulgarian localization. ([#10309](https://github.com/mapbox/mapbox-gl-native/pull/10309))
* Fixed an issue that could cause line label rendering glitches when the line geometry is projected to a point behind the plane of the camera. ([#9865](https://github.com/mapbox/mapbox-gl-native/pull/9865))
* Fixed an issue that could cause a crash when using `-[MGLMapView flyToCamera:completionHandler:]` and related methods with zoom levels at or near the maximum value. ([#9381](https://github.com/mapbox/mapbox-gl-native/pull/9381))
* Added `-[MGLMapView showAttribution:]` to allow custom attribution buttons to show the default attribution interface. ([#10085](https://github.com/mapbox/mapbox-gl-native/pull/10085))
* Fixed a conflict between multiple copies of SMCalloutView in a project. ([#10183](https://github.com/mapbox/mapbox-gl-native/pull/10183))
* Fixed a crash when enabling the scale bar in iOS 8. ([#10241](https://github.com/mapbox/mapbox-gl-native/pull/10241))

## 3.6.4 - September 25, 2017

* Fixed an issue where stale (but still valid) map data could be ignored in offline mode. ([#10012](https://github.com/mapbox/mapbox-gl-native/pull/10012))

## 3.6.3 - September 15, 2017

* Added the option to display an always-on heading indicator with the default user location annotation, controlled via the `MGLMapView.showsUserHeadingIndicator` property. ([#9886](https://github.com/mapbox/mapbox-gl-native/pull/9886))
* Fixed an issue where user heading tracking mode would update too frequently. ([#9845](https://github.com/mapbox/mapbox-gl-native/pull/9845))
* Added support for iOS 11 location usage descriptions. ([#9869](https://github.com/mapbox/mapbox-gl-native/pull/9869))
* Fixed an issue where `MGLUserLocation.location` did not follow its documented initialization behavior. This property will now properly return `nil` until the user’s location has been determined. ([#9639](https://github.com/mapbox/mapbox-gl-native/pull/9639))
* `MGLMapView`’s `minimumZoomLevel` and `maximumZoomLevel` properties are now available in Interface Builder’s Attributes inspector. ([#9729](https://github.com/mapbox/mapbox-gl-native/pull/9729))
* Deprecated `+[MGLStyle trafficDayStyleURL]` and `+[MGLStyle trafficNightStyleURL]` with no replacement method. To use the Traffic Day and Traffic Night styles going forward, we recommend that you use the underlying URL. ([#9918](https://github.com/mapbox/mapbox-gl-native/pull/9918))
* Fixed a crash that sometimes occurred when a map view's view controller was deallocated. ([#9995](https://github.com/mapbox/mapbox-gl-native/pull/9995))

## 3.6.2 - August 18, 2017

* Added an `MGLStyle.localizesLabels` property, off by default, that localizes any Mapbox Streets–sourced symbol layer into the user’s preferred language. ([#9582](https://github.com/mapbox/mapbox-gl-native/pull/9582))
* Added an additional camera method to MGLMapView that accepts an edge padding parameter. ([#9651](https://github.com/mapbox/mapbox-gl-native/pull/9651))
* Fixed an issue with the scaling of the user location annotation’s horizontal accuracy indicator. ([#9721](https://github.com/mapbox/mapbox-gl-native/pull/9721))
* Fixed an issue that caused `-[MGLShapeSource featuresMatchingPredicate:]` and `-[MGLVectorSource featuresInSourceLayersWithIdentifiers:predicate:]` to always return an empty array. ([#9784](https://github.com/mapbox/mapbox-gl-native/pull/9784))

## 3.6.1 - July 28, 2017

* Reduced the size of the dynamic framework by optimizing symbol visibility. ([#7604](https://github.com/mapbox/mapbox-gl-native/pull/7604))
* Fixed an issue where the attribution button would have its custom tint color reset when the map view received a tint color change notification, such as when an alert controller was presented. ([#9598](https://github.com/mapbox/mapbox-gl-native/pull/9598))
* Improved the behavior of zoom gestures when the map reaches the minimum zoom limit. ([#9626](https://github.com/mapbox/mapbox-gl-native/pull/9626))
* Fixed an issue where tilt gesture was triggered with two fingers aligned vertically and panning down. ([#9571](https://github.com/mapbox/mapbox-gl-native/pull/9571))
* Bitcode symbol maps (.bcsymbolmap files) are now included with the dynamic framework. ([#9613](https://github.com/mapbox/mapbox-gl-native/pull/9613))

## 3.6.0 - June 29, 2017

### Packaging

* Xcode 8.0 or higher is now recommended for using this SDK. ([#8775](https://github.com/mapbox/mapbox-gl-native/pull/8775))
* Fixed an issue in the static framework where localizations would never load. ([#9074](https://github.com/mapbox/mapbox-gl-native/pull/9074))
* Updated MGLMapView’s logo view to display [the new Mapbox logo](https://www.mapbox.com/blog/new-mapbox-logo/). ([#8771](https://github.com/mapbox/mapbox-gl-native/pull/8771), [#8773](https://github.com/mapbox/mapbox-gl-native/pull/8773))
* Added a Hungarian localization. ([#9347](https://github.com/mapbox/mapbox-gl-native/pull/9347))

### Styles

* Added support for 3D extrusion of buildings and other polygonal features via the `MGLFillExtrusionStyleLayer` class and the `fill-extrusion` layer type in style JSON. ([#8431](https://github.com/mapbox/mapbox-gl-native/pull/8431))
* MGLMapView and MGLTilePyramidOfflineRegion now default to version 10 of the Mapbox Streets style. Similarly, several style URL class methods of MGLStyle return URLs to version 10 styles. Unversioned variations of these methods are no longer deprecated. `MGLStyleDefaultVersion` should no longer be used with any style other than Streets. ([#6301](https://github.com/mapbox/mapbox-gl-native/pull/6301))
* Added class methods to MGLStyle that correspond to the new [Traffic Day and Traffic Night](https://www.mapbox.com/blog/live-traffic-maps/) styles. ([#6301](https://github.com/mapbox/mapbox-gl-native/pull/6301))
* MGLSymbolStyleLayer’s `iconImageName`, `iconScale`, `textFontSize`, `textOffset`, and `textRotation` properties can now be set to a source or composite function. ([#8544](https://github.com/mapbox/mapbox-gl-native/pull/8544), [#8590](https://github.com/mapbox/mapbox-gl-native/pull/8590), [#8592](https://github.com/mapbox/mapbox-gl-native/pull/8592), [#8593](https://github.com/mapbox/mapbox-gl-native/pull/8593))
* Fixed an issue where setting the `MGLVectorStyleLayer.predicate` property failed to take effect if the relevant source was not in use by a visible layer at the time. ([#8653](https://github.com/mapbox/mapbox-gl-native/pull/8653))
* Fixed an issue preventing programmatically added style layers from appearing in already cached tiles. ([#8954](https://github.com/mapbox/mapbox-gl-native/pull/8954))
* Fixed an issue causing a composite function’s highest zoom level stop to be misinterpreted. ([#8613](https://github.com/mapbox/mapbox-gl-native/pull/8613), [#8790](https://github.com/mapbox/mapbox-gl-native/pull/8790))
* Fixed an issue where re-adding a layer that had been previously removed from a style would reset its paint properties. Moved initializers for `MGLTileSource`, `MGLStyleLayer`, and `MGLForegroundStyleLayer` to their concrete subclasses; because these classes were already intended for initialization only via concrete subclasses, this should have no developer impact. ([#8626](https://github.com/mapbox/mapbox-gl-native/pull/8626))
* Fixed a crash that occurred when removing a source that was still being used by one or more style layers. Since this is a programming error, a warning is logged to the console instead. ([#9129](https://github.com/mapbox/mapbox-gl-native/pull/9129))
* Feature querying results now account for any changes to a feature’s size caused by a source or composite style function. ([#8665](https://github.com/mapbox/mapbox-gl-native/pull/8665))
* Fixed the behavior of composite functions that specify fractional zoom level stops. ([#9289](https://github.com/mapbox/mapbox-gl-native/pull/9289))
* Letter spacing is now disabled in Arabic text so that ligatures are drawn correctly. ([#9062](https://github.com/mapbox/mapbox-gl-native/pull/9062))
* Improved the performance of styles using source and composite style functions. ([#9185](https://github.com/mapbox/mapbox-gl-native/pull/9185), [#9257](https://github.com/mapbox/mapbox-gl-native/pull/9257))

### Annotations

* Added a new initializer to `MGLAnnotationView` so that it is possible to create a new instance with an associated annotation object. ([#9029](https://github.com/mapbox/mapbox-gl-native/pull/9029))
* Added a new `rotatesToMatchCamera` property to `MGLAnnotationView` that, when set to true, causes the annotation view to rotate along with the map's rotation angle giving the appearance that the annoation view is pinned to the map. ([#9147](https://github.com/mapbox/mapbox-gl-native/pull/9147))
* Fixed an issue causing a view-backed annotation to disappear immediately instead of animating when the annotation’s `coordinate` property is set to a value outside the current viewport. ([#8565](https://github.com/mapbox/mapbox-gl-native/pull/8565))
* Fixed an issue in which `MGLMapView` overrode the tint colors of its annotation views. ([#8789](https://github.com/mapbox/mapbox-gl-native/pull/8789))
* Fixed an issue causing annotation views to persist in the map’s annotation container view even after their associated annotations were removed. ([#9025](https://github.com/mapbox/mapbox-gl-native/pull/9025))
* The `MGLPolyline.coordinate` and `MGLPolygon.coordinate` properties now return the midpoint and centroid, respectively, instead of the first coordinate. ([#8713](https://github.com/mapbox/mapbox-gl-native/pull/8713))

### User interaction

* Added a scale bar to `MGLMapView` that indicates the scale of the map. ([#7631](https://github.com/mapbox/mapbox-gl-native/pull/7631))
* Fixed an issue causing the map to go blank during a flight animation that travels a very short distance. ([#9199](https://github.com/mapbox/mapbox-gl-native/pull/9199))
* Fixed an issue where gesture recognizers associated with map view interactivity were not disabled when their related interactions were disabled. ([#8304](https://github.com/mapbox/mapbox-gl-native/pull/8304))
* Fixed an issue preventing the Mapbox Telemetry confirmation dialog from appearing when opened from within a map view in a modal view controller. ([#9027](https://github.com/mapbox/mapbox-gl-native/pull/9027))
* Corrected the size of MGLMapView’s compass. ([#9060](https://github.com/mapbox/mapbox-gl-native/pull/9060))
* The Improve This Map button in the attribution action sheet now leads to a feedback tool that matches MGLMapView’s rotation and pitch. `-[MGLAttributionInfo feedbackURLAtCenterCoordinate:zoomLevel:]` no longer respects the feedback URL specified in TileJSON. ([#9078](https://github.com/mapbox/mapbox-gl-native/pull/9078))
* `-[MGLMapViewDelegate mapView:shouldChangeFromCamera:toCamera:]` can now block any panning caused by a pinch gesture. ([#9344](https://github.com/mapbox/mapbox-gl-native/pull/9344))
* If the user taps on the map while it is flying to the user’s location, the user dot no longer appears in the incorrect location. ([#7916](https://github.com/mapbox/mapbox-gl-native/pull/7916))
* Improved the responsiveness of the tilt gesture by reducing the initial recognition delay. ([#9386](https://github.com/mapbox/mapbox-gl-native/pull/9386))

### Other changes

* Fixed a crash that occurred when accessing the `MGLMultiPolygon.coordinate` property. ([#8713](https://github.com/mapbox/mapbox-gl-native/pull/8713))
* Fixed a crash or console spew when MGLMapView is initialized with a frame smaller than 64 points wide by 64 points tall. ([#8562](https://github.com/mapbox/mapbox-gl-native/pull/8562))
* Fixed an issue that caused the compass and scale bar to underlap navigation and tab bars. ([#7716](https://github.com/mapbox/mapbox-gl-native/pull/7716))
* The error passed into `-[MGLMapViewDelegate mapViewDidFailLoadingMap:withError:]` now includes a more specific description and failure reason. ([#8418](https://github.com/mapbox/mapbox-gl-native/pull/8418))
* Improved CPU and battery performance while animating a tilted map’s camera in an area with many labels. ([#9031](https://github.com/mapbox/mapbox-gl-native/pull/9031))
* Fixed an issue rendering polylines that contain duplicate vertices. ([#8808](https://github.com/mapbox/mapbox-gl-native/pull/8808))
* Added struct boxing to `MGLCoordinateSpan`, `MGLCoordinateBounds`, `MGLOfflinePackProgress`, and `MGLTransition`. ([#9343](https://github.com/mapbox/mapbox-gl-native/pull/9343))

## 3.5.4 - May 9, 2017

* Fixed an issue that caused view backed annotations to become detached from the map view during pan gestures combined with animations of annotation view size or when the annotation view had no size but contained subviews with a non-zero size. ([#8926](https://github.com/mapbox/mapbox-gl-native/pull/8926))

## 3.5.3 - May 2, 2017

* Fixed an issue that prevented the attribution `UIAlertController` from showing in modal hierarchies. ([#8837](https://github.com/mapbox/mapbox-gl-native/pull/8837))

## 3.5.2 - April 7, 2017

* Fixed an issue that caused a crash when the user location annotation was presenting a callout view and the map was moved. ([#8686](https://github.com/mapbox/mapbox-gl-native/pull/8686))
* This release was built with Xcode 8.3.1, which fixed [a significant bitcode issue](http://www.openradar.me/31302382) introduced in Xcode 8.3 that caused Mapbox iOS SDK 3.5.1 to be 2× larger than 3.5.0.

## 3.5.1 - April 5, 2017

* Fixed an issue that caused the return type of a map view delegate method to bridge incorrectly to applications written in Swift. ([#8541](https://github.com/mapbox/mapbox-gl-native/pull/8541))
* Fixed a crash that could occur when calling `-[MGLShapeSource featuresMatchingPredicate:]` or `-[MGLVectorSource featuresInSourceLayersWithIdentifiers:predicate:]`. ([#8553](https://github.com/mapbox/mapbox-gl-native/pull/8553))
* Fixed a crash that could occur after adding view-backed annotations to the map. ([#8513](https://github.com/mapbox/mapbox-gl-native/pull/8513))
* Renamed the “Data-Driven Styling” guide to “Using Style Functions at Runtime” and clarified the meaning of data-driven styling in the guide’s discussion of runtime style functions. ([#8627](https://github.com/mapbox/mapbox-gl-native/pull/8627))

## 3.5.0 - March 21, 2017

### Packaging

* The minimum deployment target for this SDK is now iOS 8. ([#8129](https://github.com/mapbox/mapbox-gl-native/pull/8129))
* Added support for the Carthage dependency manager. See [our website](https://www.mapbox.com/ios-sdk/) for setup instructions. ([#8257](https://github.com/mapbox/mapbox-gl-native/pull/8257))
* While running your application in the iOS Simulator, you will receive a notice in the console if a newer version of this SDK is available. ([#8282](https://github.com/mapbox/mapbox-gl-native/pull/8282))

### Internationalization

* Added support for right-to-left text and Arabic ligatures in labels. ([#6984](https://github.com/mapbox/mapbox-gl-native/pull/6984), [#7123](https://github.com/mapbox/mapbox-gl-native/pull/7123))
* Improved the line wrapping behavior of point-placed labels, especially labels written in Chinese and Japanese. ([#6828](https://github.com/mapbox/mapbox-gl-native/pull/6828), [#7446](https://github.com/mapbox/mapbox-gl-native/pull/7446))
* CJK characters now remain upright in vertically oriented labels that have line placement, such as road labels. ([#7114](https://github.com/mapbox/mapbox-gl-native/issues/7114))
* Added Catalan, Chinese (Simplified and Traditional), Dutch, Finnish, French, German, Japanese, Lithuanian, Polish, Portuguese (Brazilian), Russian, Spanish, Swedish, Ukrainian, and Vietnamese localizations. ([#7316](https://github.com/mapbox/mapbox-gl-native/pull/7316), [#7899](https://github.com/mapbox/mapbox-gl-native/pull/7899), [#7999](https://github.com/mapbox/mapbox-gl-native/pull/7999), [#8113](https://github.com/mapbox/mapbox-gl-native/pull/8113), [#8256](https://github.com/mapbox/mapbox-gl-native/pull/8256))

### Styles

* Added support for data-driven styling in the form of source and composite style functions. `MGLStyleFunction` is now an abstract class, with `MGLCameraStyleFunction` providing the behavior of `MGLStyleFunction` in previous releases. New `MGLStyleFunction` subclasses allow you to vary a style attribute by the values of attributes of features in the source. ([#7596](https://github.com/mapbox/mapbox-gl-native/pull/7596))
* Added `circleStrokeColor`, `circleStrokeWidth`, and `circleStrokeOpacity` properties to MGLCircleStyleLayer and support for corresponding properties in style JSON files. ([#7356](https://github.com/mapbox/mapbox-gl-native/pull/7356))
* Point-placed labels in symbol style layers are now placed at more optimal locations within polygons. ([#7465](https://github.com/mapbox/mapbox-gl-native/pull/7465))
* Fixed flickering that occurred when manipulating a style layer. ([#7616](https://github.com/mapbox/mapbox-gl-native/pull/7616))
* Symbol style layers can now render point collections (known as multipoints in GeoJSON). ([#7445](https://github.com/mapbox/mapbox-gl-native/pull/7445))
* Added a `transition` property to MGLStyle to customize the timing of changes to style layers. ([#7711](https://github.com/mapbox/mapbox-gl-native/pull/7711))
* Added properties to MGLStyleLayer subclasses to customize the timing of transitions between values of individual attributes. ([#8225](https://github.com/mapbox/mapbox-gl-native/pull/8225))
* Fixed an issue causing lines and text labels toward the top of the map view to appear blurry when the map is tilted. ([#7444](https://github.com/mapbox/mapbox-gl-native/pull/7444))
* Fixed incorrect interpolation of style functions in Boolean-typed style attributes. ([#7526](https://github.com/mapbox/mapbox-gl-native/pull/7526))
* Removed support for the `ref` property in layers in style JSON files. ([#7586](https://github.com/mapbox/mapbox-gl-native/pull/7586))
* Fixed an issue that collapsed consecutive newlines within text labels. ([#7446](https://github.com/mapbox/mapbox-gl-native/pull/7446))
* Fixed artifacts when drawing particularly acute line joins. ([#7786](https://github.com/mapbox/mapbox-gl-native/pull/7786))
* Fixed an issue in which a vector style layer predicate involving the `$id` key path would exclude all features from the layer. ([#7989](https://github.com/mapbox/mapbox-gl-native/pull/7989), [#7971](https://github.com/mapbox/mapbox-gl-native/pull/7971))
* Fixed an issue causing vector style layer predicates to be evaluated as if each feature had a `$type` attribute of 1, 2, or 3. The `$type` key path can now be compared to `Point`, `LineString`, or `Polygon`, as described in the documentation. ([#7971](https://github.com/mapbox/mapbox-gl-native/pull/7971))
* When setting an `MGLShapeSource`’s shape to an `MGLFeature` instance, any `UIColor` attribute value is now converted to the equivalent CSS string representation for use with `MGLInterpolationModeIdentity` in style functions. ([#8025](https://github.com/mapbox/mapbox-gl-native/pull/8025))
* An exception is no longer thrown if layers or sources are removed from a style before they are added. ([#7962](https://github.com/mapbox/mapbox-gl-native/pull/7962))
* Renamed MGLStyleConstantValue to MGLConstantStyleValue. For compatibility with previous releases, MGLStyleConstantValue is now an alias of MGLConstantStyleValue. ([#8090](https://github.com/mapbox/mapbox-gl-native/pull/8090))
* Fixed a crash that could occur when switching styles after adding an MGLSource to the style. ([#8298](https://github.com/mapbox/mapbox-gl-native/pull/8298))

### Annotations and user interaction

* Added a method to MGLMapViewDelegate, `-mapView:shouldChangeFromCamera:toCamera:`, that you can implement to restrict which parts the user can navigate to using gestures. ([#5584](https://github.com/mapbox/mapbox-gl-native/pull/5584))
* Annotations are no longer deselected when the map is panned or zoomed, even if the annotation moves out of the visible bounds. ([#8022](https://github.com/mapbox/mapbox-gl-native/pull/8022))
* Changing the coordinates of a point annotation no longer deselects the annotation. ([#8269](https://github.com/mapbox/mapbox-gl-native/pull/8269))
* Fixed an issue that could cause a crash when point annotations were added and removed while simultaneously querying source features. ([#8374](https://github.com/mapbox/mapbox-gl-native/pull/8374))
* Fixed an issue preventing MGLMapView from adding a polyline annotation with the same coordinates as a polygon annotation. ([#8355](https://github.com/mapbox/mapbox-gl-native/pull/8355))
* Fixed an issue where translucent, non-view-backed point annotations along tile boundaries would be drawn darker than expected. ([#6832](https://github.com/mapbox/mapbox-gl-native/pull/6832))
* Double-tap and two-finger tap gestures now zoom to the nearest integer zoom level. ([#8027](https://github.com/mapbox/mapbox-gl-native/pull/8027))
* The `MGLAnnotationView.annotation` property is now read-write. ([#8139](https://github.com/mapbox/mapbox-gl-native/pull/8139))
* Enabled the one-finger zoom gesture on iPad. To execute this gesture, tap twice; on second tap, hold your finger on the map and pan up to zoom in, or down to zoom out. ([#8379](https://github.com/mapbox/mapbox-gl-native/pull/8379))

### Networking and offline maps

* Offline pack notifications are now posted by `MGLOfflinePack` instances instead of the shared `MGLOfflineStorage` object. For backwards compatibility, the `userInfo` dictionary still indicates the pack’s state and progress. ([#7952](https://github.com/mapbox/mapbox-gl-native/pull/7952))
* Fixed a memory leak in MGLMapView. ([#7956](https://github.com/mapbox/mapbox-gl-native/pull/7956))
* Fixed an issue that could prevent a cached style from appearing while the device is offline. ([#7770](https://github.com/mapbox/mapbox-gl-native/pull/7770))
* Fixed an issue that could prevent a style from loading when reestablishing a network connection. ([#7902](https://github.com/mapbox/mapbox-gl-native/pull/7902))
* `MGLOfflineStorage` instances now support a delegate conforming to `MGLOfflineStorageDelegate`, which allows altering URLs before they are requested from the Internet. ([#8084](https://github.com/mapbox/mapbox-gl-native/pull/8084))

### Other changes

* Fixed an issue that, among other things, caused various islands to disappear at certain zoom levels. ([#7621](https://github.com/mapbox/mapbox-gl-native/pull/7621))
* Added a method to MGLMapView that allows you to specify a predicate when querying for visible features. ([#8256](https://github.com/mapbox/mapbox-gl-native/pull/8246))
* Fixed flickering that occurred when panning past the antimeridian. ([#7574](https://github.com/mapbox/mapbox-gl-native/pull/7574))
* Fixed an issue that sometimes caused crashes when the SDK interacted with the file system in the background. ([#8125](https://github.com/mapbox/mapbox-gl-native/pull/8125))
* Added a `MGLDistanceFormatter` class for formatting geographic distances. ([#7888](https://github.com/mapbox/mapbox-gl-native/pull/7888))
* Fixed an issue that was causing the system location indicator to stay on in background after telemetry was disabled. ([#7833](https://github.com/mapbox/mapbox-gl-native/pull/7833))
* Added support for predicates in rendered feature querying [8256](https://github.com/mapbox/mapbox-gl-native/pull/8246)
* Added a nightly build of the dynamic framework. ([#8337](https://github.com/mapbox/mapbox-gl-native/pull/8337))

## 3.4.2 - February 21, 2017

This is the final scheduled version of the Mapbox iOS SDK that supports iOS 7. ([#8129](https://github.com/mapbox/mapbox-gl-native/pull/8129))

* A programmatic change to an MGLMapView’s camera no longer resets the user tracking mode. ([#7856](https://github.com/mapbox/mapbox-gl-native/pull/7856))
* Improved the performance of trivial camera animations. ([#7125](https://github.com/mapbox/mapbox-gl-native/pull/7125))
* Added a guide detailing the built-in gesture recognizers and various ways to configure them. ([#7937](https://github.com/mapbox/mapbox-gl-native/pull/7937))

## 3.4.1 - January 25, 2017

* Fixed a build error in the static framework flavor of this SDK caused by a missing header. ([#7844](https://github.com/mapbox/mapbox-gl-native/pull/7844))
* Fixed an issue causing MGLMapView’s `camera`’s `heading` to be set to a negative value, indicating an undefined heading, when the map view faces northwest. The heading is now wrapped to between zero and 360 degrees, for consistency with MGLMapView’s `direction` property. ([#7724](https://github.com/mapbox/mapbox-gl-native/pull/7724))
* Fixed an issue where MGLMapView could initially flash black before loading. ([#7859](https://github.com/mapbox/mapbox-gl-native/pull/7859))
* Deprecated the style class methods in MGLStyle. ([#7785](https://github.com/mapbox/mapbox-gl-native/pull/7785))

## 3.4.0 - January 20, 2017

### Packaging

* Xcode 7.3 or above is required for using this SDK. ([#6059](https://github.com/mapbox/mapbox-gl-native/issues/6059))
* Clarified that the `-ObjC` linker flag is required for linking against the static framework distribution of this SDK. ([#6213](https://github.com/mapbox/mapbox-gl-native/pull/6213))
* The API reference has a sharper look. ([#7422](https://github.com/mapbox/mapbox-gl-native/pull/7422))
* Added documentation for the Info.plist keys used by this SDK. ([#6833](https://github.com/mapbox/mapbox-gl-native/pull/6833))

### Styles and data

* A new runtime styling API allows you to adjust the style and content of the base map dynamically. All the options available in [Mapbox Studio](https://www.mapbox.com/studio/) are now exposed via MGLStyle and subclasses of MGLStyleLayer and MGLSource. ([#5727](https://github.com/mapbox/mapbox-gl-native/pull/5727))
* MGLMapView’s `styleURL` property can now be set to an absolute file URL. ([#6026](https://github.com/mapbox/mapbox-gl-native/pull/6026))
* When creating an MGLShapeSource, you can now specify options for clustering point features within the shape source. Similarly, GeoJSON sources specified by the stylesheet at design time can specify the `cluster`, `clusterMaxZoom`, and `clusterRadius` attributes. ([#5724](https://github.com/mapbox/mapbox-gl-native/pull/5724))
* Added [quadkey](https://msdn.microsoft.com/en-us/library/bb259689.aspx) support and limited WMS support in raster tile URL templates. ([#5628](https://github.com/mapbox/mapbox-gl-native/pull/5628))
* When creating an MGLTileSource, you can now specify that the tile URLs use [TMS](https://en.wikipedia.org/wiki/Tile_Map_Service) coordinates by setting `MGLTileSourceOptionTileCoordinateSystem` to `MGLTileCoordinateSystemTMS`. TileJSON files can specify `"scheme": "tms"`. ([#2270](https://github.com/mapbox/mapbox-gl-native/pull/2270))
* Fixed an issue causing abstract MGLMultiPointFeature objects to be returned in feature query results. Now concrete MGLPointCollectionFeature objects are returned. MGLMultiPointFeature is now an alias of MGLPointCollectionFeature. ([#6742](https://github.com/mapbox/mapbox-gl-native/pull/6742))
* Fixed rendering artifacts and missing glyphs that occurred after viewing a large number of CJK characters on the map. ([#5908](https://github.com/mapbox/mapbox-gl-native/pull/5908))
* `-[MGLMapView resetPosition]` now resets to the current style’s default center coordinates, zoom level, direction, and pitch, if specified. ([#6127](https://github.com/mapbox/mapbox-gl-native/pull/6127))
* Fixed an issue where feature querying sometimes failed to return the expected features when the map was tilted. ([#6773](https://github.com/mapbox/mapbox-gl-native/pull/6773))
* MGLFeature’s `attributes` and `identifier` properties are now writable. ([#6728](https://github.com/mapbox/mapbox-gl-native/pull/6728))
* The action sheet that appears when tapping the information button in the bottom-right corner now lists the correct attribution for the current style. ([#5999](https://github.com/mapbox/mapbox-gl-native/pull/5999))
* Added support for MGLSymbolStyleLayer’s `textPitchAlignment` property and the corresponding style JSON property for improved street label legibility on a tilted map. ([#5288](https://github.com/mapbox/mapbox-gl-native/pull/5288))
* Added support for MGLSymbolStyleLayer’s `iconTextFit` and `iconTextFitPadding` properties and the corresponding style JSON properties, allowing the background of a shield to automatically resize to fit the shield’s text. ([#5334](https://github.com/mapbox/mapbox-gl-native/pull/5334))
* Added support for MGLSymbolStyleLayer’s `circlePitchScale` property and the corresponding style JSON property, allowing circle features in a tilted base map to scale or remain the same size as the viewing distance changes. ([#5576](https://github.com/mapbox/mapbox-gl-native/pull/5576))
* The `identifier` property of an MGLFeature may now be either a number or string. ([#5514](https://github.com/mapbox/mapbox-gl-native/pull/5514))
* If MGLMapView is unable to obtain or parse a style, it now calls its delegate’s `-mapViewDidFailLoadingMap:withError:` method. ([#6145](https://github.com/mapbox/mapbox-gl-native/pull/6145))
* Added the `-[MGLMapViewDelegate mapView:didFinishLoadingStyle:]` delegate method, which offers the earliest opportunity to modify the layout or appearance of the current style before the map view is displayed to the user. ([#6636](https://github.com/mapbox/mapbox-gl-native/pull/6636))
* Fixed crashes that could occur when loading a malformed stylesheet. ([#5736](https://github.com/mapbox/mapbox-gl-native/pull/5736))
* Fixed an issue causing stepwise zoom functions to be misinterpreted. ([#6328](https://github.com/mapbox/mapbox-gl-native/pull/6328))
* A source’s tiles are no longer rendered when the map is outside the source’s supported zoom levels. ([#6345](https://github.com/mapbox/mapbox-gl-native/pull/6345))
* Improved style parsing performance. ([#6170](https://github.com/mapbox/mapbox-gl-native/pull/6170))
* Improved feature querying performance. ([#6514](https://github.com/mapbox/mapbox-gl-native/pull/6514))
* Fixed an issue where shapes that cannot currently be visually represented as annotations were still shown on the map as point annotations. ([#6764](https://github.com/mapbox/mapbox-gl-native/issues/6764))

### User location

* The user dot now animates between user locations when user tracking is disabled. ([#6215](https://github.com/mapbox/mapbox-gl-native/pull/6215))
* To customize the appearance of the user location annotation, subclass the newly added MGLUserLocationAnnotationView class and implement `-[MGLMapViewDelegate mapView:viewForAnnotation:]`. ([#5882](https://github.com/mapbox/mapbox-gl-native/pull/5882))
* `-[MGLMapView viewForAnnotation:]` now returns the user location annotation view when given the user location annotation. ([#6957](https://github.com/mapbox/mapbox-gl-native/pull/6957))
* Fixed an issue causing the user dot’s accuracy ring to wobble while zooming in and out. ([#6019](https://github.com/mapbox/mapbox-gl-native/pull/6019))
* Heading accuracy indicator sizing has been changed to appear more precise. ([#6120](https://github.com/mapbox/mapbox-gl-native/pull/6120))
* Fixed an issue that caused the map to not update to reflect the centerOffset when the user location was tracked. ([#6216](https://github.com/mapbox/mapbox-gl-native/pull/6216))

### Annotations

* Added new methods to MGLMultiPoint for changing the vertices along a polyline annotation or the exterior of a polygon annotation. ([#6565](https://github.com/mapbox/mapbox-gl-native/pull/6565))
* Added new APIs to MGLMapView to query for visible annotations. Combined with `-[MGLMapView viewForAnnotation:]`, these APIs can be used to access all visible annotation views. ([#6061](https://github.com/mapbox/mapbox-gl-native/pull/6061))
* Shape, feature, and annotation classes now conform to NSSecureCoding. ([#6559](https://github.com/mapbox/mapbox-gl-native/pull/6559))
* Fixed an issue causing offscreen annotation views to be updated even when they were in the reuse queue. ([#5987](https://github.com/mapbox/mapbox-gl-native/pull/5987))
* Fixed an issue preventing MGLAnnotationView from animating when its coordinate changes. ([#6215](https://github.com/mapbox/mapbox-gl-native/pull/6215))
* Fixed an issue causing the wrong annotation view to be selected when tapping an annotation view with a center offset applied. ([#5931](https://github.com/mapbox/mapbox-gl-native/pull/5931))
* Fixed an issue that assigned annotation views to polyline and polygon annotations. ([#5770](https://github.com/mapbox/mapbox-gl-native/pull/5770))
* Fixed an issue causing the callout view to be dismissed when panning around. ([#6676](https://github.com/mapbox/mapbox-gl-native/pull/6676))
* Per documentation, the first and last coordinates in an MGLPolygon must be identical in order for the polygon to draw correctly. The same is true for an MGLPolygon’s interior polygon. ([#5514](https://github.com/mapbox/mapbox-gl-native/pull/5514))
* To make an MGLPolyline or MGLPolygon span the antimeridian, specify coordinates with longitudes greater than 180° or less than −180°. ([#6088](https://github.com/mapbox/mapbox-gl-native/pull/6088))
* Various method arguments that are represented as C arrays of `CLLocationCoordinate2D` instances have been marked `const` to streamline bridging to Swift. ([#7215](https://github.com/mapbox/mapbox-gl-native/pull/7215))
* Fixed an issue that caused an annotation view to disappear if it isn’t created using the annotation view reuse queue. ([#6485](https://github.com/mapbox/mapbox-gl-native/pull/6485))
* Fixed an issue that could reset user-added transformations on annotation views. ([#6166](https://github.com/mapbox/mapbox-gl-native/pull/6166))
* Improved the performance of relocating a non-view-backed point annotation by changing its `coordinate` property. ([#5385](https://github.com/mapbox/mapbox-gl-native/pull/5385))
* Fixed an issue that caused an assertion failure if a `MGLShapeCollection` (a GeoJSON GeometryCollection) was created with an empty array of shapes. ([#7632](https://github.com/mapbox/mapbox-gl-native/pull/7632))
* Improved the precision of annotations at zoom levels greater than 18. ([#5517](https://github.com/mapbox/mapbox-gl-native/pull/5517))

### Networking and offline maps

* Fixed an issue preventing an MGLMapView from loading tiles while an offline pack is downloading. ([#6446](https://github.com/mapbox/mapbox-gl-native/pull/6446))
* Fixed a crash that could occur when the device is disconnected while downloading an offline pack. ([#6293](https://github.com/mapbox/mapbox-gl-native/pull/6293))
* Fixed a crash that occurred when encountering a rate-limit error in response to a network request. ([#6223](https://github.com/mapbox/mapbox-gl-native/pull/6223))
* Fixed an issue causing an MGLOfflinePack’s progress to continue to update after calling `-suspend`. ([#6186](https://github.com/mapbox/mapbox-gl-native/pull/6186))
* Fixed an issue preventing cached annotation images from displaying while the device is offline. ([#6358](https://github.com/mapbox/mapbox-gl-native/pull/6358))
* Added support for an `MGLMapboxAPIBaseURL` key in an app's `Info.plist` in order to customize the base URL used for retrieving map data, styles, and other resources. ([#6709](https://github.com/mapbox/mapbox-gl-native/pull/6709))
* Query parameters are no longer stripped from mapbox: URLs used as resource URLs. ([#6182](https://github.com/mapbox/mapbox-gl-native/pull/6182), [#6432](https://github.com/mapbox/mapbox-gl-native/pull/6432))
* Database errors are now logged to the console. ([#6291](https://github.com/mapbox/mapbox-gl-native/pull/6291))

### Other changes

* Raster tiles such as those from Mapbox Satellite are now cached, eliminating flashing while panning back and forth. ([#7091](https://github.com/mapbox/mapbox-gl-native/pull/7091))
* Improved the performance of symbol style layers. ([#7025](https://github.com/mapbox/mapbox-gl-native/pull/7025))
* As the user zooms in, tiles from lower zoom levels are scaled up until tiles for higher zoom levels are loaded. ([#5143](https://github.com/mapbox/mapbox-gl-native/pull/5143))
* Notification names and user info keys are now string enumeration values for ease of use in Swift. ([#6794](https://github.com/mapbox/mapbox-gl-native/pull/6794))
* MGLMapDebugOverdrawVisualizationMask no longer has any effect in Release builds of the SDK. This debug mask has been disabled for performance reasons. ([#5555](https://github.com/mapbox/mapbox-gl-native/pull/5555))
* Fixed a typo in the documentation for the MGLCompassDirectionFormatter class. ([#5879](https://github.com/mapbox/mapbox-gl-native/pull/5879))
* The UITapGestureRecognizer on MGLMapView that is used for selecting annotations now fails if a tap does not select an annotation. ([#7246](https://github.com/mapbox/mapbox-gl-native/pull/7246))
* Fixed issues related to the visibility of sources in viewports less than 512 pixels wide or tall. ([#7438](https://github.com/mapbox/mapbox-gl-native/pull/7438))

## 3.3.7 - November 17, 2016

* This version is the same as 3.3.6 but it is built with Xcode 8 that produces a smaller binary. Developers using this version in Swift applications built with Xcode 7.3.1 should use the  unstripped, `*-symbols` framework.

## 3.3.6 - November 9, 2016

* Fixed a crash that occurred during low-memory situations when multiple instances of MGLMapView were in the view hierarchy. The speculative fix in v3.3.5 has been reverted. ([#6972](https://github.com/mapbox/mapbox-gl-native/pull/6972))

## 3.3.5 - November 2, 2016

* Speculatively fixed an OpenGL rendering crash. ([#6844](https://github.com/mapbox/mapbox-gl-native/pull/6844))
* Fixed an issue with symbols not being properly stripped from the dynamic framework. The dSYM file included with the standard dynamic framework in previous releases (e.g., `mapbox-ios-sdk-3.3.4-dynamic.zip` or the `Mapbox-iOS-SDK` pod) could not be used to symbolicate crashes. ([#6531](https://github.com/mapbox/mapbox-gl-native/pull/6531))
* Simulator architecture slices are included in the included dSYM file, allowing you to symbolicate crashes that occur in the Simulator. ([#5740](https://github.com/mapbox/mapbox-gl-native/pull/5740))
* Fixed a crash that sometimes occurred when initializing an MGLMapView. ([#5932](https://github.com/mapbox/mapbox-gl-native/pull/5932))

## 3.3.4 - August 8, 2016

* Fixed an issue that caused the user dot to be selected when tapping an annotation that lies within the user dot’s accuracy circle. First attempt was [#5816](https://github.com/mapbox/mapbox-gl-native/pull/5816) in v3.3.2, which excluded the pulsing halo but not the accuracy circle. ([#5894](https://github.com/mapbox/mapbox-gl-native/pull/5894))

## 3.3.3 - July 29, 2016

* Fixed an issue where the style zoom levels were not respected when deciding when to render a layer. ([#5811](https://github.com/mapbox/mapbox-gl-native/issues/5811))

## 3.3.2 - July 28, 2016

* Speculatively fixed a crash that occurred when initializing an MGLMapView on iOS 7.x. ([#5791](https://github.com/mapbox/mapbox-gl-native/pull/5791))
* View-backed annotations no longer prevent the user from starting to pan the map. ([#5813](https://github.com/mapbox/mapbox-gl-native/pull/5813))
* Fixed an issue that caused the user dot to be selected when tapping an annotation that lies within the user dot’s accuracy circle. ([#5816](https://github.com/mapbox/mapbox-gl-native/pull/5816))

## 3.3.1 - July 19, 2016

* Fixed a crash that occurred when a sprite URL lacks a file extension. See [this comment](https://github.com/mapbox/mapbox-gl-native/issues/5722#issuecomment-233701251) to determine who may be affected by this bug. ([#5723](https://github.com/mapbox/mapbox-gl-native/pull/5723))
* Fixed an issue causing overlapping polylines and polygons to be drawn in undefined z-order. Shapes are always drawn in the order they are added to the map, from the oldest on the bottom to the newest on the top. ([#5710](https://github.com/mapbox/mapbox-gl-native/pull/5710))
* Fixed an issue preventing MGLMapView from changing its viewport when a single annotation was passed into `-[MGLMapView showAnnotations:animated:]`. ([#5693](https://github.com/mapbox/mapbox-gl-native/pull/5693))
* Fixed an issue causing polyline and polygon annotations to disappear when the zoom level is one less than the maximum zoom level. ([#5418](https://github.com/mapbox/mapbox-gl-native/pull/5418))
* Fixed a crash that occurred when a style or other resource URL has a query string. ([#5554](https://github.com/mapbox/mapbox-gl-native/pull/5554))
* If you subclass MGLAnnotationView, your implementation of `-setSelected:animated:` is now called with the correct value in the `animated` parameter, making it possible to animate a deselection. ([#5677](https://github.com/mapbox/mapbox-gl-native/pull/5677))
* The compass, Mapbox logo, and attribution button now accommodate the containing map view’s content insets. If your interface elements partially overlap the map view but do not affect the top and bottom layout guides, set the `automaticallyAdjustsScrollViewInsets` property to `NO` and set the `contentInset` property to a suitable value. ([#5671](https://github.com/mapbox/mapbox-gl-native/pull/5671))
* Added a property to MGLOfflineStorage, `countOfBytesCompleted`, that indicates the disk space occupied by all cached and offline resources. ([#5585](https://github.com/mapbox/mapbox-gl-native/pull/5585))

## 3.3.0 - July 14, 2016

### Styles and data

- Added methods to MGLMapView for obtaining the underlying map data rendered by the current style, along with additional classes to represent complex geometry in that data. ([#5110](https://github.com/mapbox/mapbox-gl-native/pull/5110))
- Improved performance viewing regions with large landcover polygons when viewing a style that uses the Mapbox Streets source. ([#2444](https://github.com/mapbox/mapbox-gl-native/pull/2444))
- Fixed a memory leak when using raster resources. ([#5141](https://github.com/mapbox/mapbox-gl-native/pull/5141))
- Rendering now occurs on the main thread, fixing a hang when calling `-[MGLMapView styleURL]` before the map view has fully loaded or while the application is in the background. ([#2909](https://github.com/mapbox/mapbox-gl-native/pull/2909))
- Added a `-reloadStyle:` action to MGLMapView to force a reload of the current style. ([#4728](https://github.com/mapbox/mapbox-gl-native/pull/4728))
- A more specific user agent string is now sent with style and tile requests. ([#4012](https://github.com/mapbox/mapbox-gl-native/pull/4012))
- Added a new option to `MGLMapDebugMaskOptions`, `MGLMapDebugOverdrawVisualizationMask`, that highlights overlapping drawing operations instead of the usual rendered output. ([#5403](https://github.com/mapbox/mapbox-gl-native/pull/5403))

### Interactivity

- The compass, user dot, and visible annotations are now accessible to VoiceOver users. ([#1496](https://github.com/mapbox/mapbox-gl-native/pull/1496))
- Added a method to MGLMapView, `-anchorPointForGesture:`, that you can override to anchor gestures at a point other than the user location. ([#5302](https://github.com/mapbox/mapbox-gl-native/pull/5302))
- Added a property to MGLMapView, `decelerationRate`, that allows you to speed up or slow down the drift animation at the end of a user gesture. You can also use this property to disable the drift animation entirely. ([#5504](https://github.com/mapbox/mapbox-gl-native/pull/5504))
- Improved responsiveness when zooming in then immediately panning around. ([#4595](https://github.com/mapbox/mapbox-gl-native/pull/4595))
- Added a new method, `-[MGLMapView cameraThatFitsCoordinateBounds:]`, to get a camera that you can pass into `-setCamera:` that fits the given coordinate bounds. ([#4790](https://github.com/mapbox/mapbox-gl-native/pull/4790))

### Annotations

- MGLPointAnnotation and custom MGLAnnotation implementations (but not MGLMultiPoint) can be backed by an MGLAnnotationView instead of an MGLAnnotationImage. MGLAnnotationView is a subclass of UIView, so you can use Core Animation and other familiar technologies with it. To associate an MGLAnnotation with an MGLAnnotationView, implement `-mapView:viewForAnnotation:` in your MGLMapViewDelegate class. ([#4801](https://github.com/mapbox/mapbox-gl-native/pull/4801))
- An MGLAnnotation can be relocated by changing its `coordinate` property in a KVO-compliant way. An MGLMultiPoint cannot be relocated. ([#3835](https://github.com/mapbox/mapbox-gl-native/pull/3835))
- Setting the `image` property of an MGLAnnotationImage to `nil` resets it to the default red pin image and reclaims resources that can be used to customize additional annotations. ([#3835](https://github.com/mapbox/mapbox-gl-native/pull/3835))
- An MGLPolygon can now have interior polygons, representing holes knocked out of the overall shape. ([#5110](https://github.com/mapbox/mapbox-gl-native/pull/5110))

### User location

- The user dot now moves smoothly between user location updates while user location tracking is disabled. ([#1582](https://github.com/mapbox/mapbox-gl-native/pull/1582))
- Fixed an issue preventing KVO change notifications from being generated on MGLMapView’s `userTrackingMode` key path when `-setUserTrackingMode:animated:` is called. ([#4724](https://github.com/mapbox/mapbox-gl-native/pull/4724))
- Fixed a crash setting MGLMapView’s `userLocationVerticalAlignment` property before a user location update has occurred. ([#5278](https://github.com/mapbox/mapbox-gl-native/pull/5278))
- Mapbox Telemetry is automatically disabled while the host application is running in the iOS Simulator. ([#4726](https://github.com/mapbox/mapbox-gl-native/pull/4726))

### Offline maps

- `MGLOfflinePackProgress` now indicates how many tiles have been downloaded and how much space they take up. ([#4874](https://github.com/mapbox/mapbox-gl-native/pull/4874))
- Fixed an issue where the tile cache could be included in iCloud backups on the first launch. ([#5124](https://github.com/mapbox/mapbox-gl-native/pull/5124), [#5601](https://github.com/mapbox/mapbox-gl-native/pull/5601))
- Suppressed “Unable to make space for entry” console spew. ([#4708](https://github.com/mapbox/mapbox-gl-native/pull/4708))
- Deprecated `-[MGLMapView emptyMemoryCache]`. ([#4725](https://github.com/mapbox/mapbox-gl-native/pull/4725))

### Packaging

- Improved the design of the generated API documentation. ([#5306](https://github.com/mapbox/mapbox-gl-native/pull/5306))
- Applications linking against the SDK static framework no longer need to add `-ObjC` to the Other Linker Flags (`OTHER_LDFLAGS`) build setting. If you previously added this flag solely for this SDK, removing the flag may potentially reduce the overall size of your application. ([#4641](https://github.com/mapbox/mapbox-gl-native/pull/4641))
- Removed the `armv7s` slice from the SDK to reduce its size. iPhone 5 and iPhone 5c automatically use the `armv7` slice instead. ([#4641](https://github.com/mapbox/mapbox-gl-native/pull/4641))
- The SDK is now localizable. No localizations are currently provided, other than English, but if you need a particular localization, you can install the SDK manually and drop a .lproj folder into the framework. ([#4783](https://github.com/mapbox/mapbox-gl-native/pull/4783))
- Removed unused SVG files from the SDK’s resource bundle. ([#4641](https://github.com/mapbox/mapbox-gl-native/pull/4641))

### Other changes

- Added category methods on NSValue for converting to and from the structure types defined in MGLGeometry.h. ([#4802](https://github.com/mapbox/mapbox-gl-native/pull/4802))
- Added NSFormatter subclasses for converting geographic coordinates and directions into display strings. ([#4802](https://github.com/mapbox/mapbox-gl-native/pull/4802))
- Added `MGLCoordinateInCoordinateBounds()`, a function that tests whether or not a coordinate is in a given bounds. ([#5053](https://github.com/mapbox/mapbox-gl-native/pull/5053))

## 3.2.3 - June 7, 2016

- Fixed an issue preventing `-[MGLMapViewDelegate mapViewDidFinishLoadingMap:]` from being called when returning to the view controller containing the map view from another view controller. ([#5164](https://github.com/mapbox/mapbox-gl-native/pull/5164))
- Declarations in the API documentation are shown in both Objective-C and Swift. ([realm/jazzy#530](https://github.com/realm/jazzy/pull/530))

## 3.2.2 - May 10, 2016

- Existing MGLStyle class methods that return default style URLs have been deprecated in favor of new methods that require an explicit style version parameter. The deprecated, unversioned methods continue to return version 8 of the respective styles and will not be updated as new versions of the styles are released. ([#4759](https://github.com/mapbox/mapbox-gl-native/pull/4759))
- Deprecated `+[MGLStyle emeraldStyleURL]` with no replacement method. To use the Emerald style going forward, we recommend that you use the underlying URL. ([#4759](https://github.com/mapbox/mapbox-gl-native/pull/4759))
- Added `+[MGLStyle outdoorsStyleURLWithVersion:]` for the new Outdoors style. ([#4759](https://github.com/mapbox/mapbox-gl-native/pull/4759))
- The Hybrid style is now called Satellite Streets. ([#4759](https://github.com/mapbox/mapbox-gl-native/pull/4759))

## 3.2.1 - April 20, 2016

- Fixed a hang that could occur if the host application attempts to set user defaults on a background queue. ([#4745](https://github.com/mapbox/mapbox-gl-native/pull/4745))
- User location heading updates now resume properly when an app becomes active again. ([#4674](https://github.com/mapbox/mapbox-gl-native/pull/4674))
- Fixed an issue causing hyperlinks in the documentation to be displayed as raw Markdown syntax when viewed in Xcode’s Quick Help popover or sidebar. ([#4760](https://github.com/mapbox/mapbox-gl-native/pull/4760))

## 3.2.0 - April 5, 2016

- If you’ve previously installed the SDK as a static framework, the installation workflow has changed to address issues when submitting your application to the App Store or installing it on a device. Upon upgrading to this version of the SDK, you’ll need to add Mapbox.bundle to the Copy Bundle Resources build phase and remove Mapbox.framework from the Embed Frameworks build phase. ([#4455](https://github.com/mapbox/mapbox-gl-native/pull/4455))
- Offline packs can now be downloaded to allow users to view specific regions of the map offline. A new MGLOfflineStorage class provides APIs for managing MGLOfflinePacks. ([#4221](https://github.com/mapbox/mapbox-gl-native/pull/4221))
- Tiles and other resources are cached in the same file that holds offline resources. The combined cache file is located in a subdirectory of the user’s Application Support directory, which means iOS will not delete the file when disk space runs low. ([#4377](https://github.com/mapbox/mapbox-gl-native/pull/4377))
- Fixed an issue where the map view’s center would always be calculated as if the view occupied the entire screen. ([#4504](https://github.com/mapbox/mapbox-gl-native/issues/4504))
- The user dot no longer disappears after panning the map across the antimeridian at low zoom levels. ([#4275](https://github.com/mapbox/mapbox-gl-native/pull/4275))
- The map no longer recoils when panning quickly at low zoom levels. ([#4214](https://github.com/mapbox/mapbox-gl-native/pull/4214))
- Fixed an issue causing the map to pan the wrong way when the user pinches unevenly. ([#4427](https://github.com/mapbox/mapbox-gl-native/pull/4427))
- The maximum zoom level is capped at 21 due to rendering issues at higher zoom levels. ([#4417](https://github.com/mapbox/mapbox-gl-native/pull/4417))
- An icon laid out along a line no longer appears if it would extend past the end of the line. Some one-way arrows no longer point the wrong way. ([#3839](https://github.com/mapbox/mapbox-gl-native/pull/3839))
- Fixed warping of dashed lines near sharp corners. ([#3914](https://github.com/mapbox/mapbox-gl-native/pull/3914))
- Telemetry location gathering now occurs only when the device is in motion. ([#4115](https://github.com/mapbox/mapbox-gl-native/pull/4115))
- An account’s monthly active users metric only counts a user once a map view is displayed to that user. ([#3713](https://github.com/mapbox/mapbox-gl-native/pull/3713))
- A .dSYM bundle is included with the dynamic framework to facilitate symbolication of crash logs.
- Updated documentation to reflect the requirement that you must embed the dynamic framework in the “Embedded Binaries” section in Xcode. ([#4011](https://github.com/mapbox/mapbox-gl-native/issues/4011))
- Polygons and polylines now default to using the map view’s tint color. ([#4028](https://github.com/mapbox/mapbox-gl-native/pull/4028))
- The user dot no longer lags when panning the map. ([#3683](https://github.com/mapbox/mapbox-gl-native/pull/3683))
- The Improve This Map tool now uses the same zoom level that is currently being shown in the map view. ([#4068](https://github.com/mapbox/mapbox-gl-native/pull/4068))
- Fixed a formatting issue in the documentation for `MGLCoordinateBoundsIsEmpty()`. ([#3958](https://github.com/mapbox/mapbox-gl-native/pull/3958))

## 3.1.2 - February 22, 2016

- You can once again install the static framework without manually linking several framework and library dependencies. ([#4029](https://github.com/mapbox/mapbox-gl-native/pull/4029))
- The location manager used by MGLMapView to show the user’s location is now paused when the application is sent to the background. ([#4034](https://github.com/mapbox/mapbox-gl-native/pull/4034))

## 3.1.1 - February 15, 2016

- Corrected the dynamic framework’s minimum deployment target to iOS 8.0. ([#3872](https://github.com/mapbox/mapbox-gl-native/pull/3872))
- Fixed Fabric compatibility. ([#3847](https://github.com/mapbox/mapbox-gl-native/pull/3847))
- Fixed a crash that can occur when reselecting an annotation. ([#3881](https://github.com/mapbox/mapbox-gl-native/pull/3881))
- Fixed an issue preventing the Latitude inspectable from working when it is set before setting the Zoom Level inspectable in Interface Builder. ([#3886](https://github.com/mapbox/mapbox-gl-native/pull/3886))
- Fixed an issue that incorrectly expanded the tappable area of an annotation and prevented the annotation’s alignment rect insets from having any effect on the tappable area. ([#3898](https://github.com/mapbox/mapbox-gl-native/pull/3898))
- Fixed an issue preventing `-[MGLMapViewDelegate mapView:tapOnCalloutForAnnotation:]` from being called when a non-custom callout view is tapped. ([#3875](https://github.com/mapbox/mapbox-gl-native/pull/3875))

## 3.1.0 - February 5, 2016

- The SDK is now distributed as a dynamic framework instead of a static library, resulting in a simpler installation workflow and significantly reduced download size. The framework contains both simulator and device content. If you install the dynamic framework manually, you’ll need to strip out the simulator content before submitting your application to the App Store due to [an Xcode bug](http://www.openradar.me/radar?id=6409498411401216); see the installation instructions included with the framework for details. ([#3183](https://github.com/mapbox/mapbox-gl-native/pull/3183))
- Fixed an issue causing the entire MGLMapView to leak. ([#3448](https://github.com/mapbox/mapbox-gl-native/pull/3448))
- `MGLMapView` methods that alter the viewport now accept optional completion handlers. ([#3090](https://github.com/mapbox/mapbox-gl-native/pull/3090))
- You can now modify an annotation’s image after adding the annotation to the map. ([#3146](https://github.com/mapbox/mapbox-gl-native/pull/3146))
- Tapping now selects annotations more reliably. Tapping near the top of a large annotation image now selects that annotation. An annotation image’s alignment insets influence how far away the user can tap and still select the annotation. For example, if your annotation image has a large shadow, you can keep that shadow from being tappable by excluding it from the image’s alignment rect. ([#3261](https://github.com/mapbox/mapbox-gl-native/pull/3261))
- Annotations remain visible after switching to a different style. ([#3049](https://github.com/mapbox/mapbox-gl-native/pull/3049))
- The minimum and maximum zoom levels can now be configured using the `minimumZoomLevel` and `maximumZoomLevel` properties, respectively. The map is no longer limited to zoom level 18: by default, the maximum zoom level is now 20, allowing for a more detailed map in urban areas. ([#3712](https://github.com/mapbox/mapbox-gl-native/pull/3712))
- A new method on MGLMapView, `-flyToCamera:withDuration:completionHandler:`, lets you transition between viewpoints along an arc as if by aircraft. ([#3171](https://github.com/mapbox/mapbox-gl-native/pull/3171), [#3301](https://github.com/mapbox/mapbox-gl-native/pull/3301))
- MGLMapCamera’s `altitude` values now match those of MKMapCamera. ([#3362](https://github.com/mapbox/mapbox-gl-native/pull/3362))
- MGLMapView properties like `centerCoordinate` and `camera` now offset the center to account for any translucent top or bottom bar. As a result, when user tracking is enabled and the map view is an immediate child of a view controller, the user dot is centered in the unobscured portion of the map view. To override this offset, modify the `contentInset` property; you may also need to set the containing view controller’s `automaticallyAdjustsScrollViewInsets` property to `NO`. ([#3583](https://github.com/mapbox/mapbox-gl-native/pull/3583))
- In user tracking mode, the user dot stays in a fixed position within MGLMapView while the map pans smoothly. A new property, `userLocationVerticalAlignment`, determines the user dot’s fixed position. ([#3589](https://github.com/mapbox/mapbox-gl-native/pull/3589))
- When the user tracking mode is set to `MGLUserTrackingModeFollowWithCourse`, an optional `targetCoordinate` is kept within sight at all times as the user changes location. This property, in conjunction with the `userLocationVerticalAlignment` property, may be useful for displaying the user’s progress toward a waypoint. ([#3680](https://github.com/mapbox/mapbox-gl-native/pull/3680))
- Heading or course tracking mode can now be enabled as soon as an MGLMapView is initialized. ([#3680](https://github.com/mapbox/mapbox-gl-native/pull/3680))
- Zooming and rotation gestures no longer disable user tracking mode. ([#3589](https://github.com/mapbox/mapbox-gl-native/pull/3589))
- User tracking mode starts out at a lower zoom level by default. ([#3589](https://github.com/mapbox/mapbox-gl-native/pull/3589))
- Fixed an issue with small map views not properly fitting annotations within bounds. ([#3407](https://github.com/mapbox/mapbox-gl-native/pull/3407))
- When the user rotates the map to within 7° of true north, the map view now snaps to true north. ([#3403](https://github.com/mapbox/mapbox-gl-native/pull/3403))
- The map view’s background can now be transparent or translucent, as long as the style’s background layer is transparent or translucent and `MGLMapView.opaque` is set to `NO`. ([#3096](https://github.com/mapbox/mapbox-gl-native/pull/3096))
- Documentation is now generated by [jazzy](https://github.com/realm/jazzy) instead of appledoc. ♪♫ ([#3203](https://github.com/mapbox/mapbox-gl-native/pull/3203))
- New API to provide a custom callout view to the map for annotations. ([#3456](https://github.com/mapbox/mapbox-gl-native/pull/3456))
- Made telemetry on/off setting available in-app. ([#3445](https://github.com/mapbox/mapbox-gl-native/pull/3445))
- Fixed an issue with users not being counted by Mapbox if they had disabled telemetry. ([#3495](https://github.com/mapbox/mapbox-gl-native/pull/3495))
- Fixed crash caused by MGLAnnotationImage with non-integer width or height ([#2198](https://github.com/mapbox/mapbox-gl-native/issues/2198))
- Fixed “include of non-modular header” errors in Swift projects managed by CocoaPods. ([#3679](https://github.com/mapbox/mapbox-gl-native/pull/3679))
- Avoids triggering the blue background location status bar when user has granted "when in use" permission. ([#3671](https://github.com/mapbox/mapbox-gl-native/issues/3671))
- Deprecated the `debugActive` property and `-toggleDebug` method on MGLMapView in favor of a new `debugMask` property that exposes individual style debugging options. ([#3742](https://github.com/mapbox/mapbox-gl-native/pull/3742))

## 3.0.1 - December 7, 2015

- Fixed CoreTelephony.framework crash. ([#3170](https://github.com/mapbox/mapbox-gl-native/pull/3170))
- Fixed an issue preventing the compass from responding to taps after the compass is moved programmatically. ([#3117](https://github.com/mapbox/mapbox-gl-native/pull/3117))
- CocoaPods is now distributed via a (static) framework. ([#3181](https://github.com/mapbox/mapbox-gl-native/issues/3181))

## 3.0.0 - November 23, 2015

- If you install this SDK via CocoaPods, CocoaPods version 0.38.0 or above is required. ([#2132](https://github.com/mapbox/mapbox-gl-native/pull/2132))
- The `styleID` property has been removed from MGLMapView. Instead, set the `styleURL` property to an NSURL in the form `mapbox://styles/STYLE_ID`. If you previously set the style ID in Interface Builder’s Attributes inspector, delete the `styleID` entry from the User Defined Runtime Attributes section of the Identity inspector, then set the new “Style URL” inspectable to a value in the form `mapbox://styles/STYLE_ID`. ([#2632](https://github.com/mapbox/mapbox-gl-native/pull/2632))
- Default styles such as Streets are no longer bundled with the SDK; instead, they are loaded at runtime from the style API on mapbox.com. As always, you can use these default styles with any valid access token, and Streets continues to be `MGLMapView`’s initial style. The `bundledStyleURLs` property on `MGLMapView` has been deprecated in favor of several class methods on `MGLStyle` that provide direct access to the default styles. ([#2746](https://github.com/mapbox/mapbox-gl-native/pull/2746))
- The SDK now builds with Bitcode enabled. A version of libMapbox.a with Bitcode disabled is also available. ([#2332](https://github.com/mapbox/mapbox-gl-native/issues/2332), [#3003](https://github.com/mapbox/mapbox-gl-native/pull/3003))
- The style URL can be set to a local resource: `asset://local-color.json` and `local-color.json` both resolve to a file named `local-color.json` in the application’s root folder. ([#3087](https://github.com/mapbox/mapbox-gl-native/pull/3087))
- The double-tap-drag gesture for zooming in and out is now consistent with the Google Maps SDK. ([#2153](https://github.com/mapbox/mapbox-gl-native/pull/2153))
- A new `MGLAnnotationImage.enabled` property allows you to disable touch events on individual annotations. ([#2501](https://github.com/mapbox/mapbox-gl-native/pull/2501))
- Fixed a rendering issue that caused one-way arrows along tile boundaries to point due east instead of in the direction of travel. ([#2530](https://github.com/mapbox/mapbox-gl-native/pull/2530))
- Fixed an issue that prevented zoom level–dependent style properties from updating after zooming programmatically with animation. ([#2951](https://github.com/mapbox/mapbox-gl-native/pull/2951))
- Performance and appearance improvements during annotation adds & removes. ([#1688](https://github.com/mapbox/mapbox-gl-native/issues/1688))
- Overall improved performance during renders by not rendering faster than necessary. ([#1975](https://github.com/mapbox/mapbox-gl-native/issues/1975))
- Fixed a rendering issue with styles that use the `background-pattern` property. ([#2531](https://github.com/mapbox/mapbox-gl-native/pull/2531))
- Fixed a crash when reusing a single `MGLMapView` across multiple `UIViewController`s. ([#2969](https://github.com/mapbox/mapbox-gl-native/pull/2969))
- Fixed a crash on iPod touch and other devices or simulators without a cell carrier. ([#2687](https://github.com/mapbox/mapbox-gl-native/issues/2687))
- Eliminated flickering when opening and closing an overlay, such as an alert or action sheet. ([#2309](https://github.com/mapbox/mapbox-gl-native/pull/2309))
- Labels can now line wrap on hyphens and other punctuation. ([#2598](https://github.com/mapbox/mapbox-gl-native/pull/2598))
- A new delegate callback was added for observing taps to annotation callout views. ([#2596](https://github.com/mapbox/mapbox-gl-native/pull/2596))
- `-mapViewRegionIsChanging:` is now sent to the map view’s delegate during gestures. ([#2700](https://github.com/mapbox/mapbox-gl-native/pull/2700))
- Improved gesture recognition while the map is tilted. ([#2770](https://github.com/mapbox/mapbox-gl-native/pull/2770))
- `-mapViewWillStartLoadingMap:` and `-mapViewDidFinishLoadingMap:` delegate methods now work. ([#2706](https://github.com/mapbox/mapbox-gl-native/pull/2706))
- Removed CoreTelephony.framework dependency. ([#2581](https://github.com/mapbox/mapbox-gl-native/pull/2581))
- Improved user location annotation responsiveness. ([#2643](https://github.com/mapbox/mapbox-gl-native/pull/2643))

## 2.1.2 - September 15, 2015

- Built with Xcode 6.4 to not yet trigger Bitcode compatibility until Xcode 7 stabilizes. ([#2332](https://github.com/mapbox/mapbox-gl-native/issues/2332))

## 2.1.1 - September 15, 2015

- Fixes for Xcode 7 and Bitcode. ([#2238](https://github.com/mapbox/mapbox-gl-native/pull/2238))

## 2.1.0 - September 14, 2015

- A two-finger vertical swipe now tilts the map into perspective mode. ([#2116](https://github.com/mapbox/mapbox-gl-native/pull/2116))
- A new `MGLMapCamera` API allows you to transition multiple viewpoint properties, including rotation and pitch, simultaneously with an optional custom duration and timing function. ([#2193](https://github.com/mapbox/mapbox-gl-native/pull/2193))
- A new user tracking mode, `MGLUserTrackingModeFollowWithCourse`, has been added for indicating the current direction of travel. ([#2068](https://github.com/mapbox/mapbox-gl-native/pull/2068))
- Version 8 (`v8`) of the [Mapbox GL style spec](https://www.mapbox.com/mapbox-gl-style-spec/) is now required. If you are using a custom `v7` style, it needs to be upgraded using [this migrator script](https://github.com/mapbox/mapbox-gl-style-spec/blob/mb-pages/migrations/v7.js). ([#2052](https://github.com/mapbox/mapbox-gl-native/pull/2052))
- Applications built with Mapbox GL no longer crash when Location Services launches them in background mode. ([#1821](https://github.com/mapbox/mapbox-gl-native/pull/1821), [#1869](https://github.com/mapbox/mapbox-gl-native/pull/1869))
- Fixed a crash when adding annotations to an `MGLMapView` inside `-viewDidLoad`. ([#1874](https://github.com/mapbox/mapbox-gl-native/pull/1874))
- The user location annotation view now indicates the location reading’s accuracy and the device’s heading. ([#2010](https://github.com/mapbox/mapbox-gl-native/pull/2010))
- Eliminated linker warnings and errors when building against the iOS 9.0 SDK in Xcode 7. ([#1962](https://github.com/mapbox/mapbox-gl-native/pull/1962))
- Worked around a bug in the iOS 9.0 SDK that caused a crash on launch. ([#1958](https://github.com/mapbox/mapbox-gl-native/pull/1958))
- User location tracking no longer sends `MGLMapView` into an invalid region on iOS 9. ([#1925](https://github.com/mapbox/mapbox-gl-native/pull/1925))
- Eliminated console spew in the iOS demo application that was related to Mapbox Metrics HTTP requests. ([#1937](https://github.com/mapbox/mapbox-gl-native/issues/1937))
- Implemented `-[MGLMapView showAnnotations:animated:]`. ([#2050](https://github.com/mapbox/mapbox-gl-native/pull/2050))
- Fixed a crash adding a shape annotation with zero points. ([#2098](https://github.com/mapbox/mapbox-gl-native/pull/2098))
- Debug mode now displays information useful for debugging the label collision algorithm. ([#1808](https://github.com/mapbox/mapbox-gl-native/pull/1808))
- Minor style updates. ([#1910](https://github.com/mapbox/mapbox-gl-native/pull/1910))
- The CocoaPods pod now contains a `README.md` file. ([#1886](https://github.com/mapbox/mapbox-gl-native/pull/1886))

## 2.0.0 - August 21, 2015

Repackaging 2.0.0-pre.1 as it contained no issues.

## 2.0.0-pre.1 - August 21, 2015

Repackaging 0.5.1 as the Mapbox iOS SDK 2.0.0 series.

## 0.5.1 - July 13, 2015

### iOS

- Added support for CocoaPods 0.38.0. ([#1876](https://github.com/mapbox/mapbox-gl-native/pull/1876))

## 0.5.0 - July 9, 2015

### Core

- Support for runtime marker imagery. ([#941](https://github.com/mapbox/mapbox-gl-native/pull/941))
- Added `Map::fitBounds()` for region-based viewport setting. ([#1092](https://github.com/mapbox/mapbox-gl-native/issues/1092))
- Added a raster satellite bundled style and improved raster rendering. ([#963](https://github.com/mapbox/mapbox-gl-native/issues/963))
- Improved round line joins for semi-transparent lines. ([#1839](https://github.com/mapbox/mapbox-gl-native/pull/1839))
- Improved map render lifecycle notifications. ([#1026](https://github.com/mapbox/mapbox-gl-native/issues/1026))
- Fixed a bug that caused annotations not to show at zoom level zero. ([#1279](https://github.com/mapbox/mapbox-gl-native/issues/1279))
- Fixed a bug with the ordering of shape layers. ([#1866](https://github.com/mapbox/mapbox-gl-native/pull/1866))
- Other bug fixes and performance improvements.

### iOS

- **Breaking:** Headers now make use of lightweight generics, eliminating many unnecessary casts when working with annotations in Swift 2.0 in Xcode 7. ([#1711](https://github.com/mapbox/mapbox-gl-native/pull/1711))
- **Breaking:** `-mapView:symbolNameForAnnotation:` has been removed from the `MGLMapViewDelegate` protocol. Implement `-mapView:imageForAnnotation:` instead, which accepts images at runtime. ([#941](https://github.com/mapbox/mapbox-gl-native/pull/941))
- **Breaking:** `MGLMapView.direction` is now expressed in terms of degrees clockwise from true north, as indicated in the documentation, rather than counterclockwise. ([#1789](https://github.com/mapbox/mapbox-gl-native/pull/1789))
- A Satellite style showing Mapbox Satellite imagery is now bundled with Mapbox GL. ([#1845](https://github.com/mapbox/mapbox-gl-native/pull/1845))
- Improved `UIView` tracking to the map. ([#1813](https://github.com/mapbox/mapbox-gl-native/pull/1813))
- Delegate method `-[MGLMapViewDelegate mapView:didFailToLocateUserWithError:]` now works. ([#1608](https://github.com/mapbox/mapbox-gl-native/pull/1608))
- It is now possible to fit the map’s viewport to a coordinate bounding box via `-[MGLMapView setVisibleCoordinateBounds:animated:]` or to a specific set of coordinates via `-[MGLMapView setVisibleCoordinates:count:edgePadding:animated:]`. ([#1783](https://github.com/mapbox/mapbox-gl-native/pull/1783), [#1795](https://github.com/mapbox/mapbox-gl-native/pull/1795))
- The logo and ℹ️ no longer disappear or get distorted after embedding MGLMapView in a different view, and you can now access these subviews directly via properties on MGLMapView. ([#1779](https://github.com/mapbox/mapbox-gl-native/pull/1779), [#1815](https://github.com/mapbox/mapbox-gl-native/pull/1815))
- Raster tiles now look sharper midway between two zoom levels. ([#1843](https://github.com/mapbox/mapbox-gl-native/pull/1843))
- Resetting the map rotation to north no longer also resets the user location tracking mode. ([#1809](https://github.com/mapbox/mapbox-gl-native/pull/1809))
- `-[MGLMapView convertPoint:toCoordinateFromView:]` now returns accurate coordinates on iPhone 6. ([#1827](https://github.com/mapbox/mapbox-gl-native/pull/1827))
- Fixed an issue in which `-[MGLMapView direction]` would sometimes return 360 instead of 0. ([#1829](https://github.com/mapbox/mapbox-gl-native/pull/1829))
- Build against iOS 8.4. ([#1868](https://github.com/mapbox/mapbox-gl-native/pull/1868))

## 0.4.0 - June 19, 2015

### Core

- Support for polyline and polygon shape annotations. ([#1655](https://github.com/mapbox/mapbox-gl-native/issues/1655))
- Improved placement and density of labels. ([#1666](https://github.com/mapbox/mapbox-gl-native/issues/1666), [blog](https://www.mapbox.com/blog/better-label-placement-mapbox-mobile/))
- Improved z-ordering appearance of point markers. ([#988](https://github.com/mapbox/mapbox-gl-native/issues/988))
- Fixed an issue in which certain features, such as roundabouts, were not rendered completely. ([#1725](https://github.com/mapbox/mapbox-gl-native/issues/1725))
- Many bug fixes and performance and stability improvements.
- Improved tests.

### iOS

- **Breaking:** `MGLMapView` no longer manages Mapbox access tokens directly; an access token cannot be passed in when initializing the map view. Instead, set `MGLMapboxAccessToken` to your access token in your app’s `Info.plist` file, or call `+[MGLAccountManager setAccessToken:]` before initializing the map view. If you were setting the access token inside an Interface Builder inspectable, also remove it from the User Defined Runtime Attributes section of the Identity inspector. ([#1553](https://github.com/mapbox/mapbox-gl-native/issues/1553))
- **Breaking:** `MGLAccountManager`'s `-setMapboxMetricsEnabledSettingShownInApp:` has been removed. If you implement a Mapbox Metrics switch inside your app, instead of inside a Settings bundle, set `MGLMapboxMetricsEnabledSettingShownInApp` to `YES` in the `Info.plist` file. ([#1553](https://github.com/mapbox/mapbox-gl-native/issues/1553))
- **Breaking:** `MGLMapView`'s `-mapID` has been renamed to `-styleID`. ([#1561](https://github.com/mapbox/mapbox-gl-native/issues/1561))
- Headers have been audited for nullability, improving type safety in both Objective-C and Swift 1.2 when compiling with Xcode 6.3 or above. ([#1578](https://github.com/mapbox/mapbox-gl-native/issues/1578))
- Fixed an issue in which the map would sometimes spin 180° while rotating the map with two fingers. ([#1453](https://github.com/mapbox/mapbox-gl-native/issues/1453))
- Added a shortcut to the Mapbox Metrics switch in `MGLMapView`'s action sheet that is attached to the ℹ️ button. ([#1611](https://github.com/mapbox/mapbox-gl-native/issues/1611))
- `MGLMapView` now supports Interface Builder designables. When you add an `MGLMapView` to a storyboard, it displays instructions for getting set up directly on the storyboard canvas. ([#1573](https://github.com/mapbox/mapbox-gl-native/issues/1573))
- The default title for the user location annotation is now “You Are Here”. You can customize the title by setting `mapView.userAnnotation.title`. ([#1559](https://github.com/mapbox/mapbox-gl-native/issues/1559))
- Internal use of the Reachability library has been cleaned up so that your app can include its own copy of Reachability. ([#1718](https://github.com/mapbox/mapbox-gl-native/issues/1718))
- Now distribute a binary stripped of debugging symbols by default with an optional, secondary symbols build. ([#1650](https://github.com/mapbox/mapbox-gl-native/issues/1650))

## 0.3.1 - May 15, 2015

- Temporarily removed `IBDesignable` support on iOS.

## 0.3.0 - May 14, 2015

- Initial iOS beta release.

Known issues:

- None.<|MERGE_RESOLUTION|>--- conflicted
+++ resolved
@@ -2,7 +2,6 @@
 
 Mapbox welcomes participation and contributions from everyone. Please read [CONTRIBUTING.md](../../CONTRIBUTING.md) to get started.
 
-<<<<<<< HEAD
 ## master
 
 ### Styles and rendering
@@ -21,13 +20,12 @@
 ### Other changes
 
 * Long-pressing the attribution button causes the SDK’s version number to be displayed in the action sheet that appears. ([#10650](https://github.com/mapbox/mapbox-gl-native/pull/10650))
-=======
+
 ## 3.7.3
 
 * Fixed a crash while zooming while annotations are present on the map. ([#10791](https://github.com/mapbox/mapbox-gl-native/pull/10791))
 * CJK characters can be displayed in a locally installed font or a custom font bundled with the application, reducing map download times. Specify the font name using the `MGLIdeographicFontFamilyName` key in the application’s Info.plist file. ([#10522](https://github.com/mapbox/mapbox-gl-native/pull/10522))
 * Fixed a hang that could occur if the application makes many changes to user defaults immediately after launching. ([#10803](https://github.com/mapbox/mapbox-gl-native/pull/10803))
->>>>>>> 2411fb31
 
 ## 3.7.2 - December 21, 2017
 
