# Changelog for Mapbox Maps SDK for iOS

Mapbox welcomes participation and contributions from everyone. Please read [CONTRIBUTING.md](../../CONTRIBUTING.md) to get started.

## master

* Fixed an issue that caused the tilt gesture to trigger too easily and conflict with pinch or pan gestures. ([#15349](https://github.com/mapbox/mapbox-gl-native/pull/15349))
* Fixed a bug with annotation view positions after camera transitions. ([#15122](https://github.com/mapbox/mapbox-gl-native/pull/15122/))
* Fixed a rendering issue of `collisionBox` when `MGLSymbolStyleLayer.textTranslate` or `MGLSymbolStyleLayer.iconTranslate` is enabled. ([#15467](https://github.com/mapbox/mapbox-gl-native/pull/15467))
* Fixed an issue where the scale bar text would become illegible if iOS 13 dark mode was enabled. ([#15524](https://github.com/mapbox/mapbox-gl-native/pull/15524))
<<<<<<< HEAD
 * Enabled use of `MGLSymbolStyleLayer.textOffset` option together with `MGLSymbolStyleLayer.textVariableAnchor` (if `MGLSymbolStyleLayer.textRadialOffset` option is not provided). ([#15542](https://github.com/mapbox/mapbox-gl-native/pull/15542))
=======
* Enable using of `text-offset` option together with `text-variable-anchor` (if `text-radial-offset` option is not provided). If used with `text-variable-anchor`, input values will be taken as absolute values. Offsets along the x- and y-axis will be applied automatically based on the anchor position. ([#15542](https://github.com/mapbox/mapbox-gl-native/pull/15542))
* Fixed an issue with the appearance of the compass text in iOS 13. ([#15547](https://github.com/mapbox/mapbox-gl-native/pull/15547))
>>>>>>> 39af6b48

 ### Performance improvements
 
 * Mark used offline region resources in batches. ([#15521](https://github.com/mapbox/mapbox-gl-native/pull/15521))

### User interaction

* Fixed an issue that caused the map to rotate too easily during a pinch gesture. [(#15562)](https://github.com/mapbox/mapbox-gl-native/pull/15562)

## 5.3.0 - August 28, 2019

This release changes how offline tile requests are billed — they are now billed on a pay-as-you-go basis and all developers are able raise the offline tile limit for their users. Offline requests were previously exempt from monthly active user (MAU) billing and increasing the offline per-user tile limit to more than 6,000 tiles required the purchase of an enterprise license. By upgrading to this release, you are opting into the changes outlined in [this blog post](https://blog.mapbox.com/offline-maps-for-all-bb0fc51827be) and [#15380](https://github.com/mapbox/mapbox-gl-native/pull/15380).

### Styles and rendering

* Fixed flickering on style change for the same tile set. ([#15127](https://github.com/mapbox/mapbox-gl-native/pull/15127))
* Fixed performance issues when tilting a map with custom content insets. ([#15195](https://github.com/mapbox/mapbox-gl-native/pull/15195))
* Fixed an issue where animated camera transitions zoomed in or out too dramatically. ([#15281](https://github.com/mapbox/mapbox-gl-native/pull/15281))
* Enabled variable label placement when `MGLSymbolStyleLayer.textAllowsOverlap` is set to true. ([#15354](https://github.com/mapbox/mapbox-gl-native/pull/15354))
* Added the `MGLSymbolStyleLayer.textWritingModes` layout property. This property can be set to `MGLTextWritingModeHorizontal` or `MGLTextWritingModeVertical`. ([#14932](https://github.com/mapbox/mapbox-gl-native/pull/14932))
* Fixed rendering and collision detection issues with using `MGLSymbolStyleLayer.textVariableAnchor` and `MGLSymbolStyleLayer.iconTextFit` properties on the same layer. ([#15367](https://github.com/mapbox/mapbox-gl-native/pull/15367))
* Fixed symbol overlap when zooming out quickly. ([#15416](https://github.com/mapbox/mapbox-gl-native/pull/15416))
* Fixed a rendering issue where non-SDF icons would be treated as SDF icons if they are in the same layer. ([#15456](https://github.com/mapbox/mapbox-gl-native/pull/15456))

### Other changes

* Fixed a bug where glyphs generated through the LocalGlyphRasterizer interface were changing fonts during some zoom changes. ([#15407](https://github.com/mapbox/mapbox-gl-native/pull/15407))
* Fixed use of objects after moving, potentially causing crashes. ([#15408](https://github.com/mapbox/mapbox-gl-native/pull/15408))
* Fixed a possible crash that could be caused by invoking the wrong layer implementation casting function. ([#15398](https://github.com/mapbox/mapbox-gl-native/pull/15398))
* Fixed a rare crash when tile download requests returned “404 Not Found” errors. ([#15313](https://github.com/mapbox/mapbox-gl-native/pull/15313))
* `MGLLoggingLevel` has been updated to better match core log levels. You can now use `MGLLoggingConfiguration.loggingLevel` to filter logs from core. ([#15120](https://github.com/mapbox/mapbox-gl-native/pull/15120))
* Fixed an issue where the scale bar could show `0 mm` instead of `0`. ([#15381](https://github.com/mapbox/mapbox-gl-native/pull/15381))

## 4.11.2 - July 30, 2019

* Fixed a map update bug caused by the render tiles and the render passes becoming unsynchronized. ([#15092](https://github.com/mapbox/mapbox-gl-native/pull/15092))
* Fixed a custom geometry source bug caused by using the outdated tiles after style update. ([#15112](https://github.com/mapbox/mapbox-gl-native/pull/15112))

## 5.0.2 - July 29, 2019

* Fixed an issue where fill extrusion layers would be incorrectly rendered above other layers. ([#15065](https://github.com/mapbox/mapbox-gl-native/pull/15065))
* Fixed a map update bug caused by the render tiles and the render passes becoming unsynchronized. ([#15092](https://github.com/mapbox/mapbox-gl-native/pull/15092))
* Fixed a custom geometry source bug caused by using the outdated tiles after style update. ([#15112](https://github.com/mapbox/mapbox-gl-native/pull/15112))

## 5.1.2 - July 25, 2019

* Fixed a crash during network access. ([#15113](https://github.com/mapbox/mapbox-gl-native/pull/15113))		

## 5.2.0 - July 24, 2019

### Networking

* Added methods to clear the ambient cache, change the size of the ambient cache, and to delete and revalidate the database that contains the ambient cache and offline packs ([#14978](https://github.com/mapbox/mapbox-gl-native/pull/14978)):
  * `-[MGLOfflineStorage clearAmbientCacheWithCompletionHandler:]`
  * `-[MGLOfflineStorage invalidateAmbientCacheWithCompletionHandler:]`
  * `-[MGLOfflineStorage setMaximumAmbientCacheSize:withCompletionHandler:]`
  * `-[MGLOfflineStorage resetDatabaseWithCompletionHandler:]`
  * `-[MGLOfflineStorage invalidatePack:withCompletionHandler:]`

### Styles and rendering

* The `MGLIdeographicFontFamilyName` Info.plist key now also accepts an array of font family names, to customize font fallback behavior. It can also be set to a Boolean value of `NO` to force the SDK to typeset CJK characters in a remote font specified by `MGLSymbolStyleLayer.textFontNames`. ([#14862](https://github.com/mapbox/mapbox-gl-native/pull/14862))
* Hiragana and katakana are now included in the range of CJK glyphs that are rendered locally by default. ([#15009](https://github.com/mapbox/mapbox-gl-native/pull/15009))
* Fixed a map update bug caused by the render tiles and the render passes becoming unsynchronized. ([#15092](https://github.com/mapbox/mapbox-gl-native/pull/15092))
* Added the `-[MGLMapViewDelegate mapView:shouldRemoveStyleImage:]` method for optimizing style image caching. ([#14769](https://github.com/mapbox/mapbox-gl-native/pull/14769))
* Fixed style change transition regression caused by delayed setting of the updated layer properties. ([#15016](https://github.com/mapbox/mapbox-gl-native/pull/15016))
* Fixed an issue where layers with fill extrusions would be incorrectly rendered above other layers. ([#15065](https://github.com/mapbox/mapbox-gl-native/pull/15065))
* Improved feature querying performance. ([#14930](https://github.com/mapbox/mapbox-gl-native/pull/14930))
* Fixed a custom geometry source bug caused by using the outdated tiles after style update ([#15112](https://github.com/mapbox/mapbox-gl-native/pull/15112))

### User interaction

* Fixed an issue where annotations could not be selected. ([#15130](https://github.com/mapbox/mapbox-gl-native/pull/15130))
* Fixed a bug where using the pinch gesture could result in an incorrect map center coordinate. ([#15097](https://github.com/mapbox/mapbox-gl-native/pull/15097))
* Fixed an issue where the two-finger tilt gesture would continue after lifting one finger. ([#14969](https://github.com/mapbox/mapbox-gl-native/pull/14969))

### Offline maps

* Ideographic glyphs from Chinese, Japanese, and Korean are no longer downloaded by default as part of offline packs; they are instead rendered on-device, saving bandwidth and storage while improving performance. ([#14176](https://github.com/mapbox/mapbox-gl-native/pull/14176))
* Fixed an issue where offline regions could report the wrong number of tiles. ([#14958](https://github.com/mapbox/mapbox-gl-native/pull/14958))

### Packaging

* Removed previously deprecated methods and properties that had been marked `unavailable`. ([#15000](https://github.com/mapbox/mapbox-gl-native/pull/15000))
* The downloaded zip file of this framework no longer contains a local podspec. ([#15027](https://github.com/mapbox/mapbox-gl-native/pull/15027))

### Other changes

* Added variants of several animated `MGLMapView` methods that accept completion handlers ([#14381](https://github.com/mapbox/mapbox-gl-native/pull/14381)):
  * `-[MGLMapView setVisibleCoordinateBounds:edgePadding:animated:completionHandler:]`
  * `-[MGLMapView setContentInset:animated:completionHandler:]`
  * `-[MGLMapView setUserTrackingMode:animated:completionHandler:]`
  * `-[MGLMapView setTargetCoordinate:animated:completionHandler:]`
  * `-[MGLMapView showAnnotations:edgePadding:animated:completionHandler:]`
  * `-[MGLMapView selectAnnotation:animated:completionHandler:]`
* Deprecated variants of the above methods without completion handlers. ([#14959](https://github.com/mapbox/mapbox-gl-native/pull/14959))
* Added `MGLMapView.compassView.compassVisibility` and `MGLOrnamentVisibility` to allow configuration of compass visibility behavior. ([#15055](https://github.com/mapbox/mapbox-gl-native/pull/15055))
* Fixed a crash during network access. ([#15113](https://github.com/mapbox/mapbox-gl-native/pull/15113))
* Updated "map ID" to the more accurate term "tileset ID" in documentation; updated "style's Map ID" to the more accurate term "style URL". ([#15116](https://github.com/mapbox/mapbox-gl-native/pull/15116))

## 4.10.1 - July 19, 2019

* Fixed a bug in telemetry collection. ([#15077](https://github.com/mapbox/mapbox-gl-native/pull/15077))

## 4.11.1 - July 19, 2019

* Fixed a bug in telemetry collection. ([#15077](https://github.com/mapbox/mapbox-gl-native/pull/15077))

## 5.0.1 - July 18, 2019

* Fixed a bug in telemetry collection. ([#15077](https://github.com/mapbox/mapbox-gl-native/pull/15077))

## 5.1.1 - July 18, 2019

* Fixed a bug in telemetry collection. ([#15077](https://github.com/mapbox/mapbox-gl-native/pull/15077))

## 5.1.0 - June 19, 2019

### Styles and rendering

* Fixed a crash when a fill pattern in a style could not be found. ([#14696](https://github.com/mapbox/mapbox-gl-native/pull/14696))
* Fixed a rendering performance regression when rendering polylines. ([#14851](https://github.com/mapbox/mapbox-gl-native/pull/14851))
* Fixed a rendering performance regression introduced in 4.11.0. ([#14907](https://github.com/mapbox/mapbox-gl-native/pull/14907))
* Fixed an issue where symbols underneath opaque fill layers could be incorrectly drawn above such layers. ([#14839](https://github.com/mapbox/mapbox-gl-native/pull/14839))
* Fixed an issue where `MGLFillExtrusionStyleLayer` vertical gradients might not be rendered. ([#14808](https://github.com/mapbox/mapbox-gl-native/pull/14808))

### Other changes

* The `-[MGLMapView setCamera:withDuration:animationTimingFunction:edgePadding:completionHandler:]` method now adds the current value of the `MGLMapView.contentInset` property to the `edgePadding` parameter. ([#14813](https://github.com/mapbox/mapbox-gl-native/pull/14813))
* Setting `MGLMapView.contentInset` now moves the map’s focal point to the center of the content frame after insetting. ([#14664](https://github.com/mapbox/mapbox-gl-native/pull/14664))
* Fixed a feature querying bug caused by incorrect sort feature index calculation. ([#14884](https://github.com/mapbox/mapbox-gl-native/pull/14884))

## 5.0.0 - May 22, 2019

This release improves how monthly active users are counted. By upgrading to this release, you are opting into the changes outlined in [this blog post](https://www.mapbox.com/52219) and [#14421](https://github.com/mapbox/mapbox-gl-native/pull/14421).

There are no breaking API changes in this release.

### Styles and rendering

* Changed placement order of `MGLSymbolStyleLayer` to match the viewport-y order when `MGLSymbolStyleLayer.symbolZOrder` is set to `MGLSymbolZOrderViewportY`, allowing icons to overlap but not text. ([#14486](https://github.com/mapbox/mapbox-gl-native/pull/14486))
* Added `MGLSymbolStyleLayer.symbolSortKey` and `MGLSymbolZOrderAuto` to allow customization of symbol z-ordering. ([#14386](https://github.com/mapbox/mapbox-gl-native/pull/14386))

### Other changes

* Fixed an issue where `-[MGLMapView setVisibleCoordinates:count:edgePadding:direction:duration:animationTimingFunction:completionHandler:]` interpreted a negative `direction` as due north instead of maintaining the current direction. ([#14575](https://github.com/mapbox/mapbox-gl-native/pull/14575))

## 4.11.0 - May 15, 2019

### Styles and rendering

* Fixed a bug where some layers weren’t rendering correctly after panning. ([#14527](https://github.com/mapbox/mapbox-gl-native/pull/14527))
* Speculatively fixed a rare background crash when receiving a memory warning. ([#14383](https://github.com/mapbox/mapbox-gl-native/pull/14383))

### Annotations

* Fixed a bug with jittery callout views when using sprite-based annotations. ([#14445](https://github.com/mapbox/mapbox-gl-native/pull/14445))

### Other changes

* Fixed an Interface Builder crash when using an `MGLMapView` in a storyboard. ([#14379](https://github.com/mapbox/mapbox-gl-native/pull/14379))
* Fixed a bug that caused incorrect positioning of the attribution dialog after rotation. ([#14185](https://github.com/mapbox/mapbox-gl-native/pull/14185))
* Improved `MGLLocationManager` optional protocol properties bridging to Swift. ([#14477](https://github.com/mapbox/mapbox-gl-native/pull/14477))
* Fixed a layout constraints crash on iOS 9 when a view is removed from its superview. ([#14529](https://github.com/mapbox/mapbox-gl-native/pull/14529))

## 4.10.0 - April 17, 2019

### Styles and rendering

* Client-side text rendering of CJK ideographs is now enabled by default. ([#13988](https://github.com/mapbox/mapbox-gl-native/pull/13988))
* Fixed an issue that caused `MGL_FUNCTION` to ignore multiple formatting parameters when passed a `format` function as parameter. ([#14064](https://github.com/mapbox/mapbox-gl-native/pull/14064))
* Added `mgl_attributed:` expression operator, which concatenates `MGLAttributedExpression` objects for specifying rich text in the `MGLSymbolStyleLayer.text` property. ([#14094](https://github.com/mapbox/mapbox-gl-native/pull/14094))
* Fixed an issue that caused conditional expressions to crash when passed nested conditional expressions as parameters. ([#14181](https://github.com/mapbox/mapbox-gl-native/pull/14181))
* Added `-[MGLMapViewDelegate mapView:didFailToLoadImage:]` to load missing symbol icons in the style if they are not found. ([#14302](https://github.com/mapbox/mapbox-gl-native/pull/14302))
* Fixed a possible crash with certain expressions containing arguments that evaluate to a dictionary containing `NSArray` or `NSNumber` values. ([#14352](https://github.com/mapbox/mapbox-gl-native/pull/14352))
* Fixed a bug where non-opaque `UIColor` values were ignored when assigned to a style layer color property. ([#14406](https://github.com/mapbox/mapbox-gl-native/pull/14406))
* Speculatively fixed a bug where GL rendering could occur in the background. ([#14439](https://github.com/mapbox/mapbox-gl-native/pull/14439))

### Packaging

* Added a Galician localization. ([#14095](https://github.com/mapbox/mapbox-gl-native/pull/14095))
* Added support for building with Xcode 10.2 / iOS SDK 12.2. ([#14241](https://github.com/mapbox/mapbox-gl-native/pull/14241))

### Offline maps

* Fixed a bug that caused offline packs created prior to v4.0.0 to be marked as `MGLOfflinePackStateInactive`. ([#14188](https://github.com/mapbox/mapbox-gl-native/pull/14188))

### Other changes

* Added `MGLOrnamentPosition` enum and margin properties to customize scale bar, compass, logo, and attribution position within the map view. ([#13911](https://github.com/mapbox/mapbox-gl-native/pull/13911))
* Added an `MGLMapView.prefetchesTiles` property to configure lower-resolution tile prefetching behavior. ([#14031](https://github.com/mapbox/mapbox-gl-native/pull/14031))
* Speculatively fixed a performance issue seen on iOS 12.2, when an `MGLMapView` is repeatedly removed and re-added in a view hierarchy. ([#14264](https://github.com/mapbox/mapbox-gl-native/pull/14264))

## 4.9.0 - February 27, 2019

* Fixed a bug where setting `MGLMapView.userTrackingMode` to `MGLUserTrackingModeFollowWithHeading` or `MGLUserTrackingModeFollowWithCourse` would be ignored if the user’s location was not already available. ([#13849](https://github.com/mapbox/mapbox-gl-native/pull/13849))
* Improved tilt gesture performance. ([#13902](https://github.com/mapbox/mapbox-gl-native/pull/13902))
* Fixed a bug where `layoutSubviews` was always called on device rotation, regardless of the application's or top-most view controller's supported orientations. ([#13900](https://github.com/mapbox/mapbox-gl-native/pull/13900))
* Added `MGLNetworkConfiguration` class to customize the SDK's `NSURLSessionConfiguration` object. ([#13886](https://github.com/mapbox/mapbox-gl-native/pull/13886))

## 4.8.0 - January 30, 2019

### Styles and rendering

* Added an `MGLStyle.performsPlacementTransitions` property to control how long it takes for colliding labels to fade out. ([#13565](https://github.com/mapbox/mapbox-gl-native/pull/13565))
* Fixed a crash when casting large numbers in `NSExpression`. ([#13580](https://github.com/mapbox/mapbox-gl-native/pull/13580))
* Added the `-[MGLShapeSource leavesOfCluster:offset:limit:]`, `-[MGLShapeSource childrenOfCluster:]`, `-[MGLShapeSource zoomLevelForExpandingCluster:]` methods for inspecting a cluster in an `MGLShapeSource`s created with the `MGLShapeSourceOptionClustered` option. Feature querying now returns clusters represented by `MGLPointFeatureCluster` objects (that conform to the `MGLCluster` protocol). ([#12952](https://github.com/mapbox/mapbox-gl-native/pull/12952)

### Annotations

* Fixed a bug where the `animated` parameter to `-[MGLMapView selectAnnotation:animated:]` was being ignored. ([#13689](https://github.com/mapbox/mapbox-gl-native/pull/13689))
* Fixed a bug where selecting partially on-screen annotations (without a callout) would move the map. ([#13727](https://github.com/mapbox/mapbox-gl-native/pull/13727))

### Packaging

* Added a Czech localization. ([#13782](https://github.com/mapbox/mapbox-gl-native/pull/13782))

### Other changes

* Reinstates version 11 as the default Mapbox Streets style (as introduced in 4.7.0). ([#13690](https://github.com/mapbox/mapbox-gl-native/pull/13690))
* `MGLMapView` no longer freezes on external displays connected through AirPlay or CarPlay when the main device’s screen goes to sleep or the user manually locks the screen. ([#13701](https://github.com/mapbox/mapbox-gl-native/pull/13701))
* Fixed an issue calculating the viewport when setting visible coordinates with a `direction`. ([#13761](https://github.com/mapbox/mapbox-gl-native/pull/13761))

## 4.7.1 - December 21, 2018

### Styles and rendering

* Reverts the ability for `MGLMapView`, `MGLShapeOfflineRegion`, and `MGLTilePyramidOfflineRegion` to use version 11 of the Mapbox Streets style. ([#13650](https://github.com/mapbox/mapbox-gl-native/pull/13650))
* Reverts the ability for convenience methods on `MGLStyle` such as `MGLStyle.lightStyleURL`, to use version 11 of the Mapbox Streets style. ([#13650](https://github.com/mapbox/mapbox-gl-native/pull/13650))

## 4.7.0 - December 18, 2018

### Packaging

* Added the `Mapbox-iOS-SDK-stripped` build flavor, featuring fewer debug symbols. Regular framework binaries are no longer stripped of debug symbols and the `Mapbox-iOS-SDK-symbols` build has been retired. ([#13504](https://github.com/mapbox/mapbox-gl-native/pull/13504))
* This SDK’s dynamic framework now has a bundle identifier of `com.mapbox.Mapbox`. ([#12857](https://github.com/mapbox/mapbox-gl-native/pull/12857))
* `MGLMapView`, `MGLShapeOfflineRegion`, and `MGLTilePyramidOfflineRegion` now default to version 11 of the Mapbox Streets style. Similarly, several class properties of `MGLStyle`, such as `MGLStyle.lightStyleURL`, have been updated to return URLs to new versions of their respective styles. ([#13585](https://github.com/mapbox/mapbox-gl-native/pull/13585))

### Styles and rendering

* Fixed an issue where the `{prefix}` token in tile URL templates was evaluated incorrectly when requesting a source’s tiles. ([#13429](https://github.com/mapbox/mapbox-gl-native/pull/13429))
* Added an `-[MGLStyle removeSource:error:]` method that returns a descriptive error if the style fails to remove the source, whereas `-[MGLStyle removeSource:]` fails silently. ([#13399](https://github.com/mapbox/mapbox-gl-native/pull/13399))
* Added the `MGLFillExtrusionStyleLayer.fillExtrusionHasVerticalGradient` property. ([#13463](https://github.com/mapbox/mapbox-gl-native/pull/13463))
* Added support for setting `MGLCollisionBehaviorPre4_0` in `NSUserDefaults`. ([#13426](https://github.com/mapbox/mapbox-gl-native/pull/13426))
* `-[MGLStyle localizeLabelsIntoLocale:]` and `-[NSExpression(MGLAdditions) mgl_expressionLocalizedIntoLocale:]` can automatically localize styles that use version 8 of the Mapbox Streets source. ([#13481](https://github.com/mapbox/mapbox-gl-native/pull/13481))
* Fixed symbol flickering during instantaneous transitions. ([#13535](https://github.com/mapbox/mapbox-gl-native/pull/13535))
* Fixed a crash when specifying `MGLShapeSourceOptionLineDistanceMetrics` when creating an `MGLShapeSource`. ([#13543](https://github.com/mapbox/mapbox-gl-native/pull/13543))

### Map snapshots

* `MGLMapSnapshotter` now respects the `MGLIdeographicFontFamilyName` key in Info.plist, which reduces bandwidth consumption when snapshotting regions that contain Chinese or Japanese characters. ([#13427](https://github.com/mapbox/mapbox-gl-native/pull/13427))
* Fixed a sporadic crash when using `MGLMapSnapshotter`. ([#13300](https://github.com/mapbox/mapbox-gl-native/pull/13300))

### Other changes

* Modified the behavior of the map view so that programmatic camera transitions can no longer be interrupted by user interaction when `MGLMapView.zoomEnabled`, `MGLMapView.rotateEnabled`, `MGLMapView.scrollEnabled`, and `MGLMapView.pitchEnabled` are set to false. ([#13362](https://github.com/mapbox/mapbox-gl-native/pull/13362))
* Renamed `-[MGLOfflineStorage putResourceWithUrl:data:modified:expires:etag:mustRevalidate:]` to `-[MGLOfflineStorage preloadData:forURL:modificationDate:expirationDate:eTag:mustRevalidate:]`. ([#13318](https://github.com/mapbox/mapbox-gl-native/pull/13318))
* Points of interest have clearer, localized VoiceOver hints in styles that use version 8 of the Mapbox Streets source. ([#13525](https://github.com/mapbox/mapbox-gl-native/pull/13525))
* Added `MGLLoggingConfiguration` and `MGLLoggingBlockHandler` that handle error and fault events produced by the SDK. ([#13235](https://github.com/mapbox/mapbox-gl-native/pull/13235))
* Fixed random crashes during app termination. ([#13367](https://github.com/mapbox/mapbox-gl-native/pull/13367))

## 4.6.0 - November 7, 2018

### Styles and rendering

* `MGLSymbolStyleLayer.text` can now be set to rich text with varying fonts and text sizes. ([#12624](https://github.com/mapbox/mapbox-gl-native/pull/12624))
* Fixed a crash when using the `MGL_LET`, `MGL_MATCH`, `MGL_IF`, or `MGL_FUNCTION` functions without a colon inside an `NSExpression` or `NSPredicate` format string. ([#13189](https://github.com/mapbox/mapbox-gl-native/pull/13189))
* Fixed a crash setting the `MGLLineStyleLayer.lineGradient` property to an expression containing the `$lineProgress` variable. Added an `NSExpression.lineProgressVariableExpression` class property that returns an expression for the `$lineProgress` variable. ([#13192](https://github.com/mapbox/mapbox-gl-native/pull/13192))
* Feature querying can now return point features represented by icons that have both the `MGLSymbolStyleLayer.iconRotation` and `MGLSymbolStyleLayer.iconOffset` properties applied. ([#13105](https://github.com/mapbox/mapbox-gl-native/pull/13105))
* Fixed an issue where polygons crossing tile boundaries could be improperly clipped. ([#13231](https://github.com/mapbox/mapbox-gl-native/pull/13231))

### Offline maps

* Network requests by `MGLMapView` are now prioritized over offline pack downloads. ([#13019](https://github.com/mapbox/mapbox-gl-native/pull/13019))
* Added the `-[MGLOfflineStorage putResourceWithUrl:data:modified:expires:etag:mustRevalidate:]` method to allow pre-warming of the ambient cache. ([#13119](https://github.com/mapbox/mapbox-gl-native/pull/13119))

### Other changes

* Fixed an issue where the map view could not be panned after setting `MGLMapView.visibleCoordinateBounds` to a coordinate bounds that spanned exactly the longitudes −180° and 180°. ([#13006](https://github.com/mapbox/mapbox-gl-native/pull/13006))
* Fixed an issue where snapshots had the wrong heading and pitch. ([#13123](https://github.com/mapbox/mapbox-gl-native/pull/13123))
* Fixed an issue where `-[MGLMapViewDelegate mapView:shouldChangeFromCamera:toCamera:]` was called with an incorrectly rotated `newCamera` when the user rotated the map. ([#13123](https://github.com/mapbox/mapbox-gl-native/pull/13123))

## 4.5.0 - October 10, 2018

### Styles and rendering

* Added support for 120 frames per second on capable devices. ([#12979](https://github.com/mapbox/mapbox-gl-native/pull/12979))
* Added an `MGLSymbolStyleLayer.symbolZOrder` property for forcing point features in a symbol layer to be layered in the same order that they are specified in the layer’s associated source. ([#12783](https://github.com/mapbox/mapbox-gl-native/pull/12783))
* Fixed a crash when the `MGLBackgroundStyleLayer.backgroundPattern`, `MGLFillExtrusionStyleLayer.fillExtrusionPattern`, `MGLFillStyleLayer.fillPattern`, or `MGLLineStyleLayer.linePattern` property evaluates to `nil` for a particular feature. ([#12896](https://github.com/mapbox/mapbox-gl-native/pull/12896))
* Fixed an issue with view annotations (including the user location annotation) and the GL map lagging relative to each other. ([#12895](https://github.com/mapbox/mapbox-gl-native/pull/12895))
* Fixed an issue where features in `MGLFillStyleLayer` and `MGLLineStyleLayer` would occasionally flicker when zooming in and out. ([#12982](https://github.com/mapbox/mapbox-gl-native/pull/12982))
* Fixed a crash when casting a `UIColor` to a `UIColor` inside an `NSExpression`. ([#12864](https://github.com/mapbox/mapbox-gl-native/pull/12864))
* `NIL` cast to an `NSNumber` now evaluates to 0 inside an `NSExpression`. ([#12864](https://github.com/mapbox/mapbox-gl-native/pull/12864))
* Fixed a crash when applying the `to-array` operator to an empty array inside a JSON expression. ([#12864](https://github.com/mapbox/mapbox-gl-native/pull/12864))
* Added the `MGLCollisionBehaviorPre4_0` Info.plist key to restore the collision detection behavior in version 3.7 of the SDK. ([#12941](https://github.com/mapbox/mapbox-gl-native/pull/12941))

### User location

* Added `-[MGLMapViewDelegate mapViewUserLocationAnchorPoint:]` to customize the position of the user location annotation. ([#12907](https://github.com/mapbox/mapbox-gl-native/pull/12907))
* Marked `MGLMapView.userLocationVerticalAlignment` as deprecated. Use `-[MGLMapViewDelegate mapViewUserLocationAnchorPoint:]` instead. ([#12907](https://github.com/mapbox/mapbox-gl-native/pull/12907))
* Added the `-[MGLMapView updateUserLocationAnnotationView]` and `-[MGLMapView updateUserLocationAnnotationViewAnimatedWithDuration:]` methods to update the position of the user location annotation between location updates. ([#12907](https://github.com/mapbox/mapbox-gl-native/pull/12907))
* Fixed an issue where the user location annotation was positioned incorrectly when the map view had a left or right content inset. ([#12907](https://github.com/mapbox/mapbox-gl-native/pull/12907))

### Offline maps

* Added `-[MGLOfflineStorage addContentsOfFile:withCompletionHandler:]` and `-[MGLOfflineStorage addContentsOfURL:withCompletionHandler:]` methods to add pregenerated offline packs to offline storage. ([#12791](https://github.com/mapbox/mapbox-gl-native/pull/12791))
* Fixed an issue where some tiles were rendered incorrectly when the device was unable to connect to the Internet. ([#12931](https://github.com/mapbox/mapbox-gl-native/pull/12931))

### Other changes

* Added `MGLAltitudeForZoomLevel()` and `MGLZoomLevelForAltitude()` methods for converting between zoom levels used by `MGLMapView` and altitudes used by `MGLMapCamera`. ([#12986](https://github.com/mapbox/mapbox-gl-native/pull/12986))
* Deprecated the `+[MGLMapCamera cameraLookingAtCenterCoordinate:fromDistance:pitch:heading:]` method in favor of `+[MGLMapCamera cameraLookingAtCenterCoordinate:altitude:pitch:heading:]` and `+[MGLMapCamera cameraLookingAtCenterCoordinate:acrossDistance:pitch:heading:]`. ([#12966](https://github.com/mapbox/mapbox-gl-native/pull/12966))
* Fixed an issue where `+[MGLMapCamera cameraLookingAtCenterCoordinate:fromEyeCoordinate:eyeAltitude:]` created a camera looking from the wrong eye coordinate. ([#12966](https://github.com/mapbox/mapbox-gl-native/pull/12966))
* Added an `MGLMapCamera.viewingDistance` property based on the existing `MGLMapCamera.altitude` property. ([#12966](https://github.com/mapbox/mapbox-gl-native/pull/12966))
* Fixed an issue where `-[MGLMapSnapshotter startWithQueue:completionHandler:]` failed to call its completion handler in some cases. ([#12355](https://github.com/mapbox/mapbox-gl-native/pull/12355))
* Fixed an issue where symbols from the events library could be duplicated when the maps SDK was used in conjunction with another Mapbox framework. ([#13008](https://github.com/mapbox/mapbox-gl-native/pull/13008))

## 4.4.1 - September 13, 2018

* Fixed several crashes related to telemetry collection. ([#12825](https://github.com/mapbox/mapbox-gl-native/pull/12825))
* Fixed a crash when the network connection was offline. ([#12889](https://github.com/mapbox/mapbox-gl-native/pull/12889))

## 4.4.0 - September 12, 2018

### Styles and rendering

* When a symbol in an `MGLSymbolStyleLayer` has both an icon and text, both are shown or hidden together based on available space. ([#12521](https://github.com/mapbox/mapbox-gl-native/pull/12521))
* Invalid values of `MGLSymbolStyleLayer.textFontNames` are treated as warnings instead of errors. ([#12414](https://github.com/mapbox/mapbox-gl-native/pull/12414))
* Added an `MGLLineStyleLayer.lineGradient` property that can be used to define a gradient with which to color a line feature. ([#12575](https://github.com/mapbox/mapbox-gl-native/pull/12575))
* The `MGLLineStyleLayer.linePattern`, `MGLFillStyleLayer.fillPattern`, and `MGLFillExtrusionStyleLayer.fillExtrusionPattern` properties can now be set to expressions that refer to feature attributes. ([#12284](https://github.com/mapbox/mapbox-gl-native/pull/12284))
* Reduced the amount of memory consumed by font data after changing the style. ([#12414](https://github.com/mapbox/mapbox-gl-native/pull/12414))
* `-[MGLShapeSource initWithIdentifier:shape:options:]` warns about possible attribute loss when passing in an `MGLShapeCollection` object. ([#12625](https://github.com/mapbox/mapbox-gl-native/pull/12625))
* Added an `MGLShapeSourceOptionLineDistanceMetrics` option that enables or disables calculating line distance metrics. ([#12604](https://github.com/mapbox/mapbox-gl-native/pull/12604))
* Fixed an issue where the `cubic-bezier` curve type for `mgl_interpolate:withCurveType:parameters:stops:` expressions was misinterpreted for some style layer properties. ([#12826](https://github.com/mapbox/mapbox-gl-native/pull/12826))
* Fixed an issue that could cause symbols to fade in during pan operations instead of always showing when using `MGLSymbolStyleLayer.iconAllowsOverlap` or `MGLSymbolStyleLayer.textAllowsOverlap` properties. ([#12698](https://github.com/mapbox/mapbox-gl-native/pull/12698))

### Offline maps

* Added the `MGLShapeOfflineRegion` class for creating an offline pack that covers an arbitrary shape. ([#11447](https://github.com/mapbox/mapbox-gl-native/pull/11447))
* Fixed crashes when offline storage encountered certain SQLite errors. ([#12224](https://github.com/mapbox/mapbox-gl-native/pull/12224))

### Other changes

* The predefined values of `MGLMapView.decelerationRate` are now typed as `MGLMapViewDecelerationRate`s for improved bridging to Swift. ([#12584](https://github.com/mapbox/mapbox-gl-native/pull/12584))
* Added an `-[MGLMapViewDelegate mapView:shapeAnnotationIsEnabled:]` method to specify whether an annotation is selectable. ([#12352](https://github.com/mapbox/mapbox-gl-native/pull/12352))
* The `-[MGLMapView visibleFeaturesAtPoint:]` method can now return features near tile boundaries at high zoom levels. ([#12570](https://github.com/mapbox/mapbox-gl-native/pull/12570))
* Fixed inconsistencies in exception naming. ([#12583](https://github.com/mapbox/mapbox-gl-native/issues/12583))
* Fixed an issue where `-[MGLMapView convertCoordinateBounds:toRectToView:]` would return an empty CGRect if the bounds crossed the antimeridian. ([#12758](https://github.com/mapbox/mapbox-gl-native/pull/12758))

## 4.3.0 - August 15, 2018

### Styles and rendering

* Added an `MGLMapView.preferredFramesPerSecond` property that controls the rate at which the map view is rendered. The default rate now adapts to device capabilities to provide a smoother experience. ([#12501](https://github.com/mapbox/mapbox-gl-native/issues/12501))
* Token string syntax (`"{token}"`) in `MGLSymbolStyleLayer` `text` and `iconImageName` properties is now correctly converted to the appropriate `NSExpression` equivalent. ([#11659](https://github.com/mapbox/mapbox-gl-native/issues/11659))
* Fixed a crash when switching between two styles having layers with the same identifier but different layer types. ([#12432](https://github.com/mapbox/mapbox-gl-native/issues/12432))
* Added a new option to `MGLSymbolPlacement`, `MGLSymbolPlacementLineCenter`, that places the label relative to the center of the geometry. ([#12337](https://github.com/mapbox/mapbox-gl-native/pull/12337))

### User location

* Added an `MGLMapView.locationManager` property and `MGLLocationManager` protocol for tracking user location using a custom alternative to `CLLocationManager`. ([#12013](https://github.com/mapbox/mapbox-gl-native/pull/12013))
* Fixed a crash that occurred when `MMELocationManager` was deallocated and the delegate was reporting updates. ([#12542](https://github.com/mapbox/mapbox-gl-native/pull/12542))

### Other changes

* Fixed a crash that occurred when the user started a gesture before the drift animation for a previous gesture was complete. ([#12148](https://github.com/mapbox/mapbox-gl-native/pull/12148))
* Fixed an issue where the symbols for `MGLMapPointForCoordinate` could not be found. ([#12445](https://github.com/mapbox/mapbox-gl-native/issues/12445))
* Fixed an issue causing country and ocean labels to disappear after calling `-[MGLStyle localizeLabelsIntoLocale:]` when the system language is set to Simplified Chinese. ([#12164](https://github.com/mapbox/mapbox-gl-native/issues/12164))
* Closed a security vulnerability introduced in 4.1.0 that would potentially allow the owner of a style to compromise apps loading that style. ([#12571](https://github.com/mapbox/mapbox-gl-native/pull/12571))
* Reduced binary size and improved performance by enabling LTO. ([#12502](https://github.com/mapbox/mapbox-gl-native/pull/12502))

## 4.0.5 - August 15, 2018

### Packaging

* When integrating this framework using CocoaPods, the included bcsymbolmap files are now preserved. If you have bitcode enabled and you are seeing incorrectly symbolicated crash logs, you should create a build phase in your Xcode project that copies these bcsymbolmap files to your app’s Products Directory when installing. ([#12257](https://github.com/mapbox/mapbox-gl-native/pull/12257))

### Other changes

* Added an `MGLMapView.locationManager` property and `MGLLocationManager` protocol for tracking user location using a custom alternative to `CLLocationManager`. ([#12013](https://github.com/mapbox/mapbox-gl-native/pull/12013))

## 4.2.0 - July 18, 2018

### Packaging

* When integrating this framework using CocoaPods, the included bcsymbolmap files are now preserved. If you have bitcode enabled and you are seeing incorrectly symbolicated crash logs, you should create a build phase in your Xcode project that copies these bcsymbolmap files to your app’s Products Directory when installing. ([#12257](https://github.com/mapbox/mapbox-gl-native/pull/12257))

### Styles and rendering

* Added an `MGLRasterStyleLayer.rasterResamplingMode` property for configuring how raster style layers are overscaled. ([#12176](https://github.com/mapbox/mapbox-gl-native/pull/12176))
* `-[MGLStyle localizeLabelsIntoLocale:]` and `-[NSExpression mgl_expressionLocalizedIntoLocale:]` can automatically localize labels into Japanese or Korean based on the system’s language settings. ([#12286](https://github.com/mapbox/mapbox-gl-native/pull/12286))
* The `c` and `d` options are supported within comparison predicates for case and diacritic insensitivity, respectively. ([#12329](https://github.com/mapbox/mapbox-gl-native/pull/12329))
* Added the `collator` and `resolved-locale` expression operators to more precisely compare strings in style JSON. A subset of this functionality is available through predicate options when creating an `NSPredicate`. ([#11869](https://github.com/mapbox/mapbox-gl-native/pull/11869))
* Fixed a crash when trying to parse expressions containing legacy filters. ([#12263](https://github.com/mapbox/mapbox-gl-native/pull/12263))
* Fixed a crash that occurred when creating an `MGL_MATCH` expression using non-expressions as arguments. ([#12332](https://github.com/mapbox/mapbox-gl-native/pull/12332))

### Networking and storage

* Improved caching performance. ([#12072](https://github.com/mapbox/mapbox-gl-native/pull/12072))

### Other changes

* Added `-[MGLMapView camera:fittingShape:edgePadding:]` and `-[MGLMapView camera:fittingCoordinateBounds:edgePadding:]` allowing you specify the pitch and direction for the calculated camera. ([#12213](https://github.com/mapbox/mapbox-gl-native/pull/12213))
* Added `-[MGLMapSnapshot coordinateForPoint:]` that returns a map coordinate for a specified snapshot image point. ([#12221](https://github.com/mapbox/mapbox-gl-native/pull/12221))
* Reduced memory usage when collision debug mode is disabled. ([#12294](https://github.com/mapbox/mapbox-gl-native/issues/12294))
* Fixed a bug with annotation view touch handling when a non-zero `centerOffset` is specified. ([#12234](https://github.com/mapbox/mapbox-gl-native/pull/12234))

## 4.0.4 - June 27, 2018

* Improved compatibility with Mapbox China APIs. ([#12233](https://github.com/mapbox/mapbox-gl-native/pull/12233))

## 4.0.3 - June 22, 2018

* Fixed a crash in `-[MGLStyle localizeLabelsIntoLocale:]` on iOS 9._x_. ([#12123](https://github.com/mapbox/mapbox-gl-native/pull/12123))
* Improved compatibility with Mapbox China APIs. ([#11845](https://github.com/mapbox/mapbox-gl-native/pull/11845))

## 4.1.0 - June 20, 2018

### Packaging

* The minimum deployment target for this SDK is now iOS 9.0. ([#11776](https://github.com/mapbox/mapbox-gl-native/pull/11776))
* Removed support for the Fabric distribution platform. ([#12106](https://github.com/mapbox/mapbox-gl-native/pull/12106))
* Improved compatibility with Mapbox China APIs. ([#11845](https://github.com/mapbox/mapbox-gl-native/pull/11845))

### Styles and rendering

* Added support for aggregate expressions as input values to `MGL_MATCH` expressions. ([#11866](https://github.com/mapbox/mapbox-gl-native/pull/11866))
* Fixed a crash that occurred when style JSON contained an invalid filter containing an expression. ([#12065](https://github.com/mapbox/mapbox-gl-native/pull/12065))
* Fixed a crash in `-[MGLStyle localizeLabelsIntoLocale:]` on iOS 9._x_. ([#12123](https://github.com/mapbox/mapbox-gl-native/pull/12123))
* Unknown tokens in URLs are now preserved, rather than replaced with an empty string. ([#11787](https://github.com/mapbox/mapbox-gl-native/issues/11787))
* Fixed an issue preventing nested key path expressions from accessing the correct feature attributes. ([#11959](https://github.com/mapbox/mapbox-gl-native/pull/11959))
* Fixed an issue where `MGLSymbolStyleLayer` flickered when straddling the antimeridian. ([#11938](https://github.com/mapbox/mapbox-gl-native/pull/11938))
* Fixed an issue where certain `MGLLineStyleLayer.lineDashPattern` values produced unexpected rendering. ([#12114](https://github.com/mapbox/mapbox-gl-native/pull/12114))

### Other changes

* Adjusted when and how the camera transition update and finish callbacks are called, fixing recursion bugs. ([#11614](https://github.com/mapbox/mapbox-gl-native/pull/11614))
* Fixed an issue where `-[MGLMapViewDelegate mapView:tapOnCalloutForAnnotation:]` was called when the user tapped on transparent areas beneath the standard callout view. ([#11939](https://github.com/mapbox/mapbox-gl-native/pull/11939))
* Improved `MGLMapView`’s performance when the scale bar is shown. ([#11921](https://github.com/mapbox/mapbox-gl-native/pull/11921))
* Fixed a crash that could occur when reusing `MGLMapSnapshotter` or using multiple snapshotters at the same time. ([#11831](https://github.com/mapbox/mapbox-gl-native/pull/11831))
* Fixed an issue where an empty `MGLFeature` array caused high CPU utilization. ([#11985](https://github.com/mapbox/mapbox-gl-native/pull/11985))
* Improved offline download performance. ([#11284](https://github.com/mapbox/mapbox-gl-native/pull/11284))
* Fixed an issue that caused `-[MGLMapView visibleFeaturesAtPoint:]` to return an empty array when adding or removing features. ([#12076](https://github.com/mapbox/mapbox-gl-native/pull/12076))
* Improved application launch performance. ([#11784](https://github.com/mapbox/mapbox-gl-native/pull/11784))

## 4.0.2 - May 29, 2018

* Fixed a crash when constant expressions were used for style properties that didn't support data-driven styling. ([#11960](https://github.com/mapbox/mapbox-gl-native/issues/11960))
* Improved symbol querying. ([#11571](https://github.com/mapbox/mapbox-gl-native/pull/11571), [#11742](https://github.com/mapbox/mapbox-gl-native/pull/11742))

## 4.0.1 - May 14, 2018

### Packaging

* Re-added support for 32-bit simulators (i386) to work around an issue in CocoaPods. ([#11891](https://github.com/mapbox/mapbox-gl-native/pull/11891))
* Added a Korean localization. ([#11792](https://github.com/mapbox/mapbox-gl-native/pull/11792))

### Style layers

* Deprecated `+[NSExpression featurePropertiesVariableExpression]`; use `+[NSExpression featureAttributesVariableExpression]` instead. ([#11748](https://github.com/mapbox/mapbox-gl-native/pull/11748))
* Added an `-[NSPredicate(MGLAdditions) predicateWithMGLJSONObject:]` method and `NSPredicate.mgl_jsonExpressionObject` property. ([#11810](https://github.com/mapbox/mapbox-gl-native/pull/11810))
* Added `FIRST`, `LAST`, and `SIZE` symbolic array subscripting support to expressions. ([#11770](https://github.com/mapbox/mapbox-gl-native/pull/11770))
* Inside an expression, casting `nil` to a string turns it into the empty string instead of the string `"null"`. ([#11904](https://github.com/mapbox/mapbox-gl-native/pull/11904))
* Fixed an issue where certain colors were being misrepresented in `NSExpression` obtained from `MGLStyleLayer` getters. ([#11725](https://github.com/mapbox/mapbox-gl-native/pull/11725))

### Annotations

* Fixed an issue where selecting an onscreen annotation could move the map unintentionally. ([#11731](https://github.com/mapbox/mapbox-gl-native/pull/11731))
* Fixed an issue where annotation views could become distorted if `rotatesToMatchCamera` was enabled. ([#11817](https://github.com/mapbox/mapbox-gl-native/pull/11817))
* Fixed `MGLAnnotationView.rotatesToMatchCamera` overriding other transforms that might be applied to annotation views that had this property enabled. ([#11842](https://github.com/mapbox/mapbox-gl-native/pull/11842))
* Fixed an issue where an `MGLOverlay` object straddling the antimeridian had an empty `MGLOverlay.overlayBounds` value. ([#11783](https://github.com/mapbox/mapbox-gl-native/pull/11783))

### Other changes

* If English is the first language listed in the user’s Preferred Languages setting, `-[MGLStyle localizeLabelsIntoLocale:]` no longer prioritizes other languages over English. ([#11907](https://github.com/mapbox/mapbox-gl-native/pull/11907))
* Fixed an issue where `-[MGLMapView metersPerPixelAtLatitude:]` was removed, but not marked as unavailable. ([#11765](https://github.com/mapbox/mapbox-gl-native/pull/11765))
* Reduced per-frame render CPU time. ([#11811](https://github.com/mapbox/mapbox-gl-native/issues/11811))

## 3.7.8 - May 7, 2018

* Improved compatibility with Mapbox China APIs. ([#11845](https://github.com/mapbox/mapbox-gl-native/pull/11845))

## 3.7.7 - May 3, 2018

* Fixed a crash when removing an `MGLOfflinePack`. ([#11821](https://github.com/mapbox/mapbox-gl-native/issues/11821))

## 4.0.0 - April 19, 2018

The 4.0._x_ series of releases will be the last to support iOS 8. The minimum iOS deployment version will increase to iOS 9.0 in a future release.

### Packaging

* Removed support for 32-bit simulators. ([#10962](https://github.com/mapbox/mapbox-gl-native/pull/10962))
* Added Danish, Hebrew, and European Portuguese localizations. ([#10967](https://github.com/mapbox/mapbox-gl-native/pull/10967), [#11136](https://github.com/mapbox/mapbox-gl-native/pull/11134), [#11695](https://github.com/mapbox/mapbox-gl-native/pull/11695))
* Removed methods, properties, and constants that had been deprecated as of v3.7.6. ([#11205](https://github.com/mapbox/mapbox-gl-native/pull/11205), [#11681](https://github.com/mapbox/mapbox-gl-native/pull/11681))
* Refined certain Swift interfaces by converting them from class methods to class properties. ([#11674](https://github.com/mapbox/mapbox-gl-native/pull/11674))
* Revamped the “Adding Points to a Map” guide. ([#11496](https://github.com/mapbox/mapbox-gl-native/pull/11496))

### Style layers

* The layout and paint properties on subclasses of `MGLStyleLayer` are now of type `NSExpression` instead of `MGLStyleValue`. A new “Predicates and Expressions” guide provides an overview of the supported operators, which include arithmetic and conditional operators. ([#10726](https://github.com/mapbox/mapbox-gl-native/pull/10726))
* A style can now display a heatmap layer that visualizes a point data distribution. You can customize the appearance at runtime using the `MGLHeatmapStyleLayer` class. ([#11046](https://github.com/mapbox/mapbox-gl-native/pull/11046))
* A style can now display a smooth hillshading layer and customize its appearance at runtime using the `MGLHillshadeStyleLayer` class. Hillshading is based on a rasterized digital elevation model supplied by the `MGLRasterDEMSource` class. ([#10642](https://github.com/mapbox/mapbox-gl-native/pull/10642))
* You can now set the `MGLVectorStyleLayer.predicate` property to a predicate that contains arithmetic and calls to built-in `NSExpression` functions. You may need to cast a feature attribute key to `NSString` or `NSNumber` before comparing it to a string or number. ([#11587](https://github.com/mapbox/mapbox-gl-native/pull/11587))
* Replaced the `MGLStyle.localizesLabels` property with an `-[MGLStyle localizeLabelsIntoLocale:]` method that allows you to specify the language to localize into. Also added an `-[NSExpression(MGLAdditions) mgl_expressionLocalizedIntoLocale:]` method for localizing an individual value used with `MGLSymbolStyleLayer.text`. ([#11651](https://github.com/mapbox/mapbox-gl-native/pull/11651))
* The `MGLSymbolStyleLayer.textFontNames` property can now depend on a feature’s attributes. ([#10850](https://github.com/mapbox/mapbox-gl-native/pull/10850))
* Changes to the `MGLStyleLayer.minimumZoomLevel` and `MGLStyleLayer.maximumZoomLevel` properties take effect immediately. ([#11399](https://github.com/mapbox/mapbox-gl-native/pull/11399))

### Content sources

* Renamed `MGLRasterSource` to `MGLRasterTileSource` and `MGLVectorSource` to `MGLVectorTileSource`. ([#11568](https://github.com/mapbox/mapbox-gl-native/pull/11568))
* Added an `MGLComputedShapeSource` class that allows applications to supply vector data to a style layer on a per-tile basis. ([#9983](https://github.com/mapbox/mapbox-gl-native/pull/9983))
* Properties such as `MGLSymbolStyleLayer.iconAllowsOverlap` and `MGLSymbolStyleLayer.iconIgnoresPlacement` now account for symbols in other sources. ([#10436](https://github.com/mapbox/mapbox-gl-native/pull/10436))

### Map rendering

* Improved the reliability of collision detection between symbols near the edges of tiles, as well as between symbols when the map is tilted. It is no longer necessary to enable `MGLSymbolStyleLayer.symbolAvoidsEdges` to prevent symbols in adjacent tiles from overlapping with each other. ([#10436](https://github.com/mapbox/mapbox-gl-native/pull/10436))
* Symbols can fade in and out as the map pans, rotates, or tilts. ([#10436](https://github.com/mapbox/mapbox-gl-native/pull/10436))
* Fixed an issue preventing a dynamically-added `MGLRasterStyleLayer` from drawing until the map pans. ([#10270](https://github.com/mapbox/mapbox-gl-native/pull/10270))
* Fixed an issue preventing `MGLImageSource`s from drawing on the map when the map is zoomed in and tilted. ([#10677](https://github.com/mapbox/mapbox-gl-native/pull/10677))
* Improved the sharpness of raster tiles on Retina displays. ([#10984](https://github.com/mapbox/mapbox-gl-native/pull/10984))
* Fixed a crash parsing a malformed style. ([#11001](https://github.com/mapbox/mapbox-gl-native/pull/11001))
* Reduced memory usage by clearing in-memory tile cache before entering background. ([#11197](https://github.com/mapbox/mapbox-gl-native/pull/11197))
* Fixed an issue where symbols with empty labels would always be hidden. ([#11206](https://github.com/mapbox/mapbox-gl-native/pull/11206))
* Fixed an issue where a tilted map could flicker while displaying rotating symbols. ([#11488](https://github.com/mapbox/mapbox-gl-native/pull/11488))
* Increased the maximum width of labels by a factor of two. ([#11508](https://github.com/mapbox/mapbox-gl-native/pull/11508))

### Annotations

* Changed the default value of `MGLAnnotationView.scalesWithViewingDistance` to `NO`, to improve performance. If your use case involves many annotation views, consider keeping this property disabled. ([#11636](https://github.com/mapbox/mapbox-gl-native/pull/11636))
* Fixed an issue preventing `MGLAnnotationImage.image` from being updated. ([#10372](https://github.com/mapbox/mapbox-gl-native/pull/10372))
* Improved performance of `MGLAnnotationView`-backed annotations that have `scalesWithViewingDistance` enabled. ([#10951](https://github.com/mapbox/mapbox-gl-native/pull/10951))
* Fixed an issue where tapping a group of annotations may not have selected the nearest annotation. ([#11438](https://github.com/mapbox/mapbox-gl-native/pull/11438))
* The `MGLMapView.selectedAnnotations` property (backed by `-[MGLMapView setSelectedAnnotations:]`) now selects annotations that are off-screen. ([#9790](https://github.com/mapbox/mapbox-gl-native/issues/9790))
* The `animated` parameter to `-[MGLMapView selectAnnotation:animated:]` now controls whether the annotation and its callout are brought on-screen. If `animated` is `NO` then the annotation is selected if offscreen, but the map is not panned. Currently only point annotations are supported. Setting the `MGLMapView.selectedAnnotations` property now animates. ([#3249](https://github.com/mapbox/mapbox-gl-native/issues/3249))
* Fixed a crash when rapidly adding and removing annotations. ([#11551](https://github.com/mapbox/mapbox-gl-native/issues/11551), [#11575](https://github.com/mapbox/mapbox-gl-native/issues/11575))
* Marked protocol method `-[MGLCalloutView presentCalloutFromRect:inView:constrainedToView:animated:]` as unavailable. Use `-[MGLCalloutView presentCalloutFromRect:inView:constrainedToRect:animated:]` instead. ([#11738](https://github.com/mapbox/mapbox-gl-native/pull/11738))

### Map snapshots

* Fixed a memory leak that occurred when creating a map snapshot. ([#10585](https://github.com/mapbox/mapbox-gl-native/pull/10585))

### Other changes

* The `-[MGLMapView convertRect:toCoordinateBoundsFromView:]` method and the `MGLMapView.visibleCoordinateBounds` property’s getter now indicate that the coordinate bounds straddles the antimeridian by extending one side beyond ±180 degrees longitude. ([#11265](https://github.com/mapbox/mapbox-gl-native/pull/11265))
* Feature querying results now account for the `MGLSymbolStyleLayer.circleStrokeWidth` property. ([#10897](https://github.com/mapbox/mapbox-gl-native/pull/10897))
* Fixed an issue preventing labels from being transliterated when VoiceOver was enabled on iOS 10._x_ and below. ([#10881](https://github.com/mapbox/mapbox-gl-native/pull/10881))
* Labels are now transliterated from more languages when VoiceOver is enabled. ([#10881](https://github.com/mapbox/mapbox-gl-native/pull/10881))
* Long-pressing the attribution button causes the SDK’s version number to be displayed in the action sheet that appears. ([#10650](https://github.com/mapbox/mapbox-gl-native/pull/10650))
* Reduced offline download sizes for styles with symbol layers that render only icons, and no text. ([#11055](https://github.com/mapbox/mapbox-gl-native/pull/11055))
* Added haptic feedback that occurs when the user rotates the map to due north, configurable via `MGLMapView.hapticFeedbackEnabled`. ([#10847](https://github.com/mapbox/mapbox-gl-native/pull/10847))
* Added `MGLMapView.showsScale` as the recommended way to show the scale bar. This property can be set directly in Interface Builder. ([#11335](https://github.com/mapbox/mapbox-gl-native/pull/11335))
* Fixed an issue where the scale bar would not appear until the map had moved. ([#11335](https://github.com/mapbox/mapbox-gl-native/pull/11335))

## 3.7.6 - March 12, 2018

* Fixed an issue where full-resolution tiles could fail to replace lower-resolution placeholders. ([#11227](https://github.com/mapbox/mapbox-gl-native/pull/11227))
* Fixed an issue where tilesets with bounds that cover the entire world would fail to render. ([#11425](https://github.com/mapbox/mapbox-gl-native/pull/11425))
* Fixed a memory leak in `MGLMapSnapshotter`. ([#11193](https://github.com/mapbox/mapbox-gl-native/pull/11193))
* Fixed an issue where the pinch gesture could drift beyond bounds imposed by `-[MGLMapViewDelegate mapView:shouldChangeFromCamera:toCamera:]`. ([#11423](https://github.com/mapbox/mapbox-gl-native/pull/11423))
* Improved the visibility of the heading indicator arrow. ([#11337](https://github.com/mapbox/mapbox-gl-native/pull/11337))

## 3.7.5 - February 16, 2018

* Fixed an issue where requesting location services permission would trigger an unrecoverable loop. ([#11229](https://github.com/mapbox/mapbox-gl-native/pull/11229))

## 3.7.4 - February 12, 2018

* Added the `MGLTileSourceOptionTileCoordinateBounds` option to create an `MGLTileSource` that only supplies tiles within a specific geographic bounding box. ([#11141](https://github.com/mapbox/mapbox-gl-native/pull/11141))
* Fixed an issue that caused `-[MGLMapSnapshotter pointForCoordinate:]` to return the wrong point. ([#11035](https://github.com/mapbox/mapbox-gl-native/pull/11035))

## 3.7.3 - January 10, 2018

* Fixed a crash while zooming while annotations are present on the map. ([#10791](https://github.com/mapbox/mapbox-gl-native/pull/10791))
* CJK characters can be displayed in a locally installed font or a custom font bundled with the application, reducing map download times. Specify the font name using the `MGLIdeographicFontFamilyName` key in the application’s Info.plist file. ([#10522](https://github.com/mapbox/mapbox-gl-native/pull/10522))
* Fixed a hang that could occur if the application makes many changes to user defaults immediately after launching. ([#10803](https://github.com/mapbox/mapbox-gl-native/pull/10803))

## 3.7.2 - December 21, 2017

### Packaging

* Reduced the file size of the dSYM by removing the i386 architecture. Support for the i386 architecture (used by 32-bit simulators) will also be removed from the framework itself in a future release. ([#10781](https://github.com/mapbox/mapbox-gl-native/pull/10781))

### Other changes

* Fixed an issue where removing a `MGLOpenGLStyleLayer` from a map might result in a crash. ([#10765](https://github.com/mapbox/mapbox-gl-native/pull/10765))
* Added documentation for usage of coordinate bounds that cross the anti-meridian. ([#9804](https://github.com/mapbox/mapbox-gl-native/issues/9804))
* Removed duplicated variables in `MGLMapSnapshotter`. ([#10702](https://github.com/mapbox/mapbox-gl-native/pull/10702))

## 3.7.1 - December 6, 2017

### Packaging

* Renamed this SDK from Mapbox iOS SDK to Mapbox Maps SDK for iOS. ([#10610](https://github.com/mapbox/mapbox-gl-native/pull/10610))

### Annotations

* Fixed incorrect hit targets for `MGLAnnotationImage`-backed annotations that caused `-[MGLMapViewDelegate mapView:didSelectAnnotation:]` to be called unnecessarily. ([#10538](https://github.com/mapbox/mapbox-gl-native/pull/10538))

### Other changes

* Fixed an issue that caused  `MGLMapView.minimumZoomLevel` to not be set. ([#10596](https://github.com/mapbox/mapbox-gl-native/pull/10596))

## 3.7.0 - Novemeber 13, 2017

### Networking and storage

* Added a new `MGLMapSnapshotter` class for capturing rendered map images from an `MGLMapView`’s camera. ([#9891](https://github.com/mapbox/mapbox-gl-native/pull/9891))
* Reduced the time it takes to create new `MGLMapView` instances in some cases. ([#9864](https://github.com/mapbox/mapbox-gl-native/pull/9864))
* Added support for forced cache revalidation that will eliminate flickering that was sometimes visible for certain types of tiles (e.g., traffic tiles). ([#9670](https://github.com/mapbox/mapbox-gl-native/pull/9670), [#9103](https://github.com/mapbox/mapbox-gl-native/issues/9103))
* Improved the performance of the SDK when parsing vector tile data used to render the map. ([#9312](https://github.com/mapbox/mapbox-gl-native/pull/9312))

### Styles

* Added a new type of source, represented by the `MGLImageSource` class at runtime, that displays a georeferenced image. ([#9110](https://github.com/mapbox/mapbox-gl-native/pull/9110))
* Setting a style using `MGLMapView`'s `styleURL` property now smoothly transitions from the previous style to the new style and maintains equivalent layers and sources along with their identifiers. ([#9256](https://github.com/mapbox/mapbox-gl-native/pull/9256))
* Added `MGLCircleStyleLayer.circlePitchAlignment` and `MGLSymbolStyleLayer.iconPitchAlignment` properties to control whether circles and symbols lie flat against a tilted map. ([#9426](https://github.com/mapbox/mapbox-gl-native/pull/9426), [#9479](https://github.com/mapbox/mapbox-gl-native/pull/9479))
* Added an `MGLSymbolStyleLayer.iconAnchor` property to control where an icon is anchored. ([#9849](https://github.com/mapbox/mapbox-gl-native/pull/9849))
* The `maximumTextWidth` and `textLetterSpacing` properties of `MGLSymbolStyleLayer` are now compatible with `MGLSourceStyleFunction`s and `MGLCompositeStyleFunction`s, allowing data-driven styling of these properties. ([#9870](https://github.com/mapbox/mapbox-gl-native/pull/9870))
* The `MGLSymbolStyleLayer.textAnchor`, `MGLSymbolStyleLayer.textJustification` and `MGLLineStyleLayer.lineJoin` properties are now compatible with `MGLSourceStyleFunction`s and `MGLCompositeStyleFunction`s, allowing data-driven styling of these properties. ([#9583](https://github.com/mapbox/mapbox-gl-native/pull/9583))
* Improved the legibility of labels that follow lines when the map is tilted. ([#9009](https://github.com/mapbox/mapbox-gl-native/pull/9009))
* Fixed an issue that could cause flickering when a translucent raster style layer was present. ([#9468](https://github.com/mapbox/mapbox-gl-native/pull/9468))
* Fixed an issue that could cause antialiasing between polygons on the same layer to fail if the fill layers used data-driven styling for the fill color. ([#9699](https://github.com/mapbox/mapbox-gl-native/pull/9699))
* The previously deprecated support for style classes has been removed. For interface compatibility, the API methods remain, but they are now non-functional.

### Annotations

* Fixed several bugs and performance issues related to the use of annotations backed by `MGLAnnotationImage`. The limits on the number and size of images and glyphs has been effectively eliminated and should now depend on hardware constraints. These fixes also apply to images used to represent icons in `MGLSymbolStyleLayer`. ([#9213](https://github.com/mapbox/mapbox-gl-native/pull/9213))
* Added an `overlays` property to `MGLMapView`. ([#8617](https://github.com/mapbox/mapbox-gl-native/pull/8617))
* Selecting an annotation no longer sets the user tracking mode to `MGLUserTrackingModeNone`. ([#10094](https://github.com/mapbox/mapbox-gl-native/pull/10094))
* Added `-[MGLMapView cameraThatFitsShape:direction:edgePadding:]` to get a camera with zoom level and center coordinate computed to fit a shape. ([#10107](https://github.com/mapbox/mapbox-gl-native/pull/10107))
* Added support selection of shape and polyline annotations.([#9984](https://github.com/mapbox/mapbox-gl-native/pull/9984))
* Fixed an issue where view annotations could be slightly misaligned. View annotation placement is now rounded to the nearest pixel. ([#10219](https://github.com/mapbox/mapbox-gl-native/pull/10219))
* Fixed an issue where a shape annotation callout was not displayed if the centroid was not visible. ([#10255](https://github.com/mapbox/mapbox-gl-native/pull/10255))

### User interaction

* Users of VoiceOver can now swipe left and right to navigate among visible places, points of interest, and roads. ([#9950](https://github.com/mapbox/mapbox-gl-native/pull/9950))
* Increased the default maximum zoom level from 20 to 22. ([#9835](https://github.com/mapbox/mapbox-gl-native/pull/9835))
* Fixed an issue where the same value was passed in as the `oldCamera` and `newCamera` parameters to the `-[MGLMapViewDelegate mapView:shouldChangeFromCamera:toCamera:]` method. ([#10433](https://github.com/mapbox/mapbox-gl-native/pull/10433))

### Other changes

* Added a Bulgarian localization. ([#10309](https://github.com/mapbox/mapbox-gl-native/pull/10309))
* Fixed an issue that could cause line label rendering glitches when the line geometry is projected to a point behind the plane of the camera. ([#9865](https://github.com/mapbox/mapbox-gl-native/pull/9865))
* Fixed an issue that could cause a crash when using `-[MGLMapView flyToCamera:completionHandler:]` and related methods with zoom levels at or near the maximum value. ([#9381](https://github.com/mapbox/mapbox-gl-native/pull/9381))
* Added `-[MGLMapView showAttribution:]` to allow custom attribution buttons to show the default attribution interface. ([#10085](https://github.com/mapbox/mapbox-gl-native/pull/10085))
* Fixed a conflict between multiple copies of SMCalloutView in a project. ([#10183](https://github.com/mapbox/mapbox-gl-native/pull/10183))
* Fixed a crash when enabling the scale bar in iOS 8. ([#10241](https://github.com/mapbox/mapbox-gl-native/pull/10241))

## 3.6.4 - September 25, 2017

* Fixed an issue where stale (but still valid) map data could be ignored in offline mode. ([#10012](https://github.com/mapbox/mapbox-gl-native/pull/10012))

## 3.6.3 - September 15, 2017

* Added the option to display an always-on heading indicator with the default user location annotation, controlled via the `MGLMapView.showsUserHeadingIndicator` property. ([#9886](https://github.com/mapbox/mapbox-gl-native/pull/9886))
* Fixed an issue where user heading tracking mode would update too frequently. ([#9845](https://github.com/mapbox/mapbox-gl-native/pull/9845))
* Added support for iOS 11 location usage descriptions. ([#9869](https://github.com/mapbox/mapbox-gl-native/pull/9869))
* Fixed an issue where `MGLUserLocation.location` did not follow its documented initialization behavior. This property will now properly return `nil` until the user’s location has been determined. ([#9639](https://github.com/mapbox/mapbox-gl-native/pull/9639))
* `MGLMapView`’s `minimumZoomLevel` and `maximumZoomLevel` properties are now available in Interface Builder’s Attributes inspector. ([#9729](https://github.com/mapbox/mapbox-gl-native/pull/9729))
* Deprecated `+[MGLStyle trafficDayStyleURL]` and `+[MGLStyle trafficNightStyleURL]` with no replacement method. To use the Traffic Day and Traffic Night styles going forward, we recommend that you use the underlying URL. ([#9918](https://github.com/mapbox/mapbox-gl-native/pull/9918))
* Fixed a crash that sometimes occurred when a map view's view controller was deallocated. ([#9995](https://github.com/mapbox/mapbox-gl-native/pull/9995))

## 3.6.2 - August 18, 2017

* Added an `MGLStyle.localizesLabels` property, off by default, that localizes any Mapbox Streets–sourced symbol layer into the user’s preferred language. ([#9582](https://github.com/mapbox/mapbox-gl-native/pull/9582))
* Added an additional camera method to MGLMapView that accepts an edge padding parameter. ([#9651](https://github.com/mapbox/mapbox-gl-native/pull/9651))
* Fixed an issue with the scaling of the user location annotation’s horizontal accuracy indicator. ([#9721](https://github.com/mapbox/mapbox-gl-native/pull/9721))
* Fixed an issue that caused `-[MGLShapeSource featuresMatchingPredicate:]` and `-[MGLVectorSource featuresInSourceLayersWithIdentifiers:predicate:]` to always return an empty array. ([#9784](https://github.com/mapbox/mapbox-gl-native/pull/9784))

## 3.6.1 - July 28, 2017

* Reduced the size of the dynamic framework by optimizing symbol visibility. ([#7604](https://github.com/mapbox/mapbox-gl-native/pull/7604))
* Fixed an issue where the attribution button would have its custom tint color reset when the map view received a tint color change notification, such as when an alert controller was presented. ([#9598](https://github.com/mapbox/mapbox-gl-native/pull/9598))
* Improved the behavior of zoom gestures when the map reaches the minimum zoom limit. ([#9626](https://github.com/mapbox/mapbox-gl-native/pull/9626))
* Fixed an issue where tilt gesture was triggered with two fingers aligned vertically and panning down. ([#9571](https://github.com/mapbox/mapbox-gl-native/pull/9571))
* Bitcode symbol maps (.bcsymbolmap files) are now included with the dynamic framework. ([#9613](https://github.com/mapbox/mapbox-gl-native/pull/9613))

## 3.6.0 - June 29, 2017

### Packaging

* Xcode 8.0 or higher is now recommended for using this SDK. ([#8775](https://github.com/mapbox/mapbox-gl-native/pull/8775))
* Fixed an issue in the static framework where localizations would never load. ([#9074](https://github.com/mapbox/mapbox-gl-native/pull/9074))
* Updated MGLMapView’s logo view to display [the new Mapbox logo](https://www.mapbox.com/blog/new-mapbox-logo/). ([#8771](https://github.com/mapbox/mapbox-gl-native/pull/8771), [#8773](https://github.com/mapbox/mapbox-gl-native/pull/8773))
* Added a Hungarian localization. ([#9347](https://github.com/mapbox/mapbox-gl-native/pull/9347))

### Styles

* Added support for 3D extrusion of buildings and other polygonal features via the `MGLFillExtrusionStyleLayer` class and the `fill-extrusion` layer type in style JSON. ([#8431](https://github.com/mapbox/mapbox-gl-native/pull/8431))
* MGLMapView and MGLTilePyramidOfflineRegion now default to version 10 of the Mapbox Streets style. Similarly, several style URL class methods of MGLStyle return URLs to version 10 styles. Unversioned variations of these methods are no longer deprecated. `MGLStyleDefaultVersion` should no longer be used with any style other than Streets. ([#6301](https://github.com/mapbox/mapbox-gl-native/pull/6301))
* Added class methods to MGLStyle that correspond to the new [Traffic Day and Traffic Night](https://www.mapbox.com/blog/live-traffic-maps/) styles. ([#6301](https://github.com/mapbox/mapbox-gl-native/pull/6301))
* MGLSymbolStyleLayer’s `iconImageName`, `iconScale`, `textFontSize`, `textOffset`, and `textRotation` properties can now be set to a source or composite function. ([#8544](https://github.com/mapbox/mapbox-gl-native/pull/8544), [#8590](https://github.com/mapbox/mapbox-gl-native/pull/8590), [#8592](https://github.com/mapbox/mapbox-gl-native/pull/8592), [#8593](https://github.com/mapbox/mapbox-gl-native/pull/8593))
* Fixed an issue where setting the `MGLVectorStyleLayer.predicate` property failed to take effect if the relevant source was not in use by a visible layer at the time. ([#8653](https://github.com/mapbox/mapbox-gl-native/pull/8653))
* Fixed an issue preventing programmatically added style layers from appearing in already cached tiles. ([#8954](https://github.com/mapbox/mapbox-gl-native/pull/8954))
* Fixed an issue causing a composite function’s highest zoom level stop to be misinterpreted. ([#8613](https://github.com/mapbox/mapbox-gl-native/pull/8613), [#8790](https://github.com/mapbox/mapbox-gl-native/pull/8790))
* Fixed an issue where re-adding a layer that had been previously removed from a style would reset its paint properties. Moved initializers for `MGLTileSource`, `MGLStyleLayer`, and `MGLForegroundStyleLayer` to their concrete subclasses; because these classes were already intended for initialization only via concrete subclasses, this should have no developer impact. ([#8626](https://github.com/mapbox/mapbox-gl-native/pull/8626))
* Fixed a crash that occurred when removing a source that was still being used by one or more style layers. Since this is a programming error, a warning is logged to the console instead. ([#9129](https://github.com/mapbox/mapbox-gl-native/pull/9129))
* Feature querying results now account for any changes to a feature’s size caused by a source or composite style function. ([#8665](https://github.com/mapbox/mapbox-gl-native/pull/8665))
* Fixed the behavior of composite functions that specify fractional zoom level stops. ([#9289](https://github.com/mapbox/mapbox-gl-native/pull/9289))
* Letter spacing is now disabled in Arabic text so that ligatures are drawn correctly. ([#9062](https://github.com/mapbox/mapbox-gl-native/pull/9062))
* Improved the performance of styles using source and composite style functions. ([#9185](https://github.com/mapbox/mapbox-gl-native/pull/9185), [#9257](https://github.com/mapbox/mapbox-gl-native/pull/9257))

### Annotations

* Added a new initializer to `MGLAnnotationView` so that it is possible to create a new instance with an associated annotation object. ([#9029](https://github.com/mapbox/mapbox-gl-native/pull/9029))
* Added a new `rotatesToMatchCamera` property to `MGLAnnotationView` that, when set to true, causes the annotation view to rotate along with the map's rotation angle giving the appearance that the annoation view is pinned to the map. ([#9147](https://github.com/mapbox/mapbox-gl-native/pull/9147))
* Fixed an issue causing a view-backed annotation to disappear immediately instead of animating when the annotation’s `coordinate` property is set to a value outside the current viewport. ([#8565](https://github.com/mapbox/mapbox-gl-native/pull/8565))
* Fixed an issue in which `MGLMapView` overrode the tint colors of its annotation views. ([#8789](https://github.com/mapbox/mapbox-gl-native/pull/8789))
* Fixed an issue causing annotation views to persist in the map’s annotation container view even after their associated annotations were removed. ([#9025](https://github.com/mapbox/mapbox-gl-native/pull/9025))
* The `MGLPolyline.coordinate` and `MGLPolygon.coordinate` properties now return the midpoint and centroid, respectively, instead of the first coordinate. ([#8713](https://github.com/mapbox/mapbox-gl-native/pull/8713))

### User interaction

* Added a scale bar to `MGLMapView` that indicates the scale of the map. ([#7631](https://github.com/mapbox/mapbox-gl-native/pull/7631))
* Fixed an issue causing the map to go blank during a flight animation that travels a very short distance. ([#9199](https://github.com/mapbox/mapbox-gl-native/pull/9199))
* Fixed an issue where gesture recognizers associated with map view interactivity were not disabled when their related interactions were disabled. ([#8304](https://github.com/mapbox/mapbox-gl-native/pull/8304))
* Fixed an issue preventing the Mapbox Telemetry confirmation dialog from appearing when opened from within a map view in a modal view controller. ([#9027](https://github.com/mapbox/mapbox-gl-native/pull/9027))
* Corrected the size of MGLMapView’s compass. ([#9060](https://github.com/mapbox/mapbox-gl-native/pull/9060))
* The Improve This Map button in the attribution action sheet now leads to a feedback tool that matches MGLMapView’s rotation and pitch. `-[MGLAttributionInfo feedbackURLAtCenterCoordinate:zoomLevel:]` no longer respects the feedback URL specified in TileJSON. ([#9078](https://github.com/mapbox/mapbox-gl-native/pull/9078))
* `-[MGLMapViewDelegate mapView:shouldChangeFromCamera:toCamera:]` can now block any panning caused by a pinch gesture. ([#9344](https://github.com/mapbox/mapbox-gl-native/pull/9344))
* If the user taps on the map while it is flying to the user’s location, the user dot no longer appears in the incorrect location. ([#7916](https://github.com/mapbox/mapbox-gl-native/pull/7916))
* Improved the responsiveness of the tilt gesture by reducing the initial recognition delay. ([#9386](https://github.com/mapbox/mapbox-gl-native/pull/9386))

### Other changes

* Fixed a crash that occurred when accessing the `MGLMultiPolygon.coordinate` property. ([#8713](https://github.com/mapbox/mapbox-gl-native/pull/8713))
* Fixed a crash or console spew when MGLMapView is initialized with a frame smaller than 64 points wide by 64 points tall. ([#8562](https://github.com/mapbox/mapbox-gl-native/pull/8562))
* Fixed an issue that caused the compass and scale bar to underlap navigation and tab bars. ([#7716](https://github.com/mapbox/mapbox-gl-native/pull/7716))
* The error passed into `-[MGLMapViewDelegate mapViewDidFailLoadingMap:withError:]` now includes a more specific description and failure reason. ([#8418](https://github.com/mapbox/mapbox-gl-native/pull/8418))
* Improved CPU and battery performance while animating a tilted map’s camera in an area with many labels. ([#9031](https://github.com/mapbox/mapbox-gl-native/pull/9031))
* Fixed an issue rendering polylines that contain duplicate vertices. ([#8808](https://github.com/mapbox/mapbox-gl-native/pull/8808))
* Added struct boxing to `MGLCoordinateSpan`, `MGLCoordinateBounds`, `MGLOfflinePackProgress`, and `MGLTransition`. ([#9343](https://github.com/mapbox/mapbox-gl-native/pull/9343))

## 3.5.4 - May 9, 2017

* Fixed an issue that caused view backed annotations to become detached from the map view during pan gestures combined with animations of annotation view size or when the annotation view had no size but contained subviews with a non-zero size. ([#8926](https://github.com/mapbox/mapbox-gl-native/pull/8926))

## 3.5.3 - May 2, 2017

* Fixed an issue that prevented the attribution `UIAlertController` from showing in modal hierarchies. ([#8837](https://github.com/mapbox/mapbox-gl-native/pull/8837))

## 3.5.2 - April 7, 2017

* Fixed an issue that caused a crash when the user location annotation was presenting a callout view and the map was moved. ([#8686](https://github.com/mapbox/mapbox-gl-native/pull/8686))
* This release was built with Xcode 8.3.1, which fixed [a significant bitcode issue](http://www.openradar.me/31302382) introduced in Xcode 8.3 that caused Mapbox iOS SDK 3.5.1 to be 2× larger than 3.5.0.

## 3.5.1 - April 5, 2017

* Fixed an issue that caused the return type of a map view delegate method to bridge incorrectly to applications written in Swift. ([#8541](https://github.com/mapbox/mapbox-gl-native/pull/8541))
* Fixed a crash that could occur when calling `-[MGLShapeSource featuresMatchingPredicate:]` or `-[MGLVectorSource featuresInSourceLayersWithIdentifiers:predicate:]`. ([#8553](https://github.com/mapbox/mapbox-gl-native/pull/8553))
* Fixed a crash that could occur after adding view-backed annotations to the map. ([#8513](https://github.com/mapbox/mapbox-gl-native/pull/8513))
* Renamed the “Data-Driven Styling” guide to “Using Style Functions at Runtime” and clarified the meaning of data-driven styling in the guide’s discussion of runtime style functions. ([#8627](https://github.com/mapbox/mapbox-gl-native/pull/8627))

## 3.5.0 - March 21, 2017

### Packaging

* The minimum deployment target for this SDK is now iOS 8. ([#8129](https://github.com/mapbox/mapbox-gl-native/pull/8129))
* Added support for the Carthage dependency manager. See [our website](https://www.mapbox.com/ios-sdk/) for setup instructions. ([#8257](https://github.com/mapbox/mapbox-gl-native/pull/8257))
* While running your application in the iOS Simulator, you will receive a notice in the console if a newer version of this SDK is available. ([#8282](https://github.com/mapbox/mapbox-gl-native/pull/8282))

### Internationalization

* Added support for right-to-left text and Arabic ligatures in labels. ([#6984](https://github.com/mapbox/mapbox-gl-native/pull/6984), [#7123](https://github.com/mapbox/mapbox-gl-native/pull/7123))
* Improved the line wrapping behavior of point-placed labels, especially labels written in Chinese and Japanese. ([#6828](https://github.com/mapbox/mapbox-gl-native/pull/6828), [#7446](https://github.com/mapbox/mapbox-gl-native/pull/7446))
* CJK characters now remain upright in vertically oriented labels that have line placement, such as road labels. ([#7114](https://github.com/mapbox/mapbox-gl-native/issues/7114))
* Added Catalan, Chinese (Simplified and Traditional), Dutch, Finnish, French, German, Japanese, Lithuanian, Polish, Portuguese (Brazilian), Russian, Spanish, Swedish, Ukrainian, and Vietnamese localizations. ([#7316](https://github.com/mapbox/mapbox-gl-native/pull/7316), [#7899](https://github.com/mapbox/mapbox-gl-native/pull/7899), [#7999](https://github.com/mapbox/mapbox-gl-native/pull/7999), [#8113](https://github.com/mapbox/mapbox-gl-native/pull/8113), [#8256](https://github.com/mapbox/mapbox-gl-native/pull/8256))

### Styles

* Added support for data-driven styling in the form of source and composite style functions. `MGLStyleFunction` is now an abstract class, with `MGLCameraStyleFunction` providing the behavior of `MGLStyleFunction` in previous releases. New `MGLStyleFunction` subclasses allow you to vary a style attribute by the values of attributes of features in the source. ([#7596](https://github.com/mapbox/mapbox-gl-native/pull/7596))
* Added `circleStrokeColor`, `circleStrokeWidth`, and `circleStrokeOpacity` properties to MGLCircleStyleLayer and support for corresponding properties in style JSON files. ([#7356](https://github.com/mapbox/mapbox-gl-native/pull/7356))
* Point-placed labels in symbol style layers are now placed at more optimal locations within polygons. ([#7465](https://github.com/mapbox/mapbox-gl-native/pull/7465))
* Fixed flickering that occurred when manipulating a style layer. ([#7616](https://github.com/mapbox/mapbox-gl-native/pull/7616))
* Symbol style layers can now render point collections (known as multipoints in GeoJSON). ([#7445](https://github.com/mapbox/mapbox-gl-native/pull/7445))
* Added a `transition` property to MGLStyle to customize the timing of changes to style layers. ([#7711](https://github.com/mapbox/mapbox-gl-native/pull/7711))
* Added properties to MGLStyleLayer subclasses to customize the timing of transitions between values of individual attributes. ([#8225](https://github.com/mapbox/mapbox-gl-native/pull/8225))
* Fixed an issue causing lines and text labels toward the top of the map view to appear blurry when the map is tilted. ([#7444](https://github.com/mapbox/mapbox-gl-native/pull/7444))
* Fixed incorrect interpolation of style functions in Boolean-typed style attributes. ([#7526](https://github.com/mapbox/mapbox-gl-native/pull/7526))
* Removed support for the `ref` property in layers in style JSON files. ([#7586](https://github.com/mapbox/mapbox-gl-native/pull/7586))
* Fixed an issue that collapsed consecutive newlines within text labels. ([#7446](https://github.com/mapbox/mapbox-gl-native/pull/7446))
* Fixed artifacts when drawing particularly acute line joins. ([#7786](https://github.com/mapbox/mapbox-gl-native/pull/7786))
* Fixed an issue in which a vector style layer predicate involving the `$id` key path would exclude all features from the layer. ([#7989](https://github.com/mapbox/mapbox-gl-native/pull/7989), [#7971](https://github.com/mapbox/mapbox-gl-native/pull/7971))
* Fixed an issue causing vector style layer predicates to be evaluated as if each feature had a `$type` attribute of 1, 2, or 3. The `$type` key path can now be compared to `Point`, `LineString`, or `Polygon`, as described in the documentation. ([#7971](https://github.com/mapbox/mapbox-gl-native/pull/7971))
* When setting an `MGLShapeSource`’s shape to an `MGLFeature` instance, any `UIColor` attribute value is now converted to the equivalent CSS string representation for use with `MGLInterpolationModeIdentity` in style functions. ([#8025](https://github.com/mapbox/mapbox-gl-native/pull/8025))
* An exception is no longer thrown if layers or sources are removed from a style before they are added. ([#7962](https://github.com/mapbox/mapbox-gl-native/pull/7962))
* Renamed MGLStyleConstantValue to MGLConstantStyleValue. For compatibility with previous releases, MGLStyleConstantValue is now an alias of MGLConstantStyleValue. ([#8090](https://github.com/mapbox/mapbox-gl-native/pull/8090))
* Fixed a crash that could occur when switching styles after adding an MGLSource to the style. ([#8298](https://github.com/mapbox/mapbox-gl-native/pull/8298))

### Annotations and user interaction

* Added a method to MGLMapViewDelegate, `-mapView:shouldChangeFromCamera:toCamera:`, that you can implement to restrict which parts the user can navigate to using gestures. ([#5584](https://github.com/mapbox/mapbox-gl-native/pull/5584))
* Annotations are no longer deselected when the map is panned or zoomed, even if the annotation moves out of the visible bounds. ([#8022](https://github.com/mapbox/mapbox-gl-native/pull/8022))
* Changing the coordinates of a point annotation no longer deselects the annotation. ([#8269](https://github.com/mapbox/mapbox-gl-native/pull/8269))
* Fixed an issue that could cause a crash when point annotations were added and removed while simultaneously querying source features. ([#8374](https://github.com/mapbox/mapbox-gl-native/pull/8374))
* Fixed an issue preventing MGLMapView from adding a polyline annotation with the same coordinates as a polygon annotation. ([#8355](https://github.com/mapbox/mapbox-gl-native/pull/8355))
* Fixed an issue where translucent, non-view-backed point annotations along tile boundaries would be drawn darker than expected. ([#6832](https://github.com/mapbox/mapbox-gl-native/pull/6832))
* Double-tap and two-finger tap gestures now zoom to the nearest integer zoom level. ([#8027](https://github.com/mapbox/mapbox-gl-native/pull/8027))
* The `MGLAnnotationView.annotation` property is now read-write. ([#8139](https://github.com/mapbox/mapbox-gl-native/pull/8139))
* Enabled the one-finger zoom gesture on iPad. To execute this gesture, tap twice; on second tap, hold your finger on the map and pan up to zoom in, or down to zoom out. ([#8379](https://github.com/mapbox/mapbox-gl-native/pull/8379))

### Networking and offline maps

* Offline pack notifications are now posted by `MGLOfflinePack` instances instead of the shared `MGLOfflineStorage` object. For backwards compatibility, the `userInfo` dictionary still indicates the pack’s state and progress. ([#7952](https://github.com/mapbox/mapbox-gl-native/pull/7952))
* Fixed a memory leak in MGLMapView. ([#7956](https://github.com/mapbox/mapbox-gl-native/pull/7956))
* Fixed an issue that could prevent a cached style from appearing while the device is offline. ([#7770](https://github.com/mapbox/mapbox-gl-native/pull/7770))
* Fixed an issue that could prevent a style from loading when reestablishing a network connection. ([#7902](https://github.com/mapbox/mapbox-gl-native/pull/7902))
* `MGLOfflineStorage` instances now support a delegate conforming to `MGLOfflineStorageDelegate`, which allows altering URLs before they are requested from the Internet. ([#8084](https://github.com/mapbox/mapbox-gl-native/pull/8084))

### Other changes

* Fixed an issue that, among other things, caused various islands to disappear at certain zoom levels. ([#7621](https://github.com/mapbox/mapbox-gl-native/pull/7621))
* Added a method to MGLMapView that allows you to specify a predicate when querying for visible features. ([#8256](https://github.com/mapbox/mapbox-gl-native/pull/8246))
* Fixed flickering that occurred when panning past the antimeridian. ([#7574](https://github.com/mapbox/mapbox-gl-native/pull/7574))
* Fixed an issue that sometimes caused crashes when the SDK interacted with the file system in the background. ([#8125](https://github.com/mapbox/mapbox-gl-native/pull/8125))
* Added a `MGLDistanceFormatter` class for formatting geographic distances. ([#7888](https://github.com/mapbox/mapbox-gl-native/pull/7888))
* Fixed an issue that was causing the system location indicator to stay on in background after telemetry was disabled. ([#7833](https://github.com/mapbox/mapbox-gl-native/pull/7833))
* Added support for predicates in rendered feature querying [8256](https://github.com/mapbox/mapbox-gl-native/pull/8246)
* Added a nightly build of the dynamic framework. ([#8337](https://github.com/mapbox/mapbox-gl-native/pull/8337))

## 3.4.2 - February 21, 2017

This is the final scheduled version of the Mapbox iOS SDK that supports iOS 7. ([#8129](https://github.com/mapbox/mapbox-gl-native/pull/8129))

* A programmatic change to an MGLMapView’s camera no longer resets the user tracking mode. ([#7856](https://github.com/mapbox/mapbox-gl-native/pull/7856))
* Improved the performance of trivial camera animations. ([#7125](https://github.com/mapbox/mapbox-gl-native/pull/7125))
* Added a guide detailing the built-in gesture recognizers and various ways to configure them. ([#7937](https://github.com/mapbox/mapbox-gl-native/pull/7937))

## 3.4.1 - January 25, 2017

* Fixed a build error in the static framework flavor of this SDK caused by a missing header. ([#7844](https://github.com/mapbox/mapbox-gl-native/pull/7844))
* Fixed an issue causing MGLMapView’s `camera`’s `heading` to be set to a negative value, indicating an undefined heading, when the map view faces northwest. The heading is now wrapped to between zero and 360 degrees, for consistency with MGLMapView’s `direction` property. ([#7724](https://github.com/mapbox/mapbox-gl-native/pull/7724))
* Fixed an issue where MGLMapView could initially flash black before loading. ([#7859](https://github.com/mapbox/mapbox-gl-native/pull/7859))
* Deprecated the style class methods in MGLStyle. ([#7785](https://github.com/mapbox/mapbox-gl-native/pull/7785))

## 3.4.0 - January 20, 2017

### Packaging

* Xcode 7.3 or above is required for using this SDK. ([#6059](https://github.com/mapbox/mapbox-gl-native/issues/6059))
* Clarified that the `-ObjC` linker flag is required for linking against the static framework distribution of this SDK. ([#6213](https://github.com/mapbox/mapbox-gl-native/pull/6213))
* The API reference has a sharper look. ([#7422](https://github.com/mapbox/mapbox-gl-native/pull/7422))
* Added documentation for the Info.plist keys used by this SDK. ([#6833](https://github.com/mapbox/mapbox-gl-native/pull/6833))

### Styles and data

* A new runtime styling API allows you to adjust the style and content of the base map dynamically. All the options available in [Mapbox Studio](https://www.mapbox.com/studio/) are now exposed via MGLStyle and subclasses of MGLStyleLayer and MGLSource. ([#5727](https://github.com/mapbox/mapbox-gl-native/pull/5727))
* MGLMapView’s `styleURL` property can now be set to an absolute file URL. ([#6026](https://github.com/mapbox/mapbox-gl-native/pull/6026))
* When creating an MGLShapeSource, you can now specify options for clustering point features within the shape source. Similarly, GeoJSON sources specified by the stylesheet at design time can specify the `cluster`, `clusterMaxZoom`, and `clusterRadius` attributes. ([#5724](https://github.com/mapbox/mapbox-gl-native/pull/5724))
* Added [quadkey](https://msdn.microsoft.com/en-us/library/bb259689.aspx) support and limited WMS support in raster tile URL templates. ([#5628](https://github.com/mapbox/mapbox-gl-native/pull/5628))
* When creating an MGLTileSource, you can now specify that the tile URLs use [TMS](https://en.wikipedia.org/wiki/Tile_Map_Service) coordinates by setting `MGLTileSourceOptionTileCoordinateSystem` to `MGLTileCoordinateSystemTMS`. TileJSON files can specify `"scheme": "tms"`. ([#2270](https://github.com/mapbox/mapbox-gl-native/pull/2270))
* Fixed an issue causing abstract MGLMultiPointFeature objects to be returned in feature query results. Now concrete MGLPointCollectionFeature objects are returned. MGLMultiPointFeature is now an alias of MGLPointCollectionFeature. ([#6742](https://github.com/mapbox/mapbox-gl-native/pull/6742))
* Fixed rendering artifacts and missing glyphs that occurred after viewing a large number of CJK characters on the map. ([#5908](https://github.com/mapbox/mapbox-gl-native/pull/5908))
* `-[MGLMapView resetPosition]` now resets to the current style’s default center coordinates, zoom level, direction, and pitch, if specified. ([#6127](https://github.com/mapbox/mapbox-gl-native/pull/6127))
* Fixed an issue where feature querying sometimes failed to return the expected features when the map was tilted. ([#6773](https://github.com/mapbox/mapbox-gl-native/pull/6773))
* MGLFeature’s `attributes` and `identifier` properties are now writable. ([#6728](https://github.com/mapbox/mapbox-gl-native/pull/6728))
* The action sheet that appears when tapping the information button in the bottom-right corner now lists the correct attribution for the current style. ([#5999](https://github.com/mapbox/mapbox-gl-native/pull/5999))
* Added support for MGLSymbolStyleLayer’s `textPitchAlignment` property and the corresponding style JSON property for improved street label legibility on a tilted map. ([#5288](https://github.com/mapbox/mapbox-gl-native/pull/5288))
* Added support for MGLSymbolStyleLayer’s `iconTextFit` and `iconTextFitPadding` properties and the corresponding style JSON properties, allowing the background of a shield to automatically resize to fit the shield’s text. ([#5334](https://github.com/mapbox/mapbox-gl-native/pull/5334))
* Added support for MGLSymbolStyleLayer’s `circlePitchScale` property and the corresponding style JSON property, allowing circle features in a tilted base map to scale or remain the same size as the viewing distance changes. ([#5576](https://github.com/mapbox/mapbox-gl-native/pull/5576))
* The `identifier` property of an MGLFeature may now be either a number or string. ([#5514](https://github.com/mapbox/mapbox-gl-native/pull/5514))
* If MGLMapView is unable to obtain or parse a style, it now calls its delegate’s `-mapViewDidFailLoadingMap:withError:` method. ([#6145](https://github.com/mapbox/mapbox-gl-native/pull/6145))
* Added the `-[MGLMapViewDelegate mapView:didFinishLoadingStyle:]` delegate method, which offers the earliest opportunity to modify the layout or appearance of the current style before the map view is displayed to the user. ([#6636](https://github.com/mapbox/mapbox-gl-native/pull/6636))
* Fixed crashes that could occur when loading a malformed stylesheet. ([#5736](https://github.com/mapbox/mapbox-gl-native/pull/5736))
* Fixed an issue causing stepwise zoom functions to be misinterpreted. ([#6328](https://github.com/mapbox/mapbox-gl-native/pull/6328))
* A source’s tiles are no longer rendered when the map is outside the source’s supported zoom levels. ([#6345](https://github.com/mapbox/mapbox-gl-native/pull/6345))
* Improved style parsing performance. ([#6170](https://github.com/mapbox/mapbox-gl-native/pull/6170))
* Improved feature querying performance. ([#6514](https://github.com/mapbox/mapbox-gl-native/pull/6514))
* Fixed an issue where shapes that cannot currently be visually represented as annotations were still shown on the map as point annotations. ([#6764](https://github.com/mapbox/mapbox-gl-native/issues/6764))

### User location

* The user dot now animates between user locations when user tracking is disabled. ([#6215](https://github.com/mapbox/mapbox-gl-native/pull/6215))
* To customize the appearance of the user location annotation, subclass the newly added MGLUserLocationAnnotationView class and implement `-[MGLMapViewDelegate mapView:viewForAnnotation:]`. ([#5882](https://github.com/mapbox/mapbox-gl-native/pull/5882))
* `-[MGLMapView viewForAnnotation:]` now returns the user location annotation view when given the user location annotation. ([#6957](https://github.com/mapbox/mapbox-gl-native/pull/6957))
* Fixed an issue causing the user dot’s accuracy ring to wobble while zooming in and out. ([#6019](https://github.com/mapbox/mapbox-gl-native/pull/6019))
* Heading accuracy indicator sizing has been changed to appear more precise. ([#6120](https://github.com/mapbox/mapbox-gl-native/pull/6120))
* Fixed an issue that caused the map to not update to reflect the centerOffset when the user location was tracked. ([#6216](https://github.com/mapbox/mapbox-gl-native/pull/6216))

### Annotations

* Added new methods to MGLMultiPoint for changing the vertices along a polyline annotation or the exterior of a polygon annotation. ([#6565](https://github.com/mapbox/mapbox-gl-native/pull/6565))
* Added new APIs to MGLMapView to query for visible annotations. Combined with `-[MGLMapView viewForAnnotation:]`, these APIs can be used to access all visible annotation views. ([#6061](https://github.com/mapbox/mapbox-gl-native/pull/6061))
* Shape, feature, and annotation classes now conform to NSSecureCoding. ([#6559](https://github.com/mapbox/mapbox-gl-native/pull/6559))
* Fixed an issue causing offscreen annotation views to be updated even when they were in the reuse queue. ([#5987](https://github.com/mapbox/mapbox-gl-native/pull/5987))
* Fixed an issue preventing MGLAnnotationView from animating when its coordinate changes. ([#6215](https://github.com/mapbox/mapbox-gl-native/pull/6215))
* Fixed an issue causing the wrong annotation view to be selected when tapping an annotation view with a center offset applied. ([#5931](https://github.com/mapbox/mapbox-gl-native/pull/5931))
* Fixed an issue that assigned annotation views to polyline and polygon annotations. ([#5770](https://github.com/mapbox/mapbox-gl-native/pull/5770))
* Fixed an issue causing the callout view to be dismissed when panning around. ([#6676](https://github.com/mapbox/mapbox-gl-native/pull/6676))
* Per documentation, the first and last coordinates in an MGLPolygon must be identical in order for the polygon to draw correctly. The same is true for an MGLPolygon’s interior polygon. ([#5514](https://github.com/mapbox/mapbox-gl-native/pull/5514))
* To make an MGLPolyline or MGLPolygon span the antimeridian, specify coordinates with longitudes greater than 180° or less than −180°. ([#6088](https://github.com/mapbox/mapbox-gl-native/pull/6088))
* Various method arguments that are represented as C arrays of `CLLocationCoordinate2D` instances have been marked `const` to streamline bridging to Swift. ([#7215](https://github.com/mapbox/mapbox-gl-native/pull/7215))
* Fixed an issue that caused an annotation view to disappear if it isn’t created using the annotation view reuse queue. ([#6485](https://github.com/mapbox/mapbox-gl-native/pull/6485))
* Fixed an issue that could reset user-added transformations on annotation views. ([#6166](https://github.com/mapbox/mapbox-gl-native/pull/6166))
* Improved the performance of relocating a non-view-backed point annotation by changing its `coordinate` property. ([#5385](https://github.com/mapbox/mapbox-gl-native/pull/5385))
* Fixed an issue that caused an assertion failure if a `MGLShapeCollection` (a GeoJSON GeometryCollection) was created with an empty array of shapes. ([#7632](https://github.com/mapbox/mapbox-gl-native/pull/7632))
* Improved the precision of annotations at zoom levels greater than 18. ([#5517](https://github.com/mapbox/mapbox-gl-native/pull/5517))

### Networking and offline maps

* Fixed an issue preventing an MGLMapView from loading tiles while an offline pack is downloading. ([#6446](https://github.com/mapbox/mapbox-gl-native/pull/6446))
* Fixed a crash that could occur when the device is disconnected while downloading an offline pack. ([#6293](https://github.com/mapbox/mapbox-gl-native/pull/6293))
* Fixed a crash that occurred when encountering a rate-limit error in response to a network request. ([#6223](https://github.com/mapbox/mapbox-gl-native/pull/6223))
* Fixed an issue causing an MGLOfflinePack’s progress to continue to update after calling `-suspend`. ([#6186](https://github.com/mapbox/mapbox-gl-native/pull/6186))
* Fixed an issue preventing cached annotation images from displaying while the device is offline. ([#6358](https://github.com/mapbox/mapbox-gl-native/pull/6358))
* Added support for an `MGLMapboxAPIBaseURL` key in an app's `Info.plist` in order to customize the base URL used for retrieving map data, styles, and other resources. ([#6709](https://github.com/mapbox/mapbox-gl-native/pull/6709))
* Query parameters are no longer stripped from mapbox: URLs used as resource URLs. ([#6182](https://github.com/mapbox/mapbox-gl-native/pull/6182), [#6432](https://github.com/mapbox/mapbox-gl-native/pull/6432))
* Database errors are now logged to the console. ([#6291](https://github.com/mapbox/mapbox-gl-native/pull/6291))

### Other changes

* Raster tiles such as those from Mapbox Satellite are now cached, eliminating flashing while panning back and forth. ([#7091](https://github.com/mapbox/mapbox-gl-native/pull/7091))
* Improved the performance of symbol style layers. ([#7025](https://github.com/mapbox/mapbox-gl-native/pull/7025))
* As the user zooms in, tiles from lower zoom levels are scaled up until tiles for higher zoom levels are loaded. ([#5143](https://github.com/mapbox/mapbox-gl-native/pull/5143))
* Notification names and user info keys are now string enumeration values for ease of use in Swift. ([#6794](https://github.com/mapbox/mapbox-gl-native/pull/6794))
* MGLMapDebugOverdrawVisualizationMask no longer has any effect in Release builds of the SDK. This debug mask has been disabled for performance reasons. ([#5555](https://github.com/mapbox/mapbox-gl-native/pull/5555))
* Fixed a typo in the documentation for the MGLCompassDirectionFormatter class. ([#5879](https://github.com/mapbox/mapbox-gl-native/pull/5879))
* The UITapGestureRecognizer on MGLMapView that is used for selecting annotations now fails if a tap does not select an annotation. ([#7246](https://github.com/mapbox/mapbox-gl-native/pull/7246))
* Fixed issues related to the visibility of sources in viewports less than 512 pixels wide or tall. ([#7438](https://github.com/mapbox/mapbox-gl-native/pull/7438))

## 3.3.7 - November 17, 2016

* This version is the same as 3.3.6 but it is built with Xcode 8 that produces a smaller binary. Developers using this version in Swift applications built with Xcode 7.3.1 should use the  unstripped, `*-symbols` framework.

## 3.3.6 - November 9, 2016

* Fixed a crash that occurred during low-memory situations when multiple instances of MGLMapView were in the view hierarchy. The speculative fix in v3.3.5 has been reverted. ([#6972](https://github.com/mapbox/mapbox-gl-native/pull/6972))

## 3.3.5 - November 2, 2016

* Speculatively fixed an OpenGL rendering crash. ([#6844](https://github.com/mapbox/mapbox-gl-native/pull/6844))
* Fixed an issue with symbols not being properly stripped from the dynamic framework. The dSYM file included with the standard dynamic framework in previous releases (e.g., `mapbox-ios-sdk-3.3.4-dynamic.zip` or the `Mapbox-iOS-SDK` pod) could not be used to symbolicate crashes. ([#6531](https://github.com/mapbox/mapbox-gl-native/pull/6531))
* Simulator architecture slices are included in the included dSYM file, allowing you to symbolicate crashes that occur in the Simulator. ([#5740](https://github.com/mapbox/mapbox-gl-native/pull/5740))
* Fixed a crash that sometimes occurred when initializing an MGLMapView. ([#5932](https://github.com/mapbox/mapbox-gl-native/pull/5932))

## 3.3.4 - August 8, 2016

* Fixed an issue that caused the user dot to be selected when tapping an annotation that lies within the user dot’s accuracy circle. First attempt was [#5816](https://github.com/mapbox/mapbox-gl-native/pull/5816) in v3.3.2, which excluded the pulsing halo but not the accuracy circle. ([#5894](https://github.com/mapbox/mapbox-gl-native/pull/5894))

## 3.3.3 - July 29, 2016

* Fixed an issue where the style zoom levels were not respected when deciding when to render a layer. ([#5811](https://github.com/mapbox/mapbox-gl-native/issues/5811))

## 3.3.2 - July 28, 2016

* Speculatively fixed a crash that occurred when initializing an MGLMapView on iOS 7.x. ([#5791](https://github.com/mapbox/mapbox-gl-native/pull/5791))
* View-backed annotations no longer prevent the user from starting to pan the map. ([#5813](https://github.com/mapbox/mapbox-gl-native/pull/5813))
* Fixed an issue that caused the user dot to be selected when tapping an annotation that lies within the user dot’s accuracy circle. ([#5816](https://github.com/mapbox/mapbox-gl-native/pull/5816))

## 3.3.1 - July 19, 2016

* Fixed a crash that occurred when a sprite URL lacks a file extension. See [this comment](https://github.com/mapbox/mapbox-gl-native/issues/5722#issuecomment-233701251) to determine who may be affected by this bug. ([#5723](https://github.com/mapbox/mapbox-gl-native/pull/5723))
* Fixed an issue causing overlapping polylines and polygons to be drawn in undefined z-order. Shapes are always drawn in the order they are added to the map, from the oldest on the bottom to the newest on the top. ([#5710](https://github.com/mapbox/mapbox-gl-native/pull/5710))
* Fixed an issue preventing MGLMapView from changing its viewport when a single annotation was passed into `-[MGLMapView showAnnotations:animated:]`. ([#5693](https://github.com/mapbox/mapbox-gl-native/pull/5693))
* Fixed an issue causing polyline and polygon annotations to disappear when the zoom level is one less than the maximum zoom level. ([#5418](https://github.com/mapbox/mapbox-gl-native/pull/5418))
* Fixed a crash that occurred when a style or other resource URL has a query string. ([#5554](https://github.com/mapbox/mapbox-gl-native/pull/5554))
* If you subclass MGLAnnotationView, your implementation of `-setSelected:animated:` is now called with the correct value in the `animated` parameter, making it possible to animate a deselection. ([#5677](https://github.com/mapbox/mapbox-gl-native/pull/5677))
* The compass, Mapbox logo, and attribution button now accommodate the containing map view’s content insets. If your interface elements partially overlap the map view but do not affect the top and bottom layout guides, set the `automaticallyAdjustsScrollViewInsets` property to `NO` and set the `contentInset` property to a suitable value. ([#5671](https://github.com/mapbox/mapbox-gl-native/pull/5671))
* Added a property to MGLOfflineStorage, `countOfBytesCompleted`, that indicates the disk space occupied by all cached and offline resources. ([#5585](https://github.com/mapbox/mapbox-gl-native/pull/5585))

## 3.3.0 - July 14, 2016

### Styles and data

- Added methods to MGLMapView for obtaining the underlying map data rendered by the current style, along with additional classes to represent complex geometry in that data. ([#5110](https://github.com/mapbox/mapbox-gl-native/pull/5110))
- Improved performance viewing regions with large landcover polygons when viewing a style that uses the Mapbox Streets source. ([#2444](https://github.com/mapbox/mapbox-gl-native/pull/2444))
- Fixed a memory leak when using raster resources. ([#5141](https://github.com/mapbox/mapbox-gl-native/pull/5141))
- Rendering now occurs on the main thread, fixing a hang when calling `-[MGLMapView styleURL]` before the map view has fully loaded or while the application is in the background. ([#2909](https://github.com/mapbox/mapbox-gl-native/pull/2909))
- Added a `-reloadStyle:` action to MGLMapView to force a reload of the current style. ([#4728](https://github.com/mapbox/mapbox-gl-native/pull/4728))
- A more specific user agent string is now sent with style and tile requests. ([#4012](https://github.com/mapbox/mapbox-gl-native/pull/4012))
- Added a new option to `MGLMapDebugMaskOptions`, `MGLMapDebugOverdrawVisualizationMask`, that highlights overlapping drawing operations instead of the usual rendered output. ([#5403](https://github.com/mapbox/mapbox-gl-native/pull/5403))

### Interactivity

- The compass, user dot, and visible annotations are now accessible to VoiceOver users. ([#1496](https://github.com/mapbox/mapbox-gl-native/pull/1496))
- Added a method to MGLMapView, `-anchorPointForGesture:`, that you can override to anchor gestures at a point other than the user location. ([#5302](https://github.com/mapbox/mapbox-gl-native/pull/5302))
- Added a property to MGLMapView, `decelerationRate`, that allows you to speed up or slow down the drift animation at the end of a user gesture. You can also use this property to disable the drift animation entirely. ([#5504](https://github.com/mapbox/mapbox-gl-native/pull/5504))
- Improved responsiveness when zooming in then immediately panning around. ([#4595](https://github.com/mapbox/mapbox-gl-native/pull/4595))
- Added a new method, `-[MGLMapView cameraThatFitsCoordinateBounds:]`, to get a camera that you can pass into `-setCamera:` that fits the given coordinate bounds. ([#4790](https://github.com/mapbox/mapbox-gl-native/pull/4790))

### Annotations

- MGLPointAnnotation and custom MGLAnnotation implementations (but not MGLMultiPoint) can be backed by an MGLAnnotationView instead of an MGLAnnotationImage. MGLAnnotationView is a subclass of UIView, so you can use Core Animation and other familiar technologies with it. To associate an MGLAnnotation with an MGLAnnotationView, implement `-mapView:viewForAnnotation:` in your MGLMapViewDelegate class. ([#4801](https://github.com/mapbox/mapbox-gl-native/pull/4801))
- An MGLAnnotation can be relocated by changing its `coordinate` property in a KVO-compliant way. An MGLMultiPoint cannot be relocated. ([#3835](https://github.com/mapbox/mapbox-gl-native/pull/3835))
- Setting the `image` property of an MGLAnnotationImage to `nil` resets it to the default red pin image and reclaims resources that can be used to customize additional annotations. ([#3835](https://github.com/mapbox/mapbox-gl-native/pull/3835))
- An MGLPolygon can now have interior polygons, representing holes knocked out of the overall shape. ([#5110](https://github.com/mapbox/mapbox-gl-native/pull/5110))

### User location

- The user dot now moves smoothly between user location updates while user location tracking is disabled. ([#1582](https://github.com/mapbox/mapbox-gl-native/pull/1582))
- Fixed an issue preventing KVO change notifications from being generated on MGLMapView’s `userTrackingMode` key path when `-setUserTrackingMode:animated:` is called. ([#4724](https://github.com/mapbox/mapbox-gl-native/pull/4724))
- Fixed a crash setting MGLMapView’s `userLocationVerticalAlignment` property before a user location update has occurred. ([#5278](https://github.com/mapbox/mapbox-gl-native/pull/5278))
- Mapbox Telemetry is automatically disabled while the host application is running in the iOS Simulator. ([#4726](https://github.com/mapbox/mapbox-gl-native/pull/4726))

### Offline maps

- `MGLOfflinePackProgress` now indicates how many tiles have been downloaded and how much space they take up. ([#4874](https://github.com/mapbox/mapbox-gl-native/pull/4874))
- Fixed an issue where the tile cache could be included in iCloud backups on the first launch. ([#5124](https://github.com/mapbox/mapbox-gl-native/pull/5124), [#5601](https://github.com/mapbox/mapbox-gl-native/pull/5601))
- Suppressed “Unable to make space for entry” console spew. ([#4708](https://github.com/mapbox/mapbox-gl-native/pull/4708))
- Deprecated `-[MGLMapView emptyMemoryCache]`. ([#4725](https://github.com/mapbox/mapbox-gl-native/pull/4725))

### Packaging

- Improved the design of the generated API documentation. ([#5306](https://github.com/mapbox/mapbox-gl-native/pull/5306))
- Applications linking against the SDK static framework no longer need to add `-ObjC` to the Other Linker Flags (`OTHER_LDFLAGS`) build setting. If you previously added this flag solely for this SDK, removing the flag may potentially reduce the overall size of your application. ([#4641](https://github.com/mapbox/mapbox-gl-native/pull/4641))
- Removed the `armv7s` slice from the SDK to reduce its size. iPhone 5 and iPhone 5c automatically use the `armv7` slice instead. ([#4641](https://github.com/mapbox/mapbox-gl-native/pull/4641))
- The SDK is now localizable. No localizations are currently provided, other than English, but if you need a particular localization, you can install the SDK manually and drop a .lproj folder into the framework. ([#4783](https://github.com/mapbox/mapbox-gl-native/pull/4783))
- Removed unused SVG files from the SDK’s resource bundle. ([#4641](https://github.com/mapbox/mapbox-gl-native/pull/4641))

### Other changes

- Added category methods on NSValue for converting to and from the structure types defined in MGLGeometry.h. ([#4802](https://github.com/mapbox/mapbox-gl-native/pull/4802))
- Added NSFormatter subclasses for converting geographic coordinates and directions into display strings. ([#4802](https://github.com/mapbox/mapbox-gl-native/pull/4802))
- Added `MGLCoordinateInCoordinateBounds()`, a function that tests whether or not a coordinate is in a given bounds. ([#5053](https://github.com/mapbox/mapbox-gl-native/pull/5053))

## 3.2.3 - June 7, 2016

- Fixed an issue preventing `-[MGLMapViewDelegate mapViewDidFinishLoadingMap:]` from being called when returning to the view controller containing the map view from another view controller. ([#5164](https://github.com/mapbox/mapbox-gl-native/pull/5164))
- Declarations in the API documentation are shown in both Objective-C and Swift. ([realm/jazzy#530](https://github.com/realm/jazzy/pull/530))

## 3.2.2 - May 10, 2016

- Existing MGLStyle class methods that return default style URLs have been deprecated in favor of new methods that require an explicit style version parameter. The deprecated, unversioned methods continue to return version 8 of the respective styles and will not be updated as new versions of the styles are released. ([#4759](https://github.com/mapbox/mapbox-gl-native/pull/4759))
- Deprecated `+[MGLStyle emeraldStyleURL]` with no replacement method. To use the Emerald style going forward, we recommend that you use the underlying URL. ([#4759](https://github.com/mapbox/mapbox-gl-native/pull/4759))
- Added `+[MGLStyle outdoorsStyleURLWithVersion:]` for the new Outdoors style. ([#4759](https://github.com/mapbox/mapbox-gl-native/pull/4759))
- The Hybrid style is now called Satellite Streets. ([#4759](https://github.com/mapbox/mapbox-gl-native/pull/4759))

## 3.2.1 - April 20, 2016

- Fixed a hang that could occur if the host application attempts to set user defaults on a background queue. ([#4745](https://github.com/mapbox/mapbox-gl-native/pull/4745))
- User location heading updates now resume properly when an app becomes active again. ([#4674](https://github.com/mapbox/mapbox-gl-native/pull/4674))
- Fixed an issue causing hyperlinks in the documentation to be displayed as raw Markdown syntax when viewed in Xcode’s Quick Help popover or sidebar. ([#4760](https://github.com/mapbox/mapbox-gl-native/pull/4760))

## 3.2.0 - April 5, 2016

- If you’ve previously installed the SDK as a static framework, the installation workflow has changed to address issues when submitting your application to the App Store or installing it on a device. Upon upgrading to this version of the SDK, you’ll need to add Mapbox.bundle to the Copy Bundle Resources build phase and remove Mapbox.framework from the Embed Frameworks build phase. ([#4455](https://github.com/mapbox/mapbox-gl-native/pull/4455))
- Offline packs can now be downloaded to allow users to view specific regions of the map offline. A new MGLOfflineStorage class provides APIs for managing MGLOfflinePacks. ([#4221](https://github.com/mapbox/mapbox-gl-native/pull/4221))
- Tiles and other resources are cached in the same file that holds offline resources. The combined cache file is located in a subdirectory of the user’s Application Support directory, which means iOS will not delete the file when disk space runs low. ([#4377](https://github.com/mapbox/mapbox-gl-native/pull/4377))
- Fixed an issue where the map view’s center would always be calculated as if the view occupied the entire screen. ([#4504](https://github.com/mapbox/mapbox-gl-native/issues/4504))
- The user dot no longer disappears after panning the map across the antimeridian at low zoom levels. ([#4275](https://github.com/mapbox/mapbox-gl-native/pull/4275))
- The map no longer recoils when panning quickly at low zoom levels. ([#4214](https://github.com/mapbox/mapbox-gl-native/pull/4214))
- Fixed an issue causing the map to pan the wrong way when the user pinches unevenly. ([#4427](https://github.com/mapbox/mapbox-gl-native/pull/4427))
- The maximum zoom level is capped at 21 due to rendering issues at higher zoom levels. ([#4417](https://github.com/mapbox/mapbox-gl-native/pull/4417))
- An icon laid out along a line no longer appears if it would extend past the end of the line. Some one-way arrows no longer point the wrong way. ([#3839](https://github.com/mapbox/mapbox-gl-native/pull/3839))
- Fixed warping of dashed lines near sharp corners. ([#3914](https://github.com/mapbox/mapbox-gl-native/pull/3914))
- Telemetry location gathering now occurs only when the device is in motion. ([#4115](https://github.com/mapbox/mapbox-gl-native/pull/4115))
- An account’s monthly active users metric only counts a user once a map view is displayed to that user. ([#3713](https://github.com/mapbox/mapbox-gl-native/pull/3713))
- A .dSYM bundle is included with the dynamic framework to facilitate symbolication of crash logs.
- Updated documentation to reflect the requirement that you must embed the dynamic framework in the “Embedded Binaries” section in Xcode. ([#4011](https://github.com/mapbox/mapbox-gl-native/issues/4011))
- Polygons and polylines now default to using the map view’s tint color. ([#4028](https://github.com/mapbox/mapbox-gl-native/pull/4028))
- The user dot no longer lags when panning the map. ([#3683](https://github.com/mapbox/mapbox-gl-native/pull/3683))
- The Improve This Map tool now uses the same zoom level that is currently being shown in the map view. ([#4068](https://github.com/mapbox/mapbox-gl-native/pull/4068))
- Fixed a formatting issue in the documentation for `MGLCoordinateBoundsIsEmpty()`. ([#3958](https://github.com/mapbox/mapbox-gl-native/pull/3958))

## 3.1.2 - February 22, 2016

- You can once again install the static framework without manually linking several framework and library dependencies. ([#4029](https://github.com/mapbox/mapbox-gl-native/pull/4029))
- The location manager used by MGLMapView to show the user’s location is now paused when the application is sent to the background. ([#4034](https://github.com/mapbox/mapbox-gl-native/pull/4034))

## 3.1.1 - February 15, 2016

- Corrected the dynamic framework’s minimum deployment target to iOS 8.0. ([#3872](https://github.com/mapbox/mapbox-gl-native/pull/3872))
- Fixed Fabric compatibility. ([#3847](https://github.com/mapbox/mapbox-gl-native/pull/3847))
- Fixed a crash that can occur when reselecting an annotation. ([#3881](https://github.com/mapbox/mapbox-gl-native/pull/3881))
- Fixed an issue preventing the Latitude inspectable from working when it is set before setting the Zoom Level inspectable in Interface Builder. ([#3886](https://github.com/mapbox/mapbox-gl-native/pull/3886))
- Fixed an issue that incorrectly expanded the tappable area of an annotation and prevented the annotation’s alignment rect insets from having any effect on the tappable area. ([#3898](https://github.com/mapbox/mapbox-gl-native/pull/3898))
- Fixed an issue preventing `-[MGLMapViewDelegate mapView:tapOnCalloutForAnnotation:]` from being called when a non-custom callout view is tapped. ([#3875](https://github.com/mapbox/mapbox-gl-native/pull/3875))

## 3.1.0 - February 5, 2016

- The SDK is now distributed as a dynamic framework instead of a static library, resulting in a simpler installation workflow and significantly reduced download size. The framework contains both simulator and device content. If you install the dynamic framework manually, you’ll need to strip out the simulator content before submitting your application to the App Store due to [an Xcode bug](http://www.openradar.me/radar?id=6409498411401216); see the installation instructions included with the framework for details. ([#3183](https://github.com/mapbox/mapbox-gl-native/pull/3183))
- Fixed an issue causing the entire MGLMapView to leak. ([#3448](https://github.com/mapbox/mapbox-gl-native/pull/3448))
- `MGLMapView` methods that alter the viewport now accept optional completion handlers. ([#3090](https://github.com/mapbox/mapbox-gl-native/pull/3090))
- You can now modify an annotation’s image after adding the annotation to the map. ([#3146](https://github.com/mapbox/mapbox-gl-native/pull/3146))
- Tapping now selects annotations more reliably. Tapping near the top of a large annotation image now selects that annotation. An annotation image’s alignment insets influence how far away the user can tap and still select the annotation. For example, if your annotation image has a large shadow, you can keep that shadow from being tappable by excluding it from the image’s alignment rect. ([#3261](https://github.com/mapbox/mapbox-gl-native/pull/3261))
- Annotations remain visible after switching to a different style. ([#3049](https://github.com/mapbox/mapbox-gl-native/pull/3049))
- The minimum and maximum zoom levels can now be configured using the `minimumZoomLevel` and `maximumZoomLevel` properties, respectively. The map is no longer limited to zoom level 18: by default, the maximum zoom level is now 20, allowing for a more detailed map in urban areas. ([#3712](https://github.com/mapbox/mapbox-gl-native/pull/3712))
- A new method on MGLMapView, `-flyToCamera:withDuration:completionHandler:`, lets you transition between viewpoints along an arc as if by aircraft. ([#3171](https://github.com/mapbox/mapbox-gl-native/pull/3171), [#3301](https://github.com/mapbox/mapbox-gl-native/pull/3301))
- MGLMapCamera’s `altitude` values now match those of MKMapCamera. ([#3362](https://github.com/mapbox/mapbox-gl-native/pull/3362))
- MGLMapView properties like `centerCoordinate` and `camera` now offset the center to account for any translucent top or bottom bar. As a result, when user tracking is enabled and the map view is an immediate child of a view controller, the user dot is centered in the unobscured portion of the map view. To override this offset, modify the `contentInset` property; you may also need to set the containing view controller’s `automaticallyAdjustsScrollViewInsets` property to `NO`. ([#3583](https://github.com/mapbox/mapbox-gl-native/pull/3583))
- In user tracking mode, the user dot stays in a fixed position within MGLMapView while the map pans smoothly. A new property, `userLocationVerticalAlignment`, determines the user dot’s fixed position. ([#3589](https://github.com/mapbox/mapbox-gl-native/pull/3589))
- When the user tracking mode is set to `MGLUserTrackingModeFollowWithCourse`, an optional `targetCoordinate` is kept within sight at all times as the user changes location. This property, in conjunction with the `userLocationVerticalAlignment` property, may be useful for displaying the user’s progress toward a waypoint. ([#3680](https://github.com/mapbox/mapbox-gl-native/pull/3680))
- Heading or course tracking mode can now be enabled as soon as an MGLMapView is initialized. ([#3680](https://github.com/mapbox/mapbox-gl-native/pull/3680))
- Zooming and rotation gestures no longer disable user tracking mode. ([#3589](https://github.com/mapbox/mapbox-gl-native/pull/3589))
- User tracking mode starts out at a lower zoom level by default. ([#3589](https://github.com/mapbox/mapbox-gl-native/pull/3589))
- Fixed an issue with small map views not properly fitting annotations within bounds. ([#3407](https://github.com/mapbox/mapbox-gl-native/pull/3407))
- When the user rotates the map to within 7° of true north, the map view now snaps to true north. ([#3403](https://github.com/mapbox/mapbox-gl-native/pull/3403))
- The map view’s background can now be transparent or translucent, as long as the style’s background layer is transparent or translucent and `MGLMapView.opaque` is set to `NO`. ([#3096](https://github.com/mapbox/mapbox-gl-native/pull/3096))
- Documentation is now generated by [jazzy](https://github.com/realm/jazzy) instead of appledoc. ♪♫ ([#3203](https://github.com/mapbox/mapbox-gl-native/pull/3203))
- New API to provide a custom callout view to the map for annotations. ([#3456](https://github.com/mapbox/mapbox-gl-native/pull/3456))
- Made telemetry on/off setting available in-app. ([#3445](https://github.com/mapbox/mapbox-gl-native/pull/3445))
- Fixed an issue with users not being counted by Mapbox if they had disabled telemetry. ([#3495](https://github.com/mapbox/mapbox-gl-native/pull/3495))
- Fixed crash caused by MGLAnnotationImage with non-integer width or height ([#2198](https://github.com/mapbox/mapbox-gl-native/issues/2198))
- Fixed “include of non-modular header” errors in Swift projects managed by CocoaPods. ([#3679](https://github.com/mapbox/mapbox-gl-native/pull/3679))
- Avoids triggering the blue background location status bar when user has granted "when in use" permission. ([#3671](https://github.com/mapbox/mapbox-gl-native/issues/3671))
- Deprecated the `debugActive` property and `-toggleDebug` method on MGLMapView in favor of a new `debugMask` property that exposes individual style debugging options. ([#3742](https://github.com/mapbox/mapbox-gl-native/pull/3742))

## 3.0.1 - December 7, 2015

- Fixed CoreTelephony.framework crash. ([#3170](https://github.com/mapbox/mapbox-gl-native/pull/3170))
- Fixed an issue preventing the compass from responding to taps after the compass is moved programmatically. ([#3117](https://github.com/mapbox/mapbox-gl-native/pull/3117))
- CocoaPods is now distributed via a (static) framework. ([#3181](https://github.com/mapbox/mapbox-gl-native/issues/3181))

## 3.0.0 - November 23, 2015

- If you install this SDK via CocoaPods, CocoaPods version 0.38.0 or above is required. ([#2132](https://github.com/mapbox/mapbox-gl-native/pull/2132))
- The `styleID` property has been removed from MGLMapView. Instead, set the `styleURL` property to an NSURL in the form `mapbox://styles/STYLE_ID`. If you previously set the style ID in Interface Builder’s Attributes inspector, delete the `styleID` entry from the User Defined Runtime Attributes section of the Identity inspector, then set the new “Style URL” inspectable to a value in the form `mapbox://styles/STYLE_ID`. ([#2632](https://github.com/mapbox/mapbox-gl-native/pull/2632))
- Default styles such as Streets are no longer bundled with the SDK; instead, they are loaded at runtime from the style API on mapbox.com. As always, you can use these default styles with any valid access token, and Streets continues to be `MGLMapView`’s initial style. The `bundledStyleURLs` property on `MGLMapView` has been deprecated in favor of several class methods on `MGLStyle` that provide direct access to the default styles. ([#2746](https://github.com/mapbox/mapbox-gl-native/pull/2746))
- The SDK now builds with Bitcode enabled. A version of libMapbox.a with Bitcode disabled is also available. ([#2332](https://github.com/mapbox/mapbox-gl-native/issues/2332), [#3003](https://github.com/mapbox/mapbox-gl-native/pull/3003))
- The style URL can be set to a local resource: `asset://local-color.json` and `local-color.json` both resolve to a file named `local-color.json` in the application’s root folder. ([#3087](https://github.com/mapbox/mapbox-gl-native/pull/3087))
- The double-tap-drag gesture for zooming in and out is now consistent with the Google Maps SDK. ([#2153](https://github.com/mapbox/mapbox-gl-native/pull/2153))
- A new `MGLAnnotationImage.enabled` property allows you to disable touch events on individual annotations. ([#2501](https://github.com/mapbox/mapbox-gl-native/pull/2501))
- Fixed a rendering issue that caused one-way arrows along tile boundaries to point due east instead of in the direction of travel. ([#2530](https://github.com/mapbox/mapbox-gl-native/pull/2530))
- Fixed an issue that prevented zoom level–dependent style properties from updating after zooming programmatically with animation. ([#2951](https://github.com/mapbox/mapbox-gl-native/pull/2951))
- Performance and appearance improvements during annotation adds & removes. ([#1688](https://github.com/mapbox/mapbox-gl-native/issues/1688))
- Overall improved performance during renders by not rendering faster than necessary. ([#1975](https://github.com/mapbox/mapbox-gl-native/issues/1975))
- Fixed a rendering issue with styles that use the `background-pattern` property. ([#2531](https://github.com/mapbox/mapbox-gl-native/pull/2531))
- Fixed a crash when reusing a single `MGLMapView` across multiple `UIViewController`s. ([#2969](https://github.com/mapbox/mapbox-gl-native/pull/2969))
- Fixed a crash on iPod touch and other devices or simulators without a cell carrier. ([#2687](https://github.com/mapbox/mapbox-gl-native/issues/2687))
- Eliminated flickering when opening and closing an overlay, such as an alert or action sheet. ([#2309](https://github.com/mapbox/mapbox-gl-native/pull/2309))
- Labels can now line wrap on hyphens and other punctuation. ([#2598](https://github.com/mapbox/mapbox-gl-native/pull/2598))
- A new delegate callback was added for observing taps to annotation callout views. ([#2596](https://github.com/mapbox/mapbox-gl-native/pull/2596))
- `-mapViewRegionIsChanging:` is now sent to the map view’s delegate during gestures. ([#2700](https://github.com/mapbox/mapbox-gl-native/pull/2700))
- Improved gesture recognition while the map is tilted. ([#2770](https://github.com/mapbox/mapbox-gl-native/pull/2770))
- `-mapViewWillStartLoadingMap:` and `-mapViewDidFinishLoadingMap:` delegate methods now work. ([#2706](https://github.com/mapbox/mapbox-gl-native/pull/2706))
- Removed CoreTelephony.framework dependency. ([#2581](https://github.com/mapbox/mapbox-gl-native/pull/2581))
- Improved user location annotation responsiveness. ([#2643](https://github.com/mapbox/mapbox-gl-native/pull/2643))

## 2.1.2 - September 15, 2015

- Built with Xcode 6.4 to not yet trigger Bitcode compatibility until Xcode 7 stabilizes. ([#2332](https://github.com/mapbox/mapbox-gl-native/issues/2332))

## 2.1.1 - September 15, 2015

- Fixes for Xcode 7 and Bitcode. ([#2238](https://github.com/mapbox/mapbox-gl-native/pull/2238))

## 2.1.0 - September 14, 2015

- A two-finger vertical swipe now tilts the map into perspective mode. ([#2116](https://github.com/mapbox/mapbox-gl-native/pull/2116))
- A new `MGLMapCamera` API allows you to transition multiple viewpoint properties, including rotation and pitch, simultaneously with an optional custom duration and timing function. ([#2193](https://github.com/mapbox/mapbox-gl-native/pull/2193))
- A new user tracking mode, `MGLUserTrackingModeFollowWithCourse`, has been added for indicating the current direction of travel. ([#2068](https://github.com/mapbox/mapbox-gl-native/pull/2068))
- Version 8 (`v8`) of the [Mapbox GL style spec](https://www.mapbox.com/mapbox-gl-style-spec/) is now required. If you are using a custom `v7` style, it needs to be upgraded using [this migrator script](https://github.com/mapbox/mapbox-gl-style-spec/blob/mb-pages/migrations/v7.js). ([#2052](https://github.com/mapbox/mapbox-gl-native/pull/2052))
- Applications built with Mapbox GL no longer crash when Location Services launches them in background mode. ([#1821](https://github.com/mapbox/mapbox-gl-native/pull/1821), [#1869](https://github.com/mapbox/mapbox-gl-native/pull/1869))
- Fixed a crash when adding annotations to an `MGLMapView` inside `-viewDidLoad`. ([#1874](https://github.com/mapbox/mapbox-gl-native/pull/1874))
- The user location annotation view now indicates the location reading’s accuracy and the device’s heading. ([#2010](https://github.com/mapbox/mapbox-gl-native/pull/2010))
- Eliminated linker warnings and errors when building against the iOS 9.0 SDK in Xcode 7. ([#1962](https://github.com/mapbox/mapbox-gl-native/pull/1962))
- Worked around a bug in the iOS 9.0 SDK that caused a crash on launch. ([#1958](https://github.com/mapbox/mapbox-gl-native/pull/1958))
- User location tracking no longer sends `MGLMapView` into an invalid region on iOS 9. ([#1925](https://github.com/mapbox/mapbox-gl-native/pull/1925))
- Eliminated console spew in the iOS demo application that was related to Mapbox Metrics HTTP requests. ([#1937](https://github.com/mapbox/mapbox-gl-native/issues/1937))
- Implemented `-[MGLMapView showAnnotations:animated:]`. ([#2050](https://github.com/mapbox/mapbox-gl-native/pull/2050))
- Fixed a crash adding a shape annotation with zero points. ([#2098](https://github.com/mapbox/mapbox-gl-native/pull/2098))
- Debug mode now displays information useful for debugging the label collision algorithm. ([#1808](https://github.com/mapbox/mapbox-gl-native/pull/1808))
- Minor style updates. ([#1910](https://github.com/mapbox/mapbox-gl-native/pull/1910))
- The CocoaPods pod now contains a `README.md` file. ([#1886](https://github.com/mapbox/mapbox-gl-native/pull/1886))

## 2.0.0 - August 21, 2015

Repackaging 2.0.0-pre.1 as it contained no issues.

## 2.0.0-pre.1 - August 21, 2015

Repackaging 0.5.1 as the Mapbox iOS SDK 2.0.0 series.

## 0.5.1 - July 13, 2015

### iOS

- Added support for CocoaPods 0.38.0. ([#1876](https://github.com/mapbox/mapbox-gl-native/pull/1876))

## 0.5.0 - July 9, 2015

### Core

- Support for runtime marker imagery. ([#941](https://github.com/mapbox/mapbox-gl-native/pull/941))
- Added `Map::fitBounds()` for region-based viewport setting. ([#1092](https://github.com/mapbox/mapbox-gl-native/issues/1092))
- Added a raster satellite bundled style and improved raster rendering. ([#963](https://github.com/mapbox/mapbox-gl-native/issues/963))
- Improved round line joins for semi-transparent lines. ([#1839](https://github.com/mapbox/mapbox-gl-native/pull/1839))
- Improved map render lifecycle notifications. ([#1026](https://github.com/mapbox/mapbox-gl-native/issues/1026))
- Fixed a bug that caused annotations not to show at zoom level zero. ([#1279](https://github.com/mapbox/mapbox-gl-native/issues/1279))
- Fixed a bug with the ordering of shape layers. ([#1866](https://github.com/mapbox/mapbox-gl-native/pull/1866))
- Other bug fixes and performance improvements.

### iOS

- **Breaking:** Headers now make use of lightweight generics, eliminating many unnecessary casts when working with annotations in Swift 2.0 in Xcode 7. ([#1711](https://github.com/mapbox/mapbox-gl-native/pull/1711))
- **Breaking:** `-mapView:symbolNameForAnnotation:` has been removed from the `MGLMapViewDelegate` protocol. Implement `-mapView:imageForAnnotation:` instead, which accepts images at runtime. ([#941](https://github.com/mapbox/mapbox-gl-native/pull/941))
- **Breaking:** `MGLMapView.direction` is now expressed in terms of degrees clockwise from true north, as indicated in the documentation, rather than counterclockwise. ([#1789](https://github.com/mapbox/mapbox-gl-native/pull/1789))
- A Satellite style showing Mapbox Satellite imagery is now bundled with Mapbox GL. ([#1845](https://github.com/mapbox/mapbox-gl-native/pull/1845))
- Improved `UIView` tracking to the map. ([#1813](https://github.com/mapbox/mapbox-gl-native/pull/1813))
- Delegate method `-[MGLMapViewDelegate mapView:didFailToLocateUserWithError:]` now works. ([#1608](https://github.com/mapbox/mapbox-gl-native/pull/1608))
- It is now possible to fit the map’s viewport to a coordinate bounding box via `-[MGLMapView setVisibleCoordinateBounds:animated:]` or to a specific set of coordinates via `-[MGLMapView setVisibleCoordinates:count:edgePadding:animated:]`. ([#1783](https://github.com/mapbox/mapbox-gl-native/pull/1783), [#1795](https://github.com/mapbox/mapbox-gl-native/pull/1795))
- The logo and ℹ️ no longer disappear or get distorted after embedding MGLMapView in a different view, and you can now access these subviews directly via properties on MGLMapView. ([#1779](https://github.com/mapbox/mapbox-gl-native/pull/1779), [#1815](https://github.com/mapbox/mapbox-gl-native/pull/1815))
- Raster tiles now look sharper midway between two zoom levels. ([#1843](https://github.com/mapbox/mapbox-gl-native/pull/1843))
- Resetting the map rotation to north no longer also resets the user location tracking mode. ([#1809](https://github.com/mapbox/mapbox-gl-native/pull/1809))
- `-[MGLMapView convertPoint:toCoordinateFromView:]` now returns accurate coordinates on iPhone 6. ([#1827](https://github.com/mapbox/mapbox-gl-native/pull/1827))
- Fixed an issue in which `-[MGLMapView direction]` would sometimes return 360 instead of 0. ([#1829](https://github.com/mapbox/mapbox-gl-native/pull/1829))
- Build against iOS 8.4. ([#1868](https://github.com/mapbox/mapbox-gl-native/pull/1868))

## 0.4.0 - June 19, 2015

### Core

- Support for polyline and polygon shape annotations. ([#1655](https://github.com/mapbox/mapbox-gl-native/issues/1655))
- Improved placement and density of labels. ([#1666](https://github.com/mapbox/mapbox-gl-native/issues/1666), [blog](https://www.mapbox.com/blog/better-label-placement-mapbox-mobile/))
- Improved z-ordering appearance of point markers. ([#988](https://github.com/mapbox/mapbox-gl-native/issues/988))
- Fixed an issue in which certain features, such as roundabouts, were not rendered completely. ([#1725](https://github.com/mapbox/mapbox-gl-native/issues/1725))
- Many bug fixes and performance and stability improvements.
- Improved tests.

### iOS

- **Breaking:** `MGLMapView` no longer manages Mapbox access tokens directly; an access token cannot be passed in when initializing the map view. Instead, set `MGLMapboxAccessToken` to your access token in your app’s `Info.plist` file, or call `+[MGLAccountManager setAccessToken:]` before initializing the map view. If you were setting the access token inside an Interface Builder inspectable, also remove it from the User Defined Runtime Attributes section of the Identity inspector. ([#1553](https://github.com/mapbox/mapbox-gl-native/issues/1553))
- **Breaking:** `MGLAccountManager`'s `-setMapboxMetricsEnabledSettingShownInApp:` has been removed. If you implement a Mapbox Metrics switch inside your app, instead of inside a Settings bundle, set `MGLMapboxMetricsEnabledSettingShownInApp` to `YES` in the `Info.plist` file. ([#1553](https://github.com/mapbox/mapbox-gl-native/issues/1553))
- **Breaking:** `MGLMapView`'s `-mapID` has been renamed to `-styleID`. ([#1561](https://github.com/mapbox/mapbox-gl-native/issues/1561))
- Headers have been audited for nullability, improving type safety in both Objective-C and Swift 1.2 when compiling with Xcode 6.3 or above. ([#1578](https://github.com/mapbox/mapbox-gl-native/issues/1578))
- Fixed an issue in which the map would sometimes spin 180° while rotating the map with two fingers. ([#1453](https://github.com/mapbox/mapbox-gl-native/issues/1453))
- Added a shortcut to the Mapbox Metrics switch in `MGLMapView`'s action sheet that is attached to the ℹ️ button. ([#1611](https://github.com/mapbox/mapbox-gl-native/issues/1611))
- `MGLMapView` now supports Interface Builder designables. When you add an `MGLMapView` to a storyboard, it displays instructions for getting set up directly on the storyboard canvas. ([#1573](https://github.com/mapbox/mapbox-gl-native/issues/1573))
- The default title for the user location annotation is now “You Are Here”. You can customize the title by setting `mapView.userAnnotation.title`. ([#1559](https://github.com/mapbox/mapbox-gl-native/issues/1559))
- Internal use of the Reachability library has been cleaned up so that your app can include its own copy of Reachability. ([#1718](https://github.com/mapbox/mapbox-gl-native/issues/1718))
- Now distribute a binary stripped of debugging symbols by default with an optional, secondary symbols build. ([#1650](https://github.com/mapbox/mapbox-gl-native/issues/1650))

## 0.3.1 - May 15, 2015

- Temporarily removed `IBDesignable` support on iOS.

## 0.3.0 - May 14, 2015

- Initial iOS beta release.

Known issues:

- None.<|MERGE_RESOLUTION|>--- conflicted
+++ resolved
@@ -8,12 +8,8 @@
 * Fixed a bug with annotation view positions after camera transitions. ([#15122](https://github.com/mapbox/mapbox-gl-native/pull/15122/))
 * Fixed a rendering issue of `collisionBox` when `MGLSymbolStyleLayer.textTranslate` or `MGLSymbolStyleLayer.iconTranslate` is enabled. ([#15467](https://github.com/mapbox/mapbox-gl-native/pull/15467))
 * Fixed an issue where the scale bar text would become illegible if iOS 13 dark mode was enabled. ([#15524](https://github.com/mapbox/mapbox-gl-native/pull/15524))
-<<<<<<< HEAD
- * Enabled use of `MGLSymbolStyleLayer.textOffset` option together with `MGLSymbolStyleLayer.textVariableAnchor` (if `MGLSymbolStyleLayer.textRadialOffset` option is not provided). ([#15542](https://github.com/mapbox/mapbox-gl-native/pull/15542))
-=======
-* Enable using of `text-offset` option together with `text-variable-anchor` (if `text-radial-offset` option is not provided). If used with `text-variable-anchor`, input values will be taken as absolute values. Offsets along the x- and y-axis will be applied automatically based on the anchor position. ([#15542](https://github.com/mapbox/mapbox-gl-native/pull/15542))
+* Enabled use of `text-offset` option together with `text-variable-anchor` (if `text-radial-offset` option is not provided). If used with `text-variable-anchor`, input values will be taken as absolute values. Offsets along the x- and y-axis will be applied automatically based on the anchor position. ([#15542](https://github.com/mapbox/mapbox-gl-native/pull/15542))
 * Fixed an issue with the appearance of the compass text in iOS 13. ([#15547](https://github.com/mapbox/mapbox-gl-native/pull/15547))
->>>>>>> 39af6b48
 
  ### Performance improvements
  
