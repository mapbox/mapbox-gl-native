# Changelog for Mapbox Maps SDK for iOS

Mapbox welcomes participation and contributions from everyone. Please read [CONTRIBUTING.md](../../CONTRIBUTING.md) to get started.

## master

* Fixed an issue that caused the tilt gesture to trigger too easily and conflict with pinch or pan gestures. ([#15349](https://github.com/mapbox/mapbox-gl-native/pull/15349))
* Fixed a bug with annotation view positions after camera transitions. ([#15122](https://github.com/mapbox/mapbox-gl-native/pull/15122/))
<<<<<<< HEAD
* Fixed a rendering issue that non-SDF icon would be treated as SDF icon if they are in the same layer. ([#15456](https://github.com/mapbox/mapbox-gl-native/pull/15456))
* Fixed a rendering issue of `collisionBox` when `text-translate` or `icon-translate` is enabled. ([#15467](https://github.com/mapbox/mapbox-gl-native/pull/15467))
=======
>>>>>>> 544aabd0

 ### Performance improvements
 
 * Mark used offline region resources in batches. ([#15521](https://github.com/mapbox/mapbox-gl-native/pull/15521))

## 5.3.0 - August 28, 2019

This release changes how offline tile requests are billed — they are now billed on a pay-as-you-go basis and all developers are able raise the offline tile limit for their users. Offline requests were previously exempt from monthly active user (MAU) billing and increasing the offline per-user tile limit to more than 6,000 tiles required the purchase of an enterprise license. By upgrading to this release, you are opting into the changes outlined in [this blog post](https://blog.mapbox.com/offline-maps-for-all-bb0fc51827be) and [#15380](https://github.com/mapbox/mapbox-gl-native/pull/15380).

### Styles and rendering

* Fixed flickering on style change for the same tile set. ([#15127](https://github.com/mapbox/mapbox-gl-native/pull/15127))
* Fixed performance issues when tilting a map with custom content insets. ([#15195](https://github.com/mapbox/mapbox-gl-native/pull/15195))
* Fixed an issue where animated camera transitions zoomed in or out too dramatically. ([#15281](https://github.com/mapbox/mapbox-gl-native/pull/15281))
* Enabled variable label placement when `MGLSymbolStyleLayer.textAllowsOverlap` is set to true. ([#15354](https://github.com/mapbox/mapbox-gl-native/pull/15354))
* Added the `MGLSymbolStyleLayer.textWritingModes` layout property. This property can be set to `MGLTextWritingModeHorizontal` or `MGLTextWritingModeVertical`. ([#14932](https://github.com/mapbox/mapbox-gl-native/pull/14932))
* Fixed rendering and collision detection issues with using `MGLSymbolStyleLayer.textVariableAnchor` and `MGLSymbolStyleLayer.iconTextFit` properties on the same layer. ([#15367](https://github.com/mapbox/mapbox-gl-native/pull/15367))
* Fixed symbol overlap when zooming out quickly. ([15416](https://github.com/mapbox/mapbox-gl-native/pull/15416))
* Fixed a rendering issue where non-SDF icons would be treated as SDF icons if they are in the same layer. ([#15456](https://github.com/mapbox/mapbox-gl-native/pull/15456))

### Other changes

* Fixed a bug where glyphs generated through the LocalGlyphRasterizer interface were changing fonts during some zoom changes. ([#15407](https://github.com/mapbox/mapbox-gl-native/pull/15407))
* Fixed use of objects after moving, potentially causing crashes. ([#15408](https://github.com/mapbox/mapbox-gl-native/pull/15408))
* Fixed a possible crash that could be caused by invoking the wrong layer implementation casting function. ([#15398](https://github.com/mapbox/mapbox-gl-native/pull/15398))
* Fixed a rare crash when tile download requests returned “404 Not Found” errors. ([#15313](https://github.com/mapbox/mapbox-gl-native/pull/15313))
* `MGLLoggingLevel` has been updated to better match core log levels. You can now use `MGLLoggingConfiguration.loggingLevel` to filter logs from core. ([#15120](https://github.com/mapbox/mapbox-gl-native/pull/15120))
* Fixed an issue where the scale bar could show `0 mm` instead of `0`. ([#15381](https://github.com/mapbox/mapbox-gl-native/pull/15381))

## 4.11.2 - July 30, 2019

* Fixed a map update bug caused by the render tiles and the render passes becoming unsynchronized. ([#15092](https://github.com/mapbox/mapbox-gl-native/pull/15092))
* Fixed a custom geometry source bug caused by using the outdated tiles after style update. ([#15112](https://github.com/mapbox/mapbox-gl-native/pull/15112))

## 5.0.2 - July 29, 2019

* Fixed an issue where fill extrusion layers would be incorrectly rendered above other layers. ([#15065](https://github.com/mapbox/mapbox-gl-native/pull/15065))
* Fixed a map update bug caused by the render tiles and the render passes becoming unsynchronized. ([#15092](https://github.com/mapbox/mapbox-gl-native/pull/15092))
* Fixed a custom geometry source bug caused by using the outdated tiles after style update. ([#15112](https://github.com/mapbox/mapbox-gl-native/pull/15112))

## 5.1.2 - July 25, 2019

* Fixed a crash during network access. ([#15113](https://github.com/mapbox/mapbox-gl-native/pull/15113))		

## 5.2.0 - July 24, 2019

### Networking

* Added methods to clear the ambient cache, change the size of the ambient cache, and to delete and revalidate the database that contains the ambient cache and offline packs ([#14978](https://github.com/mapbox/mapbox-gl-native/pull/14978)):
  * `-[MGLOfflineStorage clearAmbientCacheWithCompletionHandler:]`
  * `-[MGLOfflineStorage invalidateAmbientCacheWithCompletionHandler:]`
  * `-[MGLOfflineStorage setMaximumAmbientCacheSize:withCompletionHandler:]`
  * `-[MGLOfflineStorage resetDatabaseWithCompletionHandler:]`
  * `-[MGLOfflineStorage invalidatePack:withCompletionHandler:]`

### Styles and rendering

* The `MGLIdeographicFontFamilyName` Info.plist key now also accepts an array of font family names, to customize font fallback behavior. It can also be set to a Boolean value of `NO` to force the SDK to typeset CJK characters in a remote font specified by `MGLSymbolStyleLayer.textFontNames`. ([#14862](https://github.com/mapbox/mapbox-gl-native/pull/14862))
* Hiragana and katakana are now included in the range of CJK glyphs that are rendered locally by default. ([#15009](https://github.com/mapbox/mapbox-gl-native/pull/15009))
* Fixed a map update bug caused by the render tiles and the render passes becoming unsynchronized. ([#15092](https://github.com/mapbox/mapbox-gl-native/pull/15092))
* Added the `-[MGLMapViewDelegate mapView:shouldRemoveStyleImage:]` method for optimizing style image caching. ([#14769](https://github.com/mapbox/mapbox-gl-native/pull/14769))
* Fixed style change transition regression caused by delayed setting of the updated layer properties. ([#15016](https://github.com/mapbox/mapbox-gl-native/pull/15016))
* Fixed an issue where layers with fill extrusions would be incorrectly rendered above other layers. ([#15065](https://github.com/mapbox/mapbox-gl-native/pull/15065))
* Improved feature querying performance. ([#14930](https://github.com/mapbox/mapbox-gl-native/pull/14930))
* Fixed a custom geometry source bug caused by using the outdated tiles after style update ([#15112](https://github.com/mapbox/mapbox-gl-native/pull/15112))

### User interaction

* Fixed an issue where annotations could not be selected. ([#15130](https://github.com/mapbox/mapbox-gl-native/pull/15130))
* Fixed a bug where using the pinch gesture could result in an incorrect map center coordinate. ([#15097](https://github.com/mapbox/mapbox-gl-native/pull/15097))
* Fixed an issue where the two-finger tilt gesture would continue after lifting one finger. ([#14969](https://github.com/mapbox/mapbox-gl-native/pull/14969))

### Offline maps

* Ideographic glyphs from Chinese, Japanese, and Korean are no longer downloaded by default as part of offline packs; they are instead rendered on-device, saving bandwidth and storage while improving performance. ([#14176](https://github.com/mapbox/mapbox-gl-native/pull/14176))
* Fixed an issue where offline regions could report the wrong number of tiles. ([#14958](https://github.com/mapbox/mapbox-gl-native/pull/14958))

### Packaging

* Removed previously deprecated methods and properties that had been marked `unavailable`. ([#15000](https://github.com/mapbox/mapbox-gl-native/pull/15000))
* The downloaded zip file of this framework no longer contains a local podspec. ([#15027](https://github.com/mapbox/mapbox-gl-native/pull/15027))

### Other changes

* Added variants of several animated `MGLMapView` methods that accept completion handlers ([#14381](https://github.com/mapbox/mapbox-gl-native/pull/14381)):
  * `-[MGLMapView setVisibleCoordinateBounds:edgePadding:animated:completionHandler:]`
  * `-[MGLMapView setContentInset:animated:completionHandler:]`
  * `-[MGLMapView setUserTrackingMode:animated:completionHandler:]`
  * `-[MGLMapView setTargetCoordinate:animated:completionHandler:]`
  * `-[MGLMapView showAnnotations:edgePadding:animated:completionHandler:]`
  * `-[MGLMapView selectAnnotation:animated:completionHandler:]`
* Deprecated variants of the above methods without completion handlers. ([#14959](https://github.com/mapbox/mapbox-gl-native/pull/14959))
* Added `MGLMapView.compassView.compassVisibility` and `MGLOrnamentVisibility` to allow configuration of compass visibility behavior. ([#15055](https://github.com/mapbox/mapbox-gl-native/pull/15055))
* Fixed a crash during network access. ([#15113](https://github.com/mapbox/mapbox-gl-native/pull/15113))
* Updated "map ID" to the more accurate term "tileset ID" in documentation; updated "style's Map ID" to the more accurate term "style URL". ([#15116](https://github.com/mapbox/mapbox-gl-native/pull/15116))

## 4.10.1 - July 19, 2019

* Fixed a bug in telemetry collection. ([#15077](https://github.com/mapbox/mapbox-gl-native/pull/15077))

## 4.11.1 - July 19, 2019

* Fixed a bug in telemetry collection. ([#15077](https://github.com/mapbox/mapbox-gl-native/pull/15077))

## 5.0.1 - July 18, 2019

* Fixed a bug in telemetry collection. ([#15077](https://github.com/mapbox/mapbox-gl-native/pull/15077))

## 5.1.1 - July 18, 2019

* Fixed a bug in telemetry collection. ([#15077](https://github.com/mapbox/mapbox-gl-native/pull/15077))

## 5.1.0 - June 19, 2019

### Styles and rendering

* Fixed a crash when a fill pattern in a style could not be found. ([#14696](https://github.com/mapbox/mapbox-gl-native/pull/14696))
* Fixed a rendering performance regression when rendering polylines. ([#14851](https://github.com/mapbox/mapbox-gl-native/pull/14851))
* Fixed a rendering performance regression introduced in 4.11.0. ([#14907](https://github.com/mapbox/mapbox-gl-native/pull/14907))
* Fixed an issue where symbols underneath opaque fill layers could be incorrectly drawn above such layers. ([#14839](https://github.com/mapbox/mapbox-gl-native/pull/14839))
* Fixed an issue where `MGLFillExtrusionStyleLayer` vertical gradients might not be rendered. ([#14808](https://github.com/mapbox/mapbox-gl-native/pull/14808))

### Other changes

* The `-[MGLMapView setCamera:withDuration:animationTimingFunction:edgePadding:completionHandler:]` method now adds the current value of the `MGLMapView.contentInset` property to the `edgePadding` parameter. ([#14813](https://github.com/mapbox/mapbox-gl-native/pull/14813))
* Setting `MGLMapView.contentInset` now moves the map’s focal point to the center of the content frame after insetting. ([#14664](https://github.com/mapbox/mapbox-gl-native/pull/14664))
* Fixed a feature querying bug caused by incorrect sort feature index calculation. ([#14884](https://github.com/mapbox/mapbox-gl-native/pull/14884))

## 5.0.0 - May 22, 2019

This release improves how monthly active users are counted. By upgrading to this release, you are opting into the changes outlined in [this blog post](https://www.mapbox.com/52219) and [#14421](https://github.com/mapbox/mapbox-gl-native/pull/14421).

There are no breaking API changes in this release.

### Styles and rendering

* Changed placement order of `MGLSymbolStyleLayer` to match the viewport-y order when `MGLSymbolStyleLayer.symbolZOrder` is set to `MGLSymbolZOrderViewportY`, allowing icons to overlap but not text. ([#14486](https://github.com/mapbox/mapbox-gl-native/pull/14486))
* Added `MGLSymbolStyleLayer.symbolSortKey` and `MGLSymbolZOrderAuto` to allow customization of symbol z-ordering. ([#14386](https://github.com/mapbox/mapbox-gl-native/pull/14386))

### Other changes

* Fixed an issue where `-[MGLMapView setVisibleCoordinates:count:edgePadding:direction:duration:animationTimingFunction:completionHandler:]` interpreted a negative `direction` as due north instead of maintaining the current direction. ([#14575](https://github.com/mapbox/mapbox-gl-native/pull/14575))

## 4.11.0 - May 15, 2019

### Styles and rendering

* Fixed a bug where some layers weren’t rendering correctly after panning. ([#14527](https://github.com/mapbox/mapbox-gl-native/pull/14527))
* Speculatively fixed a rare background crash when receiving a memory warning. ([#14383](https://github.com/mapbox/mapbox-gl-native/pull/14383))

### Annotations

* Fixed a bug with jittery callout views when using sprite-based annotations. ([#14445](https://github.com/mapbox/mapbox-gl-native/pull/14445))

### Other changes

* Fixed an Interface Builder crash when using an `MGLMapView` in a storyboard. ([#14379](https://github.com/mapbox/mapbox-gl-native/pull/14379))
* Fixed a bug that caused incorrect positioning of the attribution dialog after rotation. ([#14185](https://github.com/mapbox/mapbox-gl-native/pull/14185))
* Improved `MGLLocationManager` optional protocol properties bridging to Swift. ([#14477](https://github.com/mapbox/mapbox-gl-native/pull/14477))
* Fixed a layout constraints crash on iOS 9 when a view is removed from its superview. ([#14529](https://github.com/mapbox/mapbox-gl-native/pull/14529))

## 4.10.0 - April 17, 2019

### Styles and rendering

* Client-side text rendering of CJK ideographs is now enabled by default. ([#13988](https://github.com/mapbox/mapbox-gl-native/pull/13988))
* Fixed an issue that caused `MGL_FUNCTION` to ignore multiple formatting parameters when passed a `format` function as parameter. ([#14064](https://github.com/mapbox/mapbox-gl-native/pull/14064))
* Added `mgl_attributed:` expression operator, which concatenates `MGLAttributedExpression` objects for specifying rich text in the `MGLSymbolStyleLayer.text` property. ([#14094](https://github.com/mapbox/mapbox-gl-native/pull/14094))
* Fixed an issue that caused conditional expressions to crash when passed nested conditional expressions as parameters. ([#14181](https://github.com/mapbox/mapbox-gl-native/pull/14181))
* Added `-[MGLMapViewDelegate mapView:didFailToLoadImage:]` to load missing symbol icons in the style if they are not found. ([#14302](https://github.com/mapbox/mapbox-gl-native/pull/14302))
* Fixed a possible crash with certain expressions containing arguments that evaluate to a dictionary containing `NSArray` or `NSNumber` values. ([#14352](https://github.com/mapbox/mapbox-gl-native/pull/14352))
* Fixed a bug where non-opaque `UIColor` values were ignored when assigned to a style layer color property. ([#14406](https://github.com/mapbox/mapbox-gl-native/pull/14406))
* Speculatively fixed a bug where GL rendering could occur in the background. ([#14439](https://github.com/mapbox/mapbox-gl-native/pull/14439))

### Packaging

* Added a Galician localization. ([#14095](https://github.com/mapbox/mapbox-gl-native/pull/14095))
* Added support for building with Xcode 10.2 / iOS SDK 12.2. ([#14241](https://github.com/mapbox/mapbox-gl-native/pull/14241))

### Offline maps

* Fixed a bug that caused offline packs created prior to v4.0.0 to be marked as `MGLOfflinePackStateInactive`. ([#14188](https://github.com/mapbox/mapbox-gl-native/pull/14188))

### Other changes

* Added `MGLOrnamentPosition` enum and margin properties to customize scale bar, compass, logo, and attribution position within the map view. ([#13911](https://github.com/mapbox/mapbox-gl-native/pull/13911))
* Added an `MGLMapView.prefetchesTiles` property to configure lower-resolution tile prefetching behavior. ([#14031](https://github.com/mapbox/mapbox-gl-native/pull/14031))
* Speculatively fixed a performance issue seen on iOS 12.2, when an `MGLMapView` is repeatedly removed and re-added in a view hierarchy. ([#14264](https://github.com/mapbox/mapbox-gl-native/pull/14264))

## 4.9.0 - February 27, 2019

* Fixed a bug where setting `MGLMapView.userTrackingMode` to `MGLUserTrackingModeFollowWithHeading` or `MGLUserTrackingModeFollowWithCourse` would be ignored if the user’s location was not already available. ([#13849](https://github.com/mapbox/mapbox-gl-native/pull/13849))
* Improved tilt gesture performance. ([#13902](https://github.com/mapbox/mapbox-gl-native/pull/13902))
* Fixed a bug where `layoutSubviews` was always called on device rotation, regardless of the application's or top-most view controller's supported orientations. ([#13900](https://github.com/mapbox/mapbox-gl-native/pull/13900))
* Added `MGLNetworkConfiguration` class to customize the SDK's `NSURLSessionConfiguration` object. ([#13886](https://github.com/mapbox/mapbox-gl-native/pull/13886))

## 4.8.0 - January 30, 2019

### Styles and rendering

* Added an `MGLStyle.performsPlacementTransitions` property to control how long it takes for colliding labels to fade out. ([#13565](https://github.com/mapbox/mapbox-gl-native/pull/13565))
* Fixed a crash when casting large numbers in `NSExpression`. ([#13580](https://github.com/mapbox/mapbox-gl-native/pull/13580))
* Added the `-[MGLShapeSource leavesOfCluster:offset:limit:]`, `-[MGLShapeSource childrenOfCluster:]`, `-[MGLShapeSource zoomLevelForExpandingCluster:]` methods for inspecting a cluster in an `MGLShapeSource`s created with the `MGLShapeSourceOptionClustered` option. Feature querying now returns clusters represented by `MGLPointFeatureCluster` objects (that conform to the `MGLCluster` protocol). ([#12952](https://github.com/mapbox/mapbox-gl-native/pull/12952)

### Annotations

* Fixed a bug where the `animated` parameter to `-[MGLMapView selectAnnotation:animated:]` was being ignored. ([#13689](https://github.com/mapbox/mapbox-gl-native/pull/13689))
* Fixed a bug where selecting partially on-screen annotations (without a callout) would move the map. ([#13727](https://github.com/mapbox/mapbox-gl-native/pull/13727))

### Packaging

* Added a Czech localization. ([#13782](https://github.com/mapbox/mapbox-gl-native/pull/13782))

### Other changes

* Reinstates version 11 as the default Mapbox Streets style (as introduced in 4.7.0). ([#13690](https://github.com/mapbox/mapbox-gl-native/pull/13690))
* `MGLMapView` no longer freezes on external displays connected through AirPlay or CarPlay when the main device’s screen goes to sleep or the user manually locks the screen. ([#13701](https://github.com/mapbox/mapbox-gl-native/pull/13701))
* Fixed an issue calculating the viewport when setting visible coordinates with a `direction`. ([#13761](https://github.com/mapbox/mapbox-gl-native/pull/13761))

## 4.7.1 - December 21, 2018

### Styles and rendering

* Reverts the ability for `MGLMapView`, `MGLShapeOfflineRegion`, and `MGLTilePyramidOfflineRegion` to use version 11 of the Mapbox Streets style. ([#13650](https://github.com/mapbox/mapbox-gl-native/pull/13650))
* Reverts the ability for convenience methods on `MGLStyle` such as `MGLStyle.lightStyleURL`, to use version 11 of the Mapbox Streets style. ([#13650](https://github.com/mapbox/mapbox-gl-native/pull/13650))

## 4.7.0 - December 18, 2018

### Packaging

* Added the `Mapbox-iOS-SDK-stripped` build flavor, featuring fewer debug symbols. Regular framework binaries are no longer stripped of debug symbols and the `Mapbox-iOS-SDK-symbols` build has been retired. ([#13504](https://github.com/mapbox/mapbox-gl-native/pull/13504))
* This SDK’s dynamic framework now has a bundle identifier of `com.mapbox.Mapbox`. ([#12857](https://github.com/mapbox/mapbox-gl-native/pull/12857))
* `MGLMapView`, `MGLShapeOfflineRegion`, and `MGLTilePyramidOfflineRegion` now default to version 11 of the Mapbox Streets style. Similarly, several class properties of `MGLStyle`, such as `MGLStyle.lightStyleURL`, have been updated to return URLs to new versions of their respective styles. ([#13585](https://github.com/mapbox/mapbox-gl-native/pull/13585))

### Styles and rendering

* Fixed an issue where the `{prefix}` token in tile URL templates was evaluated incorrectly when requesting a source’s tiles. ([#13429](https://github.com/mapbox/mapbox-gl-native/pull/13429))
* Added an `-[MGLStyle removeSource:error:]` method that returns a descriptive error if the style fails to remove the source, whereas `-[MGLStyle removeSource:]` fails silently. ([#13399](https://github.com/mapbox/mapbox-gl-native/pull/13399))
* Added the `MGLFillExtrusionStyleLayer.fillExtrusionHasVerticalGradient` property. ([#13463](https://github.com/mapbox/mapbox-gl-native/pull/13463))
* Added support for setting `MGLCollisionBehaviorPre4_0` in `NSUserDefaults`. ([#13426](https://github.com/mapbox/mapbox-gl-native/pull/13426))
* `-[MGLStyle localizeLabelsIntoLocale:]` and `-[NSExpression(MGLAdditions) mgl_expressionLocalizedIntoLocale:]` can automatically localize styles that use version 8 of the Mapbox Streets source. ([#13481](https://github.com/mapbox/mapbox-gl-native/pull/13481))
* Fixed symbol flickering during instantaneous transitions. ([#13535](https://github.com/mapbox/mapbox-gl-native/pull/13535))
* Fixed a crash when specifying `MGLShapeSourceOptionLineDistanceMetrics` when creating an `MGLShapeSource`. ([#13543](https://github.com/mapbox/mapbox-gl-native/pull/13543))

### Map snapshots

* `MGLMapSnapshotter` now respects the `MGLIdeographicFontFamilyName` key in Info.plist, which reduces bandwidth consumption when snapshotting regions that contain Chinese or Japanese characters. ([#13427](https://github.com/mapbox/mapbox-gl-native/pull/13427))
* Fixed a sporadic crash when using `MGLMapSnapshotter`. ([#13300](https://github.com/mapbox/mapbox-gl-native/pull/13300))

### Other changes

* Modified the behavior of the map view so that programmatic camera transitions can no longer be interrupted by user interaction when `MGLMapView.zoomEnabled`, `MGLMapView.rotateEnabled`, `MGLMapView.scrollEnabled`, and `MGLMapView.pitchEnabled` are set to false. ([#13362](https://github.com/mapbox/mapbox-gl-native/pull/13362))
* Renamed `-[MGLOfflineStorage putResourceWithUrl:data:modified:expires:etag:mustRevalidate:]` to `-[MGLOfflineStorage preloadData:forURL:modificationDate:expirationDate:eTag:mustRevalidate:]`. ([#13318](https://github.com/mapbox/mapbox-gl-native/pull/13318))
* Points of interest have clearer, localized VoiceOver hints in styles that use version 8 of the Mapbox Streets source. ([#13525](https://github.com/mapbox/mapbox-gl-native/pull/13525))
* Added `MGLLoggingConfiguration` and `MGLLoggingBlockHandler` that handle error and fault events produced by the SDK. ([#13235](https://github.com/mapbox/mapbox-gl-native/pull/13235))
* Fixed random crashes during app termination. ([#13367](https://github.com/mapbox/mapbox-gl-native/pull/13367))

## 4.6.0 - November 7, 2018

### Styles and rendering

* `MGLSymbolStyleLayer.text` can now be set to rich text with varying fonts and text sizes. ([#12624](https://github.com/mapbox/mapbox-gl-native/pull/12624))
* Fixed a crash when using the `MGL_LET`, `MGL_MATCH`, `MGL_IF`, or `MGL_FUNCTION` functions without a colon inside an `NSExpression` or `NSPredicate` format string. ([#13189](https://github.com/mapbox/mapbox-gl-native/pull/13189))
* Fixed a crash setting the `MGLLineStyleLayer.lineGradient` property to an expression containing the `$lineProgress` variable. Added an `NSExpression.lineProgressVariableExpression` class property that returns an expression for the `$lineProgress` variable. ([#13192](https://github.com/mapbox/mapbox-gl-native/pull/13192))
* Feature querying can now return point features represented by icons that have both the `MGLSymbolStyleLayer.iconRotation` and `MGLSymbolStyleLayer.iconOffset` properties applied. ([#13105](https://github.com/mapbox/mapbox-gl-native/pull/13105))
* Fixed an issue where polygons crossing tile boundaries could be improperly clipped. ([#13231](https://github.com/mapbox/mapbox-gl-native/pull/13231))

### Offline maps

* Network requests by `MGLMapView` are now prioritized over offline pack downloads. ([#13019](https://github.com/mapbox/mapbox-gl-native/pull/13019))
* Added the `-[MGLOfflineStorage putResourceWithUrl:data:modified:expires:etag:mustRevalidate:]` method to allow pre-warming of the ambient cache. ([#13119](https://github.com/mapbox/mapbox-gl-native/pull/13119))

### Other changes

* Fixed an issue where the map view could not be panned after setting `MGLMapView.visibleCoordinateBounds` to a coordinate bounds that spanned exactly the longitudes −180° and 180°. ([#13006](https://github.com/mapbox/mapbox-gl-native/pull/13006))
* Fixed an issue where snapshots had the wrong heading and pitch. ([#13123](https://github.com/mapbox/mapbox-gl-native/pull/13123))
* Fixed an issue where `-[MGLMapViewDelegate mapView:shouldChangeFromCamera:toCamera:]` was called with an incorrectly rotated `newCamera` when the user rotated the map. ([#13123](https://github.com/mapbox/mapbox-gl-native/pull/13123))

## 4.5.0 - October 10, 2018

### Styles and rendering

* Added support for 120 frames per second on capable devices. ([#12979](https://github.com/mapbox/mapbox-gl-native/pull/12979))
* Added an `MGLSymbolStyleLayer.symbolZOrder` property for forcing point features in a symbol layer to be layered in the same order that they are specified in the layer’s associated source. ([#12783](https://github.com/mapbox/mapbox-gl-native/pull/12783))
* Fixed a crash when the `MGLBackgroundStyleLayer.backgroundPattern`, `MGLFillExtrusionStyleLayer.fillExtrusionPattern`, `MGLFillStyleLayer.fillPattern`, or `MGLLineStyleLayer.linePattern` property evaluates to `nil` for a particular feature. ([#12896](https://github.com/mapbox/mapbox-gl-native/pull/12896))
* Fixed an issue with view annotations (including the user location annotation) and the GL map lagging relative to each other. ([#12895](https://github.com/mapbox/mapbox-gl-native/pull/12895))
* Fixed an issue where features in `MGLFillStyleLayer` and `MGLLineStyleLayer` would occasionally flicker when zooming in and out. ([#12982](https://github.com/mapbox/mapbox-gl-native/pull/12982))
* Fixed a crash when casting a `UIColor` to a `UIColor` inside an `NSExpression`. ([#12864](https://github.com/mapbox/mapbox-gl-native/pull/12864))
* `NIL` cast to an `NSNumber` now evaluates to 0 inside an `NSExpression`. ([#12864](https://github.com/mapbox/mapbox-gl-native/pull/12864))
* Fixed a crash when applying the `to-array` operator to an empty array inside a JSON expression. ([#12864](https://github.com/mapbox/mapbox-gl-native/pull/12864))
* Added the `MGLCollisionBehaviorPre4_0` Info.plist key to restore the collision detection behavior in version 3.7 of the SDK. ([#12941](https://github.com/mapbox/mapbox-gl-native/pull/12941))

### User location

* Added `-[MGLMapViewDelegate mapViewUserLocationAnchorPoint:]` to customize the position of the user location annotation. ([#12907](https://github.com/mapbox/mapbox-gl-native/pull/12907))
* Marked `MGLMapView.userLocationVerticalAlignment` as deprecated. Use `-[MGLMapViewDelegate mapViewUserLocationAnchorPoint:]` instead. ([#12907](https://github.com/mapbox/mapbox-gl-native/pull/12907))
* Added the `-[MGLMapView updateUserLocationAnnotationView]` and `-[MGLMapView updateUserLocationAnnotationViewAnimatedWithDuration:]` methods to update the position of the user location annotation between location updates. ([#12907](https://github.com/mapbox/mapbox-gl-native/pull/12907))
* Fixed an issue where the user location annotation was positioned incorrectly when the map view had a left or right content inset. ([#12907](https://github.com/mapbox/mapbox-gl-native/pull/12907))

### Offline maps

* Added `-[MGLOfflineStorage addContentsOfFile:withCompletionHandler:]` and `-[MGLOfflineStorage addContentsOfURL:withCompletionHandler:]` methods to add pregenerated offline packs to offline storage. ([#12791](https://github.com/mapbox/mapbox-gl-native/pull/12791))
* Fixed an issue where some tiles were rendered incorrectly when the device was unable to connect to the Internet. ([#12931](https://github.com/mapbox/mapbox-gl-native/pull/12931))

### Other changes

* Added `MGLAltitudeForZoomLevel()` and `MGLZoomLevelForAltitude()` methods for converting between zoom levels used by `MGLMapView` and altitudes used by `MGLMapCamera`. ([#12986](https://github.com/mapbox/mapbox-gl-native/pull/12986))
* Deprecated the `+[MGLMapCamera cameraLookingAtCenterCoordinate:fromDistance:pitch:heading:]` method in favor of `+[MGLMapCamera cameraLookingAtCenterCoordinate:altitude:pitch:heading:]` and `+[MGLMapCamera cameraLookingAtCenterCoordinate:acrossDistance:pitch:heading:]`. ([#12966](https://github.com/mapbox/mapbox-gl-native/pull/12966))
* Fixed an issue where `+[MGLMapCamera cameraLookingAtCenterCoordinate:fromEyeCoordinate:eyeAltitude:]` created a camera looking from the wrong eye coordinate. ([#12966](https://github.com/mapbox/mapbox-gl-native/pull/12966))
* Added an `MGLMapCamera.viewingDistance` property based on the existing `MGLMapCamera.altitude` property. ([#12966](https://github.com/mapbox/mapbox-gl-native/pull/12966))
* Fixed an issue where `-[MGLMapSnapshotter startWithQueue:completionHandler:]` failed to call its completion handler in some cases. ([#12355](https://github.com/mapbox/mapbox-gl-native/pull/12355))
* Fixed an issue where symbols from the events library could be duplicated when the maps SDK was used in conjunction with another Mapbox framework. ([#13008](https://github.com/mapbox/mapbox-gl-native/pull/13008))

## 4.4.1 - September 13, 2018

* Fixed several crashes related to telemetry collection. ([#12825](https://github.com/mapbox/mapbox-gl-native/pull/12825))
* Fixed a crash when the network connection was offline. ([#12889](https://github.com/mapbox/mapbox-gl-native/pull/12889))

## 4.4.0 - September 12, 2018

### Styles and rendering

* When a symbol in an `MGLSymbolStyleLayer` has both an icon and text, both are shown or hidden together based on available space. ([#12521](https://github.com/mapbox/mapbox-gl-native/pull/12521))
* Invalid values of `MGLSymbolStyleLayer.textFontNames` are treated as warnings instead of errors. ([#12414](https://github.com/mapbox/mapbox-gl-native/pull/12414))
* Added an `MGLLineStyleLayer.lineGradient` property that can be used to define a gradient with which to color a line feature. ([#12575](https://github.com/mapbox/mapbox-gl-native/pull/12575))
* The `MGLLineStyleLayer.linePattern`, `MGLFillStyleLayer.fillPattern`, and `MGLFillExtrusionStyleLayer.fillExtrusionPattern` properties can now be set to expressions that refer to feature attributes. ([#12284](https://github.com/mapbox/mapbox-gl-native/pull/12284))
* Reduced the amount of memory consumed by font data after changing the style. ([#12414](https://github.com/mapbox/mapbox-gl-native/pull/12414))
* `-[MGLShapeSource initWithIdentifier:shape:options:]` warns about possible attribute loss when passing in an `MGLShapeCollection` object. ([#12625](https://github.com/mapbox/mapbox-gl-native/pull/12625))
* Added an `MGLShapeSourceOptionLineDistanceMetrics` option that enables or disables calculating line distance metrics. ([#12604](https://github.com/mapbox/mapbox-gl-native/pull/12604))
* Fixed an issue where the `cubic-bezier` curve type for `mgl_interpolate:withCurveType:parameters:stops:` expressions was misinterpreted for some style layer properties. ([#12826](https://github.com/mapbox/mapbox-gl-native/pull/12826))
* Fixed an issue that could cause symbols to fade in during pan operations instead of always showing when using `MGLSymbolStyleLayer.iconAllowsOverlap` or `MGLSymbolStyleLayer.textAllowsOverlap` properties. ([#12698](https://github.com/mapbox/mapbox-gl-native/pull/12698))

### Offline maps

* Added the `MGLShapeOfflineRegion` class for creating an offline pack that covers an arbitrary shape. ([#11447](https://github.com/mapbox/mapbox-gl-native/pull/11447))
* Fixed crashes when offline storage encountered certain SQLite errors. ([#12224](https://github.com/mapbox/mapbox-gl-native/pull/12224))

### Other changes

* The predefined values of `MGLMapView.decelerationRate` are now typed as `MGLMapViewDecelerationRate`s for improved bridging to Swift. ([#12584](https://github.com/mapbox/mapbox-gl-native/pull/12584))
* Added an `-[MGLMapViewDelegate mapView:shapeAnnotationIsEnabled:]` method to specify whether an annotation is selectable. ([#12352](https://github.com/mapbox/mapbox-gl-native/pull/12352))
* The `-[MGLMapView visibleFeaturesAtPoint:]` method can now return features near tile boundaries at high zoom levels. ([#12570](https://github.com/mapbox/mapbox-gl-native/pull/12570))
* Fixed inconsistencies in exception naming. ([#12583](https://github.com/mapbox/mapbox-gl-native/issues/12583))
* Fixed an issue where `-[MGLMapView convertCoordinateBounds:toRectToView:]` would return an empty CGRect if the bounds crossed the antimeridian. ([#12758](https://github.com/mapbox/mapbox-gl-native/pull/12758))

## 4.3.0 - August 15, 2018

### Styles and rendering

* Added an `MGLMapView.preferredFramesPerSecond` property that controls the rate at which the map view is rendered. The default rate now adapts to device capabilities to provide a smoother experience. ([#12501](https://github.com/mapbox/mapbox-gl-native/issues/12501))
* Token string syntax (`"{token}"`) in `MGLSymbolStyleLayer` `text` and `iconImageName` properties is now correctly converted to the appropriate `NSExpression` equivalent. ([#11659](https://github.com/mapbox/mapbox-gl-native/issues/11659))
* Fixed a crash when switching between two styles having layers with the same identifier but different layer types. ([#12432](https://github.com/mapbox/mapbox-gl-native/issues/12432))
* Added a new option to `MGLSymbolPlacement`, `MGLSymbolPlacementLineCenter`, that places the label relative to the center of the geometry. ([#12337](https://github.com/mapbox/mapbox-gl-native/pull/12337))

### User location

* Added an `MGLMapView.locationManager` property and `MGLLocationManager` protocol for tracking user location using a custom alternative to `CLLocationManager`. ([#12013](https://github.com/mapbox/mapbox-gl-native/pull/12013))
* Fixed a crash that occurred when `MMELocationManager` was deallocated and the delegate was reporting updates. ([#12542](https://github.com/mapbox/mapbox-gl-native/pull/12542))

### Other changes

* Fixed a crash that occurred when the user started a gesture before the drift animation for a previous gesture was complete. ([#12148](https://github.com/mapbox/mapbox-gl-native/pull/12148))
* Fixed an issue where the symbols for `MGLMapPointForCoordinate` could not be found. ([#12445](https://github.com/mapbox/mapbox-gl-native/issues/12445))
* Fixed an issue causing country and ocean labels to disappear after calling `-[MGLStyle localizeLabelsIntoLocale:]` when the system language is set to Simplified Chinese. ([#12164](https://github.com/mapbox/mapbox-gl-native/issues/12164))
* Closed a security vulnerability introduced in 4.1.0 that would potentially allow the owner of a style to compromise apps loading that style. ([#12571](https://github.com/mapbox/mapbox-gl-native/pull/12571))
* Reduced binary size and improved performance by enabling LTO. ([#12502](https://github.com/mapbox/mapbox-gl-native/pull/12502))

## 4.0.5 - August 15, 2018

### Packaging

* When integrating this framework using CocoaPods, the included bcsymbolmap files are now preserved. If you have bitcode enabled and you are seeing incorrectly symbolicated crash logs, you should create a build phase in your Xcode project that copies these bcsymbolmap files to your app’s Products Directory when installing. ([#12257](https://github.com/mapbox/mapbox-gl-native/pull/12257))

### Other changes

* Added an `MGLMapView.locationManager` property and `MGLLocationManager` protocol for tracking user location using a custom alternative to `CLLocationManager`. ([#12013](https://github.com/mapbox/mapbox-gl-native/pull/12013))

## 4.2.0 - July 18, 2018

### Packaging

* When integrating this framework using CocoaPods, the included bcsymbolmap files are now preserved. If you have bitcode enabled and you are seeing incorrectly symbolicated crash logs, you should create a build phase in your Xcode project that copies these bcsymbolmap files to your app’s Products Directory when installing. ([#12257](https://github.com/mapbox/mapbox-gl-native/pull/12257))

### Styles and rendering

* Added an `MGLRasterStyleLayer.rasterResamplingMode` property for configuring how raster style layers are overscaled. ([#12176](https://github.com/mapbox/mapbox-gl-native/pull/12176))
* `-[MGLStyle localizeLabelsIntoLocale:]` and `-[NSExpression mgl_expressionLocalizedIntoLocale:]` can automatically localize labels into Japanese or Korean based on the system’s language settings. ([#12286](https://github.com/mapbox/mapbox-gl-native/pull/12286))
* The `c` and `d` options are supported within comparison predicates for case and diacritic insensitivity, respectively. ([#12329](https://github.com/mapbox/mapbox-gl-native/pull/12329))
* Added the `collator` and `resolved-locale` expression operators to more precisely compare strings in style JSON. A subset of this functionality is available through predicate options when creating an `NSPredicate`. ([#11869](https://github.com/mapbox/mapbox-gl-native/pull/11869))
* Fixed a crash when trying to parse expressions containing legacy filters. ([#12263](https://github.com/mapbox/mapbox-gl-native/pull/12263))
* Fixed a crash that occurred when creating an `MGL_MATCH` expression using non-expressions as arguments. ([#12332](https://github.com/mapbox/mapbox-gl-native/pull/12332))

### Networking and storage

* Improved caching performance. ([#12072](https://github.com/mapbox/mapbox-gl-native/pull/12072))

### Other changes

* Added `-[MGLMapView camera:fittingShape:edgePadding:]` and `-[MGLMapView camera:fittingCoordinateBounds:edgePadding:]` allowing you specify the pitch and direction for the calculated camera. ([#12213](https://github.com/mapbox/mapbox-gl-native/pull/12213))
* Added `-[MGLMapSnapshot coordinateForPoint:]` that returns a map coordinate for a specified snapshot image point. ([#12221](https://github.com/mapbox/mapbox-gl-native/pull/12221))
* Reduced memory usage when collision debug mode is disabled. ([#12294](https://github.com/mapbox/mapbox-gl-native/issues/12294))
* Fixed a bug with annotation view touch handling when a non-zero `centerOffset` is specified. ([#12234](https://github.com/mapbox/mapbox-gl-native/pull/12234))

## 4.0.4 - June 27, 2018

* Improved compatibility with Mapbox China APIs. ([#12233](https://github.com/mapbox/mapbox-gl-native/pull/12233))

## 4.0.3 - June 22, 2018

* Fixed a crash in `-[MGLStyle localizeLabelsIntoLocale:]` on iOS 9._x_. ([#12123](https://github.com/mapbox/mapbox-gl-native/pull/12123))
* Improved compatibility with Mapbox China APIs. ([#11845](https://github.com/mapbox/mapbox-gl-native/pull/11845))

## 4.1.0 - June 20, 2018

### Packaging

* The minimum deployment target for this SDK is now iOS 9.0. ([#11776](https://github.com/mapbox/mapbox-gl-native/pull/11776))
* Removed support for the Fabric distribution platform. ([#12106](https://github.com/mapbox/mapbox-gl-native/pull/12106))
* Improved compatibility with Mapbox China APIs. ([#11845](https://github.com/mapbox/mapbox-gl-native/pull/11845))

### Styles and rendering

* Added support for aggregate expressions as input values to `MGL_MATCH` expressions. ([#11866](https://github.com/mapbox/mapbox-gl-native/pull/11866))
* Fixed a crash that occurred when style JSON contained an invalid filter containing an expression. ([#12065](https://github.com/mapbox/mapbox-gl-native/pull/12065))
* Fixed a crash in `-[MGLStyle localizeLabelsIntoLocale:]` on iOS 9._x_. ([#12123](https://github.com/mapbox/mapbox-gl-native/pull/12123))
* Unknown tokens in URLs are now preserved, rather than replaced with an empty string. ([#11787](https://github.com/mapbox/mapbox-gl-native/issues/11787))
* Fixed an issue preventing nested key path expressions from accessing the correct feature attributes. ([#11959](https://github.com/mapbox/mapbox-gl-native/pull/11959))
* Fixed an issue where `MGLSymbolStyleLayer` flickered when straddling the antimeridian. ([#11938](https://github.com/mapbox/mapbox-gl-native/pull/11938))
* Fixed an issue where certain `MGLLineStyleLayer.lineDashPattern` values produced unexpected rendering. ([#12114](https://github.com/mapbox/mapbox-gl-native/pull/12114))

### Other changes

* Adjusted when and how the camera transition update and finish callbacks are called, fixing recursion bugs. ([#11614](https://github.com/mapbox/mapbox-gl-native/pull/11614))
* Fixed an issue where `-[MGLMapViewDelegate mapView:tapOnCalloutForAnnotation:]` was called when the user tapped on transparent areas beneath the standard callout view. ([#11939](https://github.com/mapbox/mapbox-gl-native/pull/11939))
* Improved `MGLMapView`’s performance when the scale bar is shown. ([#11921](https://github.com/mapbox/mapbox-gl-native/pull/11921))
* Fixed a crash that could occur when reusing `MGLMapSnapshotter` or using multiple snapshotters at the same time. ([#11831](https://github.com/mapbox/mapbox-gl-native/pull/11831))
* Fixed an issue where an empty `MGLFeature` array caused high CPU utilization. ([#11985](https://github.com/mapbox/mapbox-gl-native/pull/11985))
* Improved offline download performance. ([#11284](https://github.com/mapbox/mapbox-gl-native/pull/11284))
* Fixed an issue that caused `-[MGLMapView visibleFeaturesAtPoint:]` to return an empty array when adding or removing features. ([#12076](https://github.com/mapbox/mapbox-gl-native/pull/12076))
* Improved application launch performance. ([#11784](https://github.com/mapbox/mapbox-gl-native/pull/11784))

## 4.0.2 - May 29, 2018

* Fixed a crash when constant expressions were used for style properties that didn't support data-driven styling. ([#11960](https://github.com/mapbox/mapbox-gl-native/issues/11960))
* Improved symbol querying. ([#11571](https://github.com/mapbox/mapbox-gl-native/pull/11571), [#11742](https://github.com/mapbox/mapbox-gl-native/pull/11742))

## 4.0.1 - May 14, 2018

### Packaging

* Re-added support for 32-bit simulators (i386) to work around an issue in CocoaPods. ([#11891](https://github.com/mapbox/mapbox-gl-native/pull/11891))
* Added a Korean localization. ([#11792](https://github.com/mapbox/mapbox-gl-native/pull/11792))

### Style layers

* Deprecated `+[NSExpression featurePropertiesVariableExpression]`; use `+[NSExpression featureAttributesVariableExpression]` instead. ([#11748](https://github.com/mapbox/mapbox-gl-native/pull/11748))
* Added an `-[NSPredicate(MGLAdditions) predicateWithMGLJSONObject:]` method and `NSPredicate.mgl_jsonExpressionObject` property. ([#11810](https://github.com/mapbox/mapbox-gl-native/pull/11810))
* Added `FIRST`, `LAST`, and `SIZE` symbolic array subscripting support to expressions. ([#11770](https://github.com/mapbox/mapbox-gl-native/pull/11770))
* Inside an expression, casting `nil` to a string turns it into the empty string instead of the string `"null"`. ([#11904](https://github.com/mapbox/mapbox-gl-native/pull/11904))
* Fixed an issue where certain colors were being misrepresented in `NSExpression` obtained from `MGLStyleLayer` getters. ([#11725](https://github.com/mapbox/mapbox-gl-native/pull/11725))

### Annotations

* Fixed an issue where selecting an onscreen annotation could move the map unintentionally. ([#11731](https://github.com/mapbox/mapbox-gl-native/pull/11731))
* Fixed an issue where annotation views could become distorted if `rotatesToMatchCamera` was enabled. ([#11817](https://github.com/mapbox/mapbox-gl-native/pull/11817))
* Fixed `MGLAnnotationView.rotatesToMatchCamera` overriding other transforms that might be applied to annotation views that had this property enabled. ([#11842](https://github.com/mapbox/mapbox-gl-native/pull/11842))
* Fixed an issue where an `MGLOverlay` object straddling the antimeridian had an empty `MGLOverlay.overlayBounds` value. ([#11783](https://github.com/mapbox/mapbox-gl-native/pull/11783))

### Other changes

* If English is the first language listed in the user’s Preferred Languages setting, `-[MGLStyle localizeLabelsIntoLocale:]` no longer prioritizes other languages over English. ([#11907](https://github.com/mapbox/mapbox-gl-native/pull/11907))
* Fixed an issue where `-[MGLMapView metersPerPixelAtLatitude:]` was removed, but not marked as unavailable. ([#11765](https://github.com/mapbox/mapbox-gl-native/pull/11765))
* Reduced per-frame render CPU time. ([#11811](https://github.com/mapbox/mapbox-gl-native/issues/11811))

## 3.7.8 - May 7, 2018

* Improved compatibility with Mapbox China APIs. ([#11845](https://github.com/mapbox/mapbox-gl-native/pull/11845))

## 3.7.7 - May 3, 2018

* Fixed a crash when removing an `MGLOfflinePack`. ([#11821](https://github.com/mapbox/mapbox-gl-native/issues/11821))

## 4.0.0 - April 19, 2018

The 4.0._x_ series of releases will be the last to support iOS 8. The minimum iOS deployment version will increase to iOS 9.0 in a future release.

### Packaging

* Removed support for 32-bit simulators. ([#10962](https://github.com/mapbox/mapbox-gl-native/pull/10962))
* Added Danish, Hebrew, and European Portuguese localizations. ([#10967](https://github.com/mapbox/mapbox-gl-native/pull/10967), [#11136](https://github.com/mapbox/mapbox-gl-native/pull/11134), [#11695](https://github.com/mapbox/mapbox-gl-native/pull/11695))
* Removed methods, properties, and constants that had been deprecated as of v3.7.6. ([#11205](https://github.com/mapbox/mapbox-gl-native/pull/11205), [#11681](https://github.com/mapbox/mapbox-gl-native/pull/11681))
* Refined certain Swift interfaces by converting them from class methods to class properties. ([#11674](https://github.com/mapbox/mapbox-gl-native/pull/11674))
* Revamped the “Adding Points to a Map” guide. ([#11496](https://github.com/mapbox/mapbox-gl-native/pull/11496))

### Style layers

* The layout and paint properties on subclasses of `MGLStyleLayer` are now of type `NSExpression` instead of `MGLStyleValue`. A new “Predicates and Expressions” guide provides an overview of the supported operators, which include arithmetic and conditional operators. ([#10726](https://github.com/mapbox/mapbox-gl-native/pull/10726))
* A style can now display a heatmap layer that visualizes a point data distribution. You can customize the appearance at runtime using the `MGLHeatmapStyleLayer` class. ([#11046](https://github.com/mapbox/mapbox-gl-native/pull/11046))
* A style can now display a smooth hillshading layer and customize its appearance at runtime using the `MGLHillshadeStyleLayer` class. Hillshading is based on a rasterized digital elevation model supplied by the `MGLRasterDEMSource` class. ([#10642](https://github.com/mapbox/mapbox-gl-native/pull/10642))
* You can now set the `MGLVectorStyleLayer.predicate` property to a predicate that contains arithmetic and calls to built-in `NSExpression` functions. You may need to cast a feature attribute key to `NSString` or `NSNumber` before comparing it to a string or number. ([#11587](https://github.com/mapbox/mapbox-gl-native/pull/11587))
* Replaced the `MGLStyle.localizesLabels` property with an `-[MGLStyle localizeLabelsIntoLocale:]` method that allows you to specify the language to localize into. Also added an `-[NSExpression(MGLAdditions) mgl_expressionLocalizedIntoLocale:]` method for localizing an individual value used with `MGLSymbolStyleLayer.text`. ([#11651](https://github.com/mapbox/mapbox-gl-native/pull/11651))
* The `MGLSymbolStyleLayer.textFontNames` property can now depend on a feature’s attributes. ([#10850](https://github.com/mapbox/mapbox-gl-native/pull/10850))
* Changes to the `MGLStyleLayer.minimumZoomLevel` and `MGLStyleLayer.maximumZoomLevel` properties take effect immediately. ([#11399](https://github.com/mapbox/mapbox-gl-native/pull/11399))

### Content sources

* Renamed `MGLRasterSource` to `MGLRasterTileSource` and `MGLVectorSource` to `MGLVectorTileSource`. ([#11568](https://github.com/mapbox/mapbox-gl-native/pull/11568))
* Added an `MGLComputedShapeSource` class that allows applications to supply vector data to a style layer on a per-tile basis. ([#9983](https://github.com/mapbox/mapbox-gl-native/pull/9983))
* Properties such as `MGLSymbolStyleLayer.iconAllowsOverlap` and `MGLSymbolStyleLayer.iconIgnoresPlacement` now account for symbols in other sources. ([#10436](https://github.com/mapbox/mapbox-gl-native/pull/10436))

### Map rendering

* Improved the reliability of collision detection between symbols near the edges of tiles, as well as between symbols when the map is tilted. It is no longer necessary to enable `MGLSymbolStyleLayer.symbolAvoidsEdges` to prevent symbols in adjacent tiles from overlapping with each other. ([#10436](https://github.com/mapbox/mapbox-gl-native/pull/10436))
* Symbols can fade in and out as the map pans, rotates, or tilts. ([#10436](https://github.com/mapbox/mapbox-gl-native/pull/10436))
* Fixed an issue preventing a dynamically-added `MGLRasterStyleLayer` from drawing until the map pans. ([#10270](https://github.com/mapbox/mapbox-gl-native/pull/10270))
* Fixed an issue preventing `MGLImageSource`s from drawing on the map when the map is zoomed in and tilted. ([#10677](https://github.com/mapbox/mapbox-gl-native/pull/10677))
* Improved the sharpness of raster tiles on Retina displays. ([#10984](https://github.com/mapbox/mapbox-gl-native/pull/10984))
* Fixed a crash parsing a malformed style. ([#11001](https://github.com/mapbox/mapbox-gl-native/pull/11001))
* Reduced memory usage by clearing in-memory tile cache before entering background. ([#11197](https://github.com/mapbox/mapbox-gl-native/pull/11197))
* Fixed an issue where symbols with empty labels would always be hidden. ([#11206](https://github.com/mapbox/mapbox-gl-native/pull/11206))
* Fixed an issue where a tilted map could flicker while displaying rotating symbols. ([#11488](https://github.com/mapbox/mapbox-gl-native/pull/11488))
* Increased the maximum width of labels by a factor of two. ([#11508](https://github.com/mapbox/mapbox-gl-native/pull/11508))

### Annotations

* Changed the default value of `MGLAnnotationView.scalesWithViewingDistance` to `NO`, to improve performance. If your use case involves many annotation views, consider keeping this property disabled. ([#11636](https://github.com/mapbox/mapbox-gl-native/pull/11636))
* Fixed an issue preventing `MGLAnnotationImage.image` from being updated. ([#10372](https://github.com/mapbox/mapbox-gl-native/pull/10372))
* Improved performance of `MGLAnnotationView`-backed annotations that have `scalesWithViewingDistance` enabled. ([#10951](https://github.com/mapbox/mapbox-gl-native/pull/10951))
* Fixed an issue where tapping a group of annotations may not have selected the nearest annotation. ([#11438](https://github.com/mapbox/mapbox-gl-native/pull/11438))
* The `MGLMapView.selectedAnnotations` property (backed by `-[MGLMapView setSelectedAnnotations:]`) now selects annotations that are off-screen. ([#9790](https://github.com/mapbox/mapbox-gl-native/issues/9790))
* The `animated` parameter to `-[MGLMapView selectAnnotation:animated:]` now controls whether the annotation and its callout are brought on-screen. If `animated` is `NO` then the annotation is selected if offscreen, but the map is not panned. Currently only point annotations are supported. Setting the `MGLMapView.selectedAnnotations` property now animates. ([#3249](https://github.com/mapbox/mapbox-gl-native/issues/3249))
* Fixed a crash when rapidly adding and removing annotations. ([#11551](https://github.com/mapbox/mapbox-gl-native/issues/11551), [#11575](https://github.com/mapbox/mapbox-gl-native/issues/11575))
* Marked protocol method `-[MGLCalloutView presentCalloutFromRect:inView:constrainedToView:animated:]` as unavailable. Use `-[MGLCalloutView presentCalloutFromRect:inView:constrainedToRect:animated:]` instead. ([#11738](https://github.com/mapbox/mapbox-gl-native/pull/11738))

### Map snapshots

* Fixed a memory leak that occurred when creating a map snapshot. ([#10585](https://github.com/mapbox/mapbox-gl-native/pull/10585))

### Other changes

* The `-[MGLMapView convertRect:toCoordinateBoundsFromView:]` method and the `MGLMapView.visibleCoordinateBounds` property’s getter now indicate that the coordinate bounds straddles the antimeridian by extending one side beyond ±180 degrees longitude. ([#11265](https://github.com/mapbox/mapbox-gl-native/pull/11265))
* Feature querying results now account for the `MGLSymbolStyleLayer.circleStrokeWidth` property. ([#10897](https://github.com/mapbox/mapbox-gl-native/pull/10897))
* Fixed an issue preventing labels from being transliterated when VoiceOver was enabled on iOS 10._x_ and below. ([#10881](https://github.com/mapbox/mapbox-gl-native/pull/10881))
* Labels are now transliterated from more languages when VoiceOver is enabled. ([#10881](https://github.com/mapbox/mapbox-gl-native/pull/10881))
* Long-pressing the attribution button causes the SDK’s version number to be displayed in the action sheet that appears. ([#10650](https://github.com/mapbox/mapbox-gl-native/pull/10650))
* Reduced offline download sizes for styles with symbol layers that render only icons, and no text. ([#11055](https://github.com/mapbox/mapbox-gl-native/pull/11055))
* Added haptic feedback that occurs when the user rotates the map to due north, configurable via `MGLMapView.hapticFeedbackEnabled`. ([#10847](https://github.com/mapbox/mapbox-gl-native/pull/10847))
* Added `MGLMapView.showsScale` as the recommended way to show the scale bar. This property can be set directly in Interface Builder. ([#11335](https://github.com/mapbox/mapbox-gl-native/pull/11335))
* Fixed an issue where the scale bar would not appear until the map had moved. ([#11335](https://github.com/mapbox/mapbox-gl-native/pull/11335))

## 3.7.6 - March 12, 2018

* Fixed an issue where full-resolution tiles could fail to replace lower-resolution placeholders. ([#11227](https://github.com/mapbox/mapbox-gl-native/pull/11227))
* Fixed an issue where tilesets with bounds that cover the entire world would fail to render. ([#11425](https://github.com/mapbox/mapbox-gl-native/pull/11425))
* Fixed a memory leak in `MGLMapSnapshotter`. ([#11193](https://github.com/mapbox/mapbox-gl-native/pull/11193))
* Fixed an issue where the pinch gesture could drift beyond bounds imposed by `-[MGLMapViewDelegate mapView:shouldChangeFromCamera:toCamera:]`. ([#11423](https://github.com/mapbox/mapbox-gl-native/pull/11423))
* Improved the visibility of the heading indicator arrow. ([#11337](https://github.com/mapbox/mapbox-gl-native/pull/11337))

## 3.7.5 - February 16, 2018

* Fixed an issue where requesting location services permission would trigger an unrecoverable loop. ([#11229](https://github.com/mapbox/mapbox-gl-native/pull/11229))

## 3.7.4 - February 12, 2018

* Added the `MGLTileSourceOptionTileCoordinateBounds` option to create an `MGLTileSource` that only supplies tiles within a specific geographic bounding box. ([#11141](https://github.com/mapbox/mapbox-gl-native/pull/11141))
* Fixed an issue that caused `-[MGLMapSnapshotter pointForCoordinate:]` to return the wrong point. ([#11035](https://github.com/mapbox/mapbox-gl-native/pull/11035))

## 3.7.3 - January 10, 2018

* Fixed a crash while zooming while annotations are present on the map. ([#10791](https://github.com/mapbox/mapbox-gl-native/pull/10791))
* CJK characters can be displayed in a locally installed font or a custom font bundled with the application, reducing map download times. Specify the font name using the `MGLIdeographicFontFamilyName` key in the application’s Info.plist file. ([#10522](https://github.com/mapbox/mapbox-gl-native/pull/10522))
* Fixed a hang that could occur if the application makes many changes to user defaults immediately after launching. ([#10803](https://github.com/mapbox/mapbox-gl-native/pull/10803))

## 3.7.2 - December 21, 2017

### Packaging

* Reduced the file size of the dSYM by removing the i386 architecture. Support for the i386 architecture (used by 32-bit simulators) will also be removed from the framework itself in a future release. ([#10781](https://github.com/mapbox/mapbox-gl-native/pull/10781))

### Other changes

* Fixed an issue where removing a `MGLOpenGLStyleLayer` from a map might result in a crash. ([#10765](https://github.com/mapbox/mapbox-gl-native/pull/10765))
* Added documentation for usage of coordinate bounds that cross the anti-meridian. ([#9804](https://github.com/mapbox/mapbox-gl-native/issues/9804))
* Removed duplicated variables in `MGLMapSnapshotter`. ([#10702](https://github.com/mapbox/mapbox-gl-native/pull/10702))

## 3.7.1 - December 6, 2017

### Packaging

* Renamed this SDK from Mapbox iOS SDK to Mapbox Maps SDK for iOS. ([#10610](https://github.com/mapbox/mapbox-gl-native/pull/10610))

### Annotations

* Fixed incorrect hit targets for `MGLAnnotationImage`-backed annotations that caused `-[MGLMapViewDelegate mapView:didSelectAnnotation:]` to be called unnecessarily. ([#10538](https://github.com/mapbox/mapbox-gl-native/pull/10538))

### Other changes

* Fixed an issue that caused  `MGLMapView.minimumZoomLevel` to not be set. ([#10596](https://github.com/mapbox/mapbox-gl-native/pull/10596))

## 3.7.0 - Novemeber 13, 2017

### Networking and storage

* Added a new `MGLMapSnapshotter` class for capturing rendered map images from an `MGLMapView`’s camera. ([#9891](https://github.com/mapbox/mapbox-gl-native/pull/9891))
* Reduced the time it takes to create new `MGLMapView` instances in some cases. ([#9864](https://github.com/mapbox/mapbox-gl-native/pull/9864))
* Added support for forced cache revalidation that will eliminate flickering that was sometimes visible for certain types of tiles (e.g., traffic tiles). ([#9670](https://github.com/mapbox/mapbox-gl-native/pull/9670), [#9103](https://github.com/mapbox/mapbox-gl-native/issues/9103))
* Improved the performance of the SDK when parsing vector tile data used to render the map. ([#9312](https://github.com/mapbox/mapbox-gl-native/pull/9312))

### Styles

* Added a new type of source, represented by the `MGLImageSource` class at runtime, that displays a georeferenced image. ([#9110](https://github.com/mapbox/mapbox-gl-native/pull/9110))
* Setting a style using `MGLMapView`'s `styleURL` property now smoothly transitions from the previous style to the new style and maintains equivalent layers and sources along with their identifiers. ([#9256](https://github.com/mapbox/mapbox-gl-native/pull/9256))
* Added `MGLCircleStyleLayer.circlePitchAlignment` and `MGLSymbolStyleLayer.iconPitchAlignment` properties to control whether circles and symbols lie flat against a tilted map. ([#9426](https://github.com/mapbox/mapbox-gl-native/pull/9426), [#9479](https://github.com/mapbox/mapbox-gl-native/pull/9479))
* Added an `MGLSymbolStyleLayer.iconAnchor` property to control where an icon is anchored. ([#9849](https://github.com/mapbox/mapbox-gl-native/pull/9849))
* The `maximumTextWidth` and `textLetterSpacing` properties of `MGLSymbolStyleLayer` are now compatible with `MGLSourceStyleFunction`s and `MGLCompositeStyleFunction`s, allowing data-driven styling of these properties. ([#9870](https://github.com/mapbox/mapbox-gl-native/pull/9870))
* The `MGLSymbolStyleLayer.textAnchor`, `MGLSymbolStyleLayer.textJustification` and `MGLLineStyleLayer.lineJoin` properties are now compatible with `MGLSourceStyleFunction`s and `MGLCompositeStyleFunction`s, allowing data-driven styling of these properties. ([#9583](https://github.com/mapbox/mapbox-gl-native/pull/9583))
* Improved the legibility of labels that follow lines when the map is tilted. ([#9009](https://github.com/mapbox/mapbox-gl-native/pull/9009))
* Fixed an issue that could cause flickering when a translucent raster style layer was present. ([#9468](https://github.com/mapbox/mapbox-gl-native/pull/9468))
* Fixed an issue that could cause antialiasing between polygons on the same layer to fail if the fill layers used data-driven styling for the fill color. ([#9699](https://github.com/mapbox/mapbox-gl-native/pull/9699))
* The previously deprecated support for style classes has been removed. For interface compatibility, the API methods remain, but they are now non-functional.

### Annotations

* Fixed several bugs and performance issues related to the use of annotations backed by `MGLAnnotationImage`. The limits on the number and size of images and glyphs has been effectively eliminated and should now depend on hardware constraints. These fixes also apply to images used to represent icons in `MGLSymbolStyleLayer`. ([#9213](https://github.com/mapbox/mapbox-gl-native/pull/9213))
* Added an `overlays` property to `MGLMapView`. ([#8617](https://github.com/mapbox/mapbox-gl-native/pull/8617))
* Selecting an annotation no longer sets the user tracking mode to `MGLUserTrackingModeNone`. ([#10094](https://github.com/mapbox/mapbox-gl-native/pull/10094))
* Added `-[MGLMapView cameraThatFitsShape:direction:edgePadding:]` to get a camera with zoom level and center coordinate computed to fit a shape. ([#10107](https://github.com/mapbox/mapbox-gl-native/pull/10107))
* Added support selection of shape and polyline annotations.([#9984](https://github.com/mapbox/mapbox-gl-native/pull/9984))
* Fixed an issue where view annotations could be slightly misaligned. View annotation placement is now rounded to the nearest pixel. ([#10219](https://github.com/mapbox/mapbox-gl-native/pull/10219))
* Fixed an issue where a shape annotation callout was not displayed if the centroid was not visible. ([#10255](https://github.com/mapbox/mapbox-gl-native/pull/10255))

### User interaction

* Users of VoiceOver can now swipe left and right to navigate among visible places, points of interest, and roads. ([#9950](https://github.com/mapbox/mapbox-gl-native/pull/9950))
* Increased the default maximum zoom level from 20 to 22. ([#9835](https://github.com/mapbox/mapbox-gl-native/pull/9835))
* Fixed an issue where the same value was passed in as the `oldCamera` and `newCamera` parameters to the `-[MGLMapViewDelegate mapView:shouldChangeFromCamera:toCamera:]` method. ([#10433](https://github.com/mapbox/mapbox-gl-native/pull/10433))

### Other changes

* Added a Bulgarian localization. ([#10309](https://github.com/mapbox/mapbox-gl-native/pull/10309))
* Fixed an issue that could cause line label rendering glitches when the line geometry is projected to a point behind the plane of the camera. ([#9865](https://github.com/mapbox/mapbox-gl-native/pull/9865))
* Fixed an issue that could cause a crash when using `-[MGLMapView flyToCamera:completionHandler:]` and related methods with zoom levels at or near the maximum value. ([#9381](https://github.com/mapbox/mapbox-gl-native/pull/9381))
* Added `-[MGLMapView showAttribution:]` to allow custom attribution buttons to show the default attribution interface. ([#10085](https://github.com/mapbox/mapbox-gl-native/pull/10085))
* Fixed a conflict between multiple copies of SMCalloutView in a project. ([#10183](https://github.com/mapbox/mapbox-gl-native/pull/10183))
* Fixed a crash when enabling the scale bar in iOS 8. ([#10241](https://github.com/mapbox/mapbox-gl-native/pull/10241))

## 3.6.4 - September 25, 2017

* Fixed an issue where stale (but still valid) map data could be ignored in offline mode. ([#10012](https://github.com/mapbox/mapbox-gl-native/pull/10012))

## 3.6.3 - September 15, 2017

* Added the option to display an always-on heading indicator with the default user location annotation, controlled via the `MGLMapView.showsUserHeadingIndicator` property. ([#9886](https://github.com/mapbox/mapbox-gl-native/pull/9886))
* Fixed an issue where user heading tracking mode would update too frequently. ([#9845](https://github.com/mapbox/mapbox-gl-native/pull/9845))
* Added support for iOS 11 location usage descriptions. ([#9869](https://github.com/mapbox/mapbox-gl-native/pull/9869))
* Fixed an issue where `MGLUserLocation.location` did not follow its documented initialization behavior. This property will now properly return `nil` until the user’s location has been determined. ([#9639](https://github.com/mapbox/mapbox-gl-native/pull/9639))
* `MGLMapView`’s `minimumZoomLevel` and `maximumZoomLevel` properties are now available in Interface Builder’s Attributes inspector. ([#9729](https://github.com/mapbox/mapbox-gl-native/pull/9729))
* Deprecated `+[MGLStyle trafficDayStyleURL]` and `+[MGLStyle trafficNightStyleURL]` with no replacement method. To use the Traffic Day and Traffic Night styles going forward, we recommend that you use the underlying URL. ([#9918](https://github.com/mapbox/mapbox-gl-native/pull/9918))
* Fixed a crash that sometimes occurred when a map view's view controller was deallocated. ([#9995](https://github.com/mapbox/mapbox-gl-native/pull/9995))

## 3.6.2 - August 18, 2017

* Added an `MGLStyle.localizesLabels` property, off by default, that localizes any Mapbox Streets–sourced symbol layer into the user’s preferred language. ([#9582](https://github.com/mapbox/mapbox-gl-native/pull/9582))
* Added an additional camera method to MGLMapView that accepts an edge padding parameter. ([#9651](https://github.com/mapbox/mapbox-gl-native/pull/9651))
* Fixed an issue with the scaling of the user location annotation’s horizontal accuracy indicator. ([#9721](https://github.com/mapbox/mapbox-gl-native/pull/9721))
* Fixed an issue that caused `-[MGLShapeSource featuresMatchingPredicate:]` and `-[MGLVectorSource featuresInSourceLayersWithIdentifiers:predicate:]` to always return an empty array. ([#9784](https://github.com/mapbox/mapbox-gl-native/pull/9784))

## 3.6.1 - July 28, 2017

* Reduced the size of the dynamic framework by optimizing symbol visibility. ([#7604](https://github.com/mapbox/mapbox-gl-native/pull/7604))
* Fixed an issue where the attribution button would have its custom tint color reset when the map view received a tint color change notification, such as when an alert controller was presented. ([#9598](https://github.com/mapbox/mapbox-gl-native/pull/9598))
* Improved the behavior of zoom gestures when the map reaches the minimum zoom limit. ([#9626](https://github.com/mapbox/mapbox-gl-native/pull/9626))
* Fixed an issue where tilt gesture was triggered with two fingers aligned vertically and panning down. ([#9571](https://github.com/mapbox/mapbox-gl-native/pull/9571))
* Bitcode symbol maps (.bcsymbolmap files) are now included with the dynamic framework. ([#9613](https://github.com/mapbox/mapbox-gl-native/pull/9613))

## 3.6.0 - June 29, 2017

### Packaging

* Xcode 8.0 or higher is now recommended for using this SDK. ([#8775](https://github.com/mapbox/mapbox-gl-native/pull/8775))
* Fixed an issue in the static framework where localizations would never load. ([#9074](https://github.com/mapbox/mapbox-gl-native/pull/9074))
* Updated MGLMapView’s logo view to display [the new Mapbox logo](https://www.mapbox.com/blog/new-mapbox-logo/). ([#8771](https://github.com/mapbox/mapbox-gl-native/pull/8771), [#8773](https://github.com/mapbox/mapbox-gl-native/pull/8773))
* Added a Hungarian localization. ([#9347](https://github.com/mapbox/mapbox-gl-native/pull/9347))

### Styles

* Added support for 3D extrusion of buildings and other polygonal features via the `MGLFillExtrusionStyleLayer` class and the `fill-extrusion` layer type in style JSON. ([#8431](https://github.com/mapbox/mapbox-gl-native/pull/8431))
* MGLMapView and MGLTilePyramidOfflineRegion now default to version 10 of the Mapbox Streets style. Similarly, several style URL class methods of MGLStyle return URLs to version 10 styles. Unversioned variations of these methods are no longer deprecated. `MGLStyleDefaultVersion` should no longer be used with any style other than Streets. ([#6301](https://github.com/mapbox/mapbox-gl-native/pull/6301))
* Added class methods to MGLStyle that correspond to the new [Traffic Day and Traffic Night](https://www.mapbox.com/blog/live-traffic-maps/) styles. ([#6301](https://github.com/mapbox/mapbox-gl-native/pull/6301))
* MGLSymbolStyleLayer’s `iconImageName`, `iconScale`, `textFontSize`, `textOffset`, and `textRotation` properties can now be set to a source or composite function. ([#8544](https://github.com/mapbox/mapbox-gl-native/pull/8544), [#8590](https://github.com/mapbox/mapbox-gl-native/pull/8590), [#8592](https://github.com/mapbox/mapbox-gl-native/pull/8592), [#8593](https://github.com/mapbox/mapbox-gl-native/pull/8593))
* Fixed an issue where setting the `MGLVectorStyleLayer.predicate` property failed to take effect if the relevant source was not in use by a visible layer at the time. ([#8653](https://github.com/mapbox/mapbox-gl-native/pull/8653))
* Fixed an issue preventing programmatically added style layers from appearing in already cached tiles. ([#8954](https://github.com/mapbox/mapbox-gl-native/pull/8954))
* Fixed an issue causing a composite function’s highest zoom level stop to be misinterpreted. ([#8613](https://github.com/mapbox/mapbox-gl-native/pull/8613), [#8790](https://github.com/mapbox/mapbox-gl-native/pull/8790))
* Fixed an issue where re-adding a layer that had been previously removed from a style would reset its paint properties. Moved initializers for `MGLTileSource`, `MGLStyleLayer`, and `MGLForegroundStyleLayer` to their concrete subclasses; because these classes were already intended for initialization only via concrete subclasses, this should have no developer impact. ([#8626](https://github.com/mapbox/mapbox-gl-native/pull/8626))
* Fixed a crash that occurred when removing a source that was still being used by one or more style layers. Since this is a programming error, a warning is logged to the console instead. ([#9129](https://github.com/mapbox/mapbox-gl-native/pull/9129))
* Feature querying results now account for any changes to a feature’s size caused by a source or composite style function. ([#8665](https://github.com/mapbox/mapbox-gl-native/pull/8665))
* Fixed the behavior of composite functions that specify fractional zoom level stops. ([#9289](https://github.com/mapbox/mapbox-gl-native/pull/9289))
* Letter spacing is now disabled in Arabic text so that ligatures are drawn correctly. ([#9062](https://github.com/mapbox/mapbox-gl-native/pull/9062))
* Improved the performance of styles using source and composite style functions. ([#9185](https://github.com/mapbox/mapbox-gl-native/pull/9185), [#9257](https://github.com/mapbox/mapbox-gl-native/pull/9257))

### Annotations

* Added a new initializer to `MGLAnnotationView` so that it is possible to create a new instance with an associated annotation object. ([#9029](https://github.com/mapbox/mapbox-gl-native/pull/9029))
* Added a new `rotatesToMatchCamera` property to `MGLAnnotationView` that, when set to true, causes the annotation view to rotate along with the map's rotation angle giving the appearance that the annoation view is pinned to the map. ([#9147](https://github.com/mapbox/mapbox-gl-native/pull/9147))
* Fixed an issue causing a view-backed annotation to disappear immediately instead of animating when the annotation’s `coordinate` property is set to a value outside the current viewport. ([#8565](https://github.com/mapbox/mapbox-gl-native/pull/8565))
* Fixed an issue in which `MGLMapView` overrode the tint colors of its annotation views. ([#8789](https://github.com/mapbox/mapbox-gl-native/pull/8789))
* Fixed an issue causing annotation views to persist in the map’s annotation container view even after their associated annotations were removed. ([#9025](https://github.com/mapbox/mapbox-gl-native/pull/9025))
* The `MGLPolyline.coordinate` and `MGLPolygon.coordinate` properties now return the midpoint and centroid, respectively, instead of the first coordinate. ([#8713](https://github.com/mapbox/mapbox-gl-native/pull/8713))

### User interaction

* Added a scale bar to `MGLMapView` that indicates the scale of the map. ([#7631](https://github.com/mapbox/mapbox-gl-native/pull/7631))
* Fixed an issue causing the map to go blank during a flight animation that travels a very short distance. ([#9199](https://github.com/mapbox/mapbox-gl-native/pull/9199))
* Fixed an issue where gesture recognizers associated with map view interactivity were not disabled when their related interactions were disabled. ([#8304](https://github.com/mapbox/mapbox-gl-native/pull/8304))
* Fixed an issue preventing the Mapbox Telemetry confirmation dialog from appearing when opened from within a map view in a modal view controller. ([#9027](https://github.com/mapbox/mapbox-gl-native/pull/9027))
* Corrected the size of MGLMapView’s compass. ([#9060](https://github.com/mapbox/mapbox-gl-native/pull/9060))
* The Improve This Map button in the attribution action sheet now leads to a feedback tool that matches MGLMapView’s rotation and pitch. `-[MGLAttributionInfo feedbackURLAtCenterCoordinate:zoomLevel:]` no longer respects the feedback URL specified in TileJSON. ([#9078](https://github.com/mapbox/mapbox-gl-native/pull/9078))
* `-[MGLMapViewDelegate mapView:shouldChangeFromCamera:toCamera:]` can now block any panning caused by a pinch gesture. ([#9344](https://github.com/mapbox/mapbox-gl-native/pull/9344))
* If the user taps on the map while it is flying to the user’s location, the user dot no longer appears in the incorrect location. ([#7916](https://github.com/mapbox/mapbox-gl-native/pull/7916))
* Improved the responsiveness of the tilt gesture by reducing the initial recognition delay. ([#9386](https://github.com/mapbox/mapbox-gl-native/pull/9386))

### Other changes

* Fixed a crash that occurred when accessing the `MGLMultiPolygon.coordinate` property. ([#8713](https://github.com/mapbox/mapbox-gl-native/pull/8713))
* Fixed a crash or console spew when MGLMapView is initialized with a frame smaller than 64 points wide by 64 points tall. ([#8562](https://github.com/mapbox/mapbox-gl-native/pull/8562))
* Fixed an issue that caused the compass and scale bar to underlap navigation and tab bars. ([#7716](https://github.com/mapbox/mapbox-gl-native/pull/7716))
* The error passed into `-[MGLMapViewDelegate mapViewDidFailLoadingMap:withError:]` now includes a more specific description and failure reason. ([#8418](https://github.com/mapbox/mapbox-gl-native/pull/8418))
* Improved CPU and battery performance while animating a tilted map’s camera in an area with many labels. ([#9031](https://github.com/mapbox/mapbox-gl-native/pull/9031))
* Fixed an issue rendering polylines that contain duplicate vertices. ([#8808](https://github.com/mapbox/mapbox-gl-native/pull/8808))
* Added struct boxing to `MGLCoordinateSpan`, `MGLCoordinateBounds`, `MGLOfflinePackProgress`, and `MGLTransition`. ([#9343](https://github.com/mapbox/mapbox-gl-native/pull/9343))

## 3.5.4 - May 9, 2017

* Fixed an issue that caused view backed annotations to become detached from the map view during pan gestures combined with animations of annotation view size or when the annotation view had no size but contained subviews with a non-zero size. ([#8926](https://github.com/mapbox/mapbox-gl-native/pull/8926))

## 3.5.3 - May 2, 2017

* Fixed an issue that prevented the attribution `UIAlertController` from showing in modal hierarchies. ([#8837](https://github.com/mapbox/mapbox-gl-native/pull/8837))

## 3.5.2 - April 7, 2017

* Fixed an issue that caused a crash when the user location annotation was presenting a callout view and the map was moved. ([#8686](https://github.com/mapbox/mapbox-gl-native/pull/8686))
* This release was built with Xcode 8.3.1, which fixed [a significant bitcode issue](http://www.openradar.me/31302382) introduced in Xcode 8.3 that caused Mapbox iOS SDK 3.5.1 to be 2× larger than 3.5.0.

## 3.5.1 - April 5, 2017

* Fixed an issue that caused the return type of a map view delegate method to bridge incorrectly to applications written in Swift. ([#8541](https://github.com/mapbox/mapbox-gl-native/pull/8541))
* Fixed a crash that could occur when calling `-[MGLShapeSource featuresMatchingPredicate:]` or `-[MGLVectorSource featuresInSourceLayersWithIdentifiers:predicate:]`. ([#8553](https://github.com/mapbox/mapbox-gl-native/pull/8553))
* Fixed a crash that could occur after adding view-backed annotations to the map. ([#8513](https://github.com/mapbox/mapbox-gl-native/pull/8513))
* Renamed the “Data-Driven Styling” guide to “Using Style Functions at Runtime” and clarified the meaning of data-driven styling in the guide’s discussion of runtime style functions. ([#8627](https://github.com/mapbox/mapbox-gl-native/pull/8627))

## 3.5.0 - March 21, 2017

### Packaging

* The minimum deployment target for this SDK is now iOS 8. ([#8129](https://github.com/mapbox/mapbox-gl-native/pull/8129))
* Added support for the Carthage dependency manager. See [our website](https://www.mapbox.com/ios-sdk/) for setup instructions. ([#8257](https://github.com/mapbox/mapbox-gl-native/pull/8257))
* While running your application in the iOS Simulator, you will receive a notice in the console if a newer version of this SDK is available. ([#8282](https://github.com/mapbox/mapbox-gl-native/pull/8282))

### Internationalization

* Added support for right-to-left text and Arabic ligatures in labels. ([#6984](https://github.com/mapbox/mapbox-gl-native/pull/6984), [#7123](https://github.com/mapbox/mapbox-gl-native/pull/7123))
* Improved the line wrapping behavior of point-placed labels, especially labels written in Chinese and Japanese. ([#6828](https://github.com/mapbox/mapbox-gl-native/pull/6828), [#7446](https://github.com/mapbox/mapbox-gl-native/pull/7446))
* CJK characters now remain upright in vertically oriented labels that have line placement, such as road labels. ([#7114](https://github.com/mapbox/mapbox-gl-native/issues/7114))
* Added Catalan, Chinese (Simplified and Traditional), Dutch, Finnish, French, German, Japanese, Lithuanian, Polish, Portuguese (Brazilian), Russian, Spanish, Swedish, Ukrainian, and Vietnamese localizations. ([#7316](https://github.com/mapbox/mapbox-gl-native/pull/7316), [#7899](https://github.com/mapbox/mapbox-gl-native/pull/7899), [#7999](https://github.com/mapbox/mapbox-gl-native/pull/7999), [#8113](https://github.com/mapbox/mapbox-gl-native/pull/8113), [#8256](https://github.com/mapbox/mapbox-gl-native/pull/8256))

### Styles

* Added support for data-driven styling in the form of source and composite style functions. `MGLStyleFunction` is now an abstract class, with `MGLCameraStyleFunction` providing the behavior of `MGLStyleFunction` in previous releases. New `MGLStyleFunction` subclasses allow you to vary a style attribute by the values of attributes of features in the source. ([#7596](https://github.com/mapbox/mapbox-gl-native/pull/7596))
* Added `circleStrokeColor`, `circleStrokeWidth`, and `circleStrokeOpacity` properties to MGLCircleStyleLayer and support for corresponding properties in style JSON files. ([#7356](https://github.com/mapbox/mapbox-gl-native/pull/7356))
* Point-placed labels in symbol style layers are now placed at more optimal locations within polygons. ([#7465](https://github.com/mapbox/mapbox-gl-native/pull/7465))
* Fixed flickering that occurred when manipulating a style layer. ([#7616](https://github.com/mapbox/mapbox-gl-native/pull/7616))
* Symbol style layers can now render point collections (known as multipoints in GeoJSON). ([#7445](https://github.com/mapbox/mapbox-gl-native/pull/7445))
* Added a `transition` property to MGLStyle to customize the timing of changes to style layers. ([#7711](https://github.com/mapbox/mapbox-gl-native/pull/7711))
* Added properties to MGLStyleLayer subclasses to customize the timing of transitions between values of individual attributes. ([#8225](https://github.com/mapbox/mapbox-gl-native/pull/8225))
* Fixed an issue causing lines and text labels toward the top of the map view to appear blurry when the map is tilted. ([#7444](https://github.com/mapbox/mapbox-gl-native/pull/7444))
* Fixed incorrect interpolation of style functions in Boolean-typed style attributes. ([#7526](https://github.com/mapbox/mapbox-gl-native/pull/7526))
* Removed support for the `ref` property in layers in style JSON files. ([#7586](https://github.com/mapbox/mapbox-gl-native/pull/7586))
* Fixed an issue that collapsed consecutive newlines within text labels. ([#7446](https://github.com/mapbox/mapbox-gl-native/pull/7446))
* Fixed artifacts when drawing particularly acute line joins. ([#7786](https://github.com/mapbox/mapbox-gl-native/pull/7786))
* Fixed an issue in which a vector style layer predicate involving the `$id` key path would exclude all features from the layer. ([#7989](https://github.com/mapbox/mapbox-gl-native/pull/7989), [#7971](https://github.com/mapbox/mapbox-gl-native/pull/7971))
* Fixed an issue causing vector style layer predicates to be evaluated as if each feature had a `$type` attribute of 1, 2, or 3. The `$type` key path can now be compared to `Point`, `LineString`, or `Polygon`, as described in the documentation. ([#7971](https://github.com/mapbox/mapbox-gl-native/pull/7971))
* When setting an `MGLShapeSource`’s shape to an `MGLFeature` instance, any `UIColor` attribute value is now converted to the equivalent CSS string representation for use with `MGLInterpolationModeIdentity` in style functions. ([#8025](https://github.com/mapbox/mapbox-gl-native/pull/8025))
* An exception is no longer thrown if layers or sources are removed from a style before they are added. ([#7962](https://github.com/mapbox/mapbox-gl-native/pull/7962))
* Renamed MGLStyleConstantValue to MGLConstantStyleValue. For compatibility with previous releases, MGLStyleConstantValue is now an alias of MGLConstantStyleValue. ([#8090](https://github.com/mapbox/mapbox-gl-native/pull/8090))
* Fixed a crash that could occur when switching styles after adding an MGLSource to the style. ([#8298](https://github.com/mapbox/mapbox-gl-native/pull/8298))

### Annotations and user interaction

* Added a method to MGLMapViewDelegate, `-mapView:shouldChangeFromCamera:toCamera:`, that you can implement to restrict which parts the user can navigate to using gestures. ([#5584](https://github.com/mapbox/mapbox-gl-native/pull/5584))
* Annotations are no longer deselected when the map is panned or zoomed, even if the annotation moves out of the visible bounds. ([#8022](https://github.com/mapbox/mapbox-gl-native/pull/8022))
* Changing the coordinates of a point annotation no longer deselects the annotation. ([#8269](https://github.com/mapbox/mapbox-gl-native/pull/8269))
* Fixed an issue that could cause a crash when point annotations were added and removed while simultaneously querying source features. ([#8374](https://github.com/mapbox/mapbox-gl-native/pull/8374))
* Fixed an issue preventing MGLMapView from adding a polyline annotation with the same coordinates as a polygon annotation. ([#8355](https://github.com/mapbox/mapbox-gl-native/pull/8355))
* Fixed an issue where translucent, non-view-backed point annotations along tile boundaries would be drawn darker than expected. ([#6832](https://github.com/mapbox/mapbox-gl-native/pull/6832))
* Double-tap and two-finger tap gestures now zoom to the nearest integer zoom level. ([#8027](https://github.com/mapbox/mapbox-gl-native/pull/8027))
* The `MGLAnnotationView.annotation` property is now read-write. ([#8139](https://github.com/mapbox/mapbox-gl-native/pull/8139))
* Enabled the one-finger zoom gesture on iPad. To execute this gesture, tap twice; on second tap, hold your finger on the map and pan up to zoom in, or down to zoom out. ([#8379](https://github.com/mapbox/mapbox-gl-native/pull/8379))

### Networking and offline maps

* Offline pack notifications are now posted by `MGLOfflinePack` instances instead of the shared `MGLOfflineStorage` object. For backwards compatibility, the `userInfo` dictionary still indicates the pack’s state and progress. ([#7952](https://github.com/mapbox/mapbox-gl-native/pull/7952))
* Fixed a memory leak in MGLMapView. ([#7956](https://github.com/mapbox/mapbox-gl-native/pull/7956))
* Fixed an issue that could prevent a cached style from appearing while the device is offline. ([#7770](https://github.com/mapbox/mapbox-gl-native/pull/7770))
* Fixed an issue that could prevent a style from loading when reestablishing a network connection. ([#7902](https://github.com/mapbox/mapbox-gl-native/pull/7902))
* `MGLOfflineStorage` instances now support a delegate conforming to `MGLOfflineStorageDelegate`, which allows altering URLs before they are requested from the Internet. ([#8084](https://github.com/mapbox/mapbox-gl-native/pull/8084))

### Other changes

* Fixed an issue that, among other things, caused various islands to disappear at certain zoom levels. ([#7621](https://github.com/mapbox/mapbox-gl-native/pull/7621))
* Added a method to MGLMapView that allows you to specify a predicate when querying for visible features. ([#8256](https://github.com/mapbox/mapbox-gl-native/pull/8246))
* Fixed flickering that occurred when panning past the antimeridian. ([#7574](https://github.com/mapbox/mapbox-gl-native/pull/7574))
* Fixed an issue that sometimes caused crashes when the SDK interacted with the file system in the background. ([#8125](https://github.com/mapbox/mapbox-gl-native/pull/8125))
* Added a `MGLDistanceFormatter` class for formatting geographic distances. ([#7888](https://github.com/mapbox/mapbox-gl-native/pull/7888))
* Fixed an issue that was causing the system location indicator to stay on in background after telemetry was disabled. ([#7833](https://github.com/mapbox/mapbox-gl-native/pull/7833))
* Added support for predicates in rendered feature querying [8256](https://github.com/mapbox/mapbox-gl-native/pull/8246)
* Added a nightly build of the dynamic framework. ([#8337](https://github.com/mapbox/mapbox-gl-native/pull/8337))

## 3.4.2 - February 21, 2017

This is the final scheduled version of the Mapbox iOS SDK that supports iOS 7. ([#8129](https://github.com/mapbox/mapbox-gl-native/pull/8129))

* A programmatic change to an MGLMapView’s camera no longer resets the user tracking mode. ([#7856](https://github.com/mapbox/mapbox-gl-native/pull/7856))
* Improved the performance of trivial camera animations. ([#7125](https://github.com/mapbox/mapbox-gl-native/pull/7125))
* Added a guide detailing the built-in gesture recognizers and various ways to configure them. ([#7937](https://github.com/mapbox/mapbox-gl-native/pull/7937))

## 3.4.1 - January 25, 2017

* Fixed a build error in the static framework flavor of this SDK caused by a missing header. ([#7844](https://github.com/mapbox/mapbox-gl-native/pull/7844))
* Fixed an issue causing MGLMapView’s `camera`’s `heading` to be set to a negative value, indicating an undefined heading, when the map view faces northwest. The heading is now wrapped to between zero and 360 degrees, for consistency with MGLMapView’s `direction` property. ([#7724](https://github.com/mapbox/mapbox-gl-native/pull/7724))
* Fixed an issue where MGLMapView could initially flash black before loading. ([#7859](https://github.com/mapbox/mapbox-gl-native/pull/7859))
* Deprecated the style class methods in MGLStyle. ([#7785](https://github.com/mapbox/mapbox-gl-native/pull/7785))

## 3.4.0 - January 20, 2017

### Packaging

* Xcode 7.3 or above is required for using this SDK. ([#6059](https://github.com/mapbox/mapbox-gl-native/issues/6059))
* Clarified that the `-ObjC` linker flag is required for linking against the static framework distribution of this SDK. ([#6213](https://github.com/mapbox/mapbox-gl-native/pull/6213))
* The API reference has a sharper look. ([#7422](https://github.com/mapbox/mapbox-gl-native/pull/7422))
* Added documentation for the Info.plist keys used by this SDK. ([#6833](https://github.com/mapbox/mapbox-gl-native/pull/6833))

### Styles and data

* A new runtime styling API allows you to adjust the style and content of the base map dynamically. All the options available in [Mapbox Studio](https://www.mapbox.com/studio/) are now exposed via MGLStyle and subclasses of MGLStyleLayer and MGLSource. ([#5727](https://github.com/mapbox/mapbox-gl-native/pull/5727))
* MGLMapView’s `styleURL` property can now be set to an absolute file URL. ([#6026](https://github.com/mapbox/mapbox-gl-native/pull/6026))
* When creating an MGLShapeSource, you can now specify options for clustering point features within the shape source. Similarly, GeoJSON sources specified by the stylesheet at design time can specify the `cluster`, `clusterMaxZoom`, and `clusterRadius` attributes. ([#5724](https://github.com/mapbox/mapbox-gl-native/pull/5724))
* Added [quadkey](https://msdn.microsoft.com/en-us/library/bb259689.aspx) support and limited WMS support in raster tile URL templates. ([#5628](https://github.com/mapbox/mapbox-gl-native/pull/5628))
* When creating an MGLTileSource, you can now specify that the tile URLs use [TMS](https://en.wikipedia.org/wiki/Tile_Map_Service) coordinates by setting `MGLTileSourceOptionTileCoordinateSystem` to `MGLTileCoordinateSystemTMS`. TileJSON files can specify `"scheme": "tms"`. ([#2270](https://github.com/mapbox/mapbox-gl-native/pull/2270))
* Fixed an issue causing abstract MGLMultiPointFeature objects to be returned in feature query results. Now concrete MGLPointCollectionFeature objects are returned. MGLMultiPointFeature is now an alias of MGLPointCollectionFeature. ([#6742](https://github.com/mapbox/mapbox-gl-native/pull/6742))
* Fixed rendering artifacts and missing glyphs that occurred after viewing a large number of CJK characters on the map. ([#5908](https://github.com/mapbox/mapbox-gl-native/pull/5908))
* `-[MGLMapView resetPosition]` now resets to the current style’s default center coordinates, zoom level, direction, and pitch, if specified. ([#6127](https://github.com/mapbox/mapbox-gl-native/pull/6127))
* Fixed an issue where feature querying sometimes failed to return the expected features when the map was tilted. ([#6773](https://github.com/mapbox/mapbox-gl-native/pull/6773))
* MGLFeature’s `attributes` and `identifier` properties are now writable. ([#6728](https://github.com/mapbox/mapbox-gl-native/pull/6728))
* The action sheet that appears when tapping the information button in the bottom-right corner now lists the correct attribution for the current style. ([#5999](https://github.com/mapbox/mapbox-gl-native/pull/5999))
* Added support for MGLSymbolStyleLayer’s `textPitchAlignment` property and the corresponding style JSON property for improved street label legibility on a tilted map. ([#5288](https://github.com/mapbox/mapbox-gl-native/pull/5288))
* Added support for MGLSymbolStyleLayer’s `iconTextFit` and `iconTextFitPadding` properties and the corresponding style JSON properties, allowing the background of a shield to automatically resize to fit the shield’s text. ([#5334](https://github.com/mapbox/mapbox-gl-native/pull/5334))
* Added support for MGLSymbolStyleLayer’s `circlePitchScale` property and the corresponding style JSON property, allowing circle features in a tilted base map to scale or remain the same size as the viewing distance changes. ([#5576](https://github.com/mapbox/mapbox-gl-native/pull/5576))
* The `identifier` property of an MGLFeature may now be either a number or string. ([#5514](https://github.com/mapbox/mapbox-gl-native/pull/5514))
* If MGLMapView is unable to obtain or parse a style, it now calls its delegate’s `-mapViewDidFailLoadingMap:withError:` method. ([#6145](https://github.com/mapbox/mapbox-gl-native/pull/6145))
* Added the `-[MGLMapViewDelegate mapView:didFinishLoadingStyle:]` delegate method, which offers the earliest opportunity to modify the layout or appearance of the current style before the map view is displayed to the user. ([#6636](https://github.com/mapbox/mapbox-gl-native/pull/6636))
* Fixed crashes that could occur when loading a malformed stylesheet. ([#5736](https://github.com/mapbox/mapbox-gl-native/pull/5736))
* Fixed an issue causing stepwise zoom functions to be misinterpreted. ([#6328](https://github.com/mapbox/mapbox-gl-native/pull/6328))
* A source’s tiles are no longer rendered when the map is outside the source’s supported zoom levels. ([#6345](https://github.com/mapbox/mapbox-gl-native/pull/6345))
* Improved style parsing performance. ([#6170](https://github.com/mapbox/mapbox-gl-native/pull/6170))
* Improved feature querying performance. ([#6514](https://github.com/mapbox/mapbox-gl-native/pull/6514))
* Fixed an issue where shapes that cannot currently be visually represented as annotations were still shown on the map as point annotations. ([#6764](https://github.com/mapbox/mapbox-gl-native/issues/6764))

### User location

* The user dot now animates between user locations when user tracking is disabled. ([#6215](https://github.com/mapbox/mapbox-gl-native/pull/6215))
* To customize the appearance of the user location annotation, subclass the newly added MGLUserLocationAnnotationView class and implement `-[MGLMapViewDelegate mapView:viewForAnnotation:]`. ([#5882](https://github.com/mapbox/mapbox-gl-native/pull/5882))
* `-[MGLMapView viewForAnnotation:]` now returns the user location annotation view when given the user location annotation. ([#6957](https://github.com/mapbox/mapbox-gl-native/pull/6957))
* Fixed an issue causing the user dot’s accuracy ring to wobble while zooming in and out. ([#6019](https://github.com/mapbox/mapbox-gl-native/pull/6019))
* Heading accuracy indicator sizing has been changed to appear more precise. ([#6120](https://github.com/mapbox/mapbox-gl-native/pull/6120))
* Fixed an issue that caused the map to not update to reflect the centerOffset when the user location was tracked. ([#6216](https://github.com/mapbox/mapbox-gl-native/pull/6216))

### Annotations

* Added new methods to MGLMultiPoint for changing the vertices along a polyline annotation or the exterior of a polygon annotation. ([#6565](https://github.com/mapbox/mapbox-gl-native/pull/6565))
* Added new APIs to MGLMapView to query for visible annotations. Combined with `-[MGLMapView viewForAnnotation:]`, these APIs can be used to access all visible annotation views. ([#6061](https://github.com/mapbox/mapbox-gl-native/pull/6061))
* Shape, feature, and annotation classes now conform to NSSecureCoding. ([#6559](https://github.com/mapbox/mapbox-gl-native/pull/6559))
* Fixed an issue causing offscreen annotation views to be updated even when they were in the reuse queue. ([#5987](https://github.com/mapbox/mapbox-gl-native/pull/5987))
* Fixed an issue preventing MGLAnnotationView from animating when its coordinate changes. ([#6215](https://github.com/mapbox/mapbox-gl-native/pull/6215))
* Fixed an issue causing the wrong annotation view to be selected when tapping an annotation view with a center offset applied. ([#5931](https://github.com/mapbox/mapbox-gl-native/pull/5931))
* Fixed an issue that assigned annotation views to polyline and polygon annotations. ([#5770](https://github.com/mapbox/mapbox-gl-native/pull/5770))
* Fixed an issue causing the callout view to be dismissed when panning around. ([#6676](https://github.com/mapbox/mapbox-gl-native/pull/6676))
* Per documentation, the first and last coordinates in an MGLPolygon must be identical in order for the polygon to draw correctly. The same is true for an MGLPolygon’s interior polygon. ([#5514](https://github.com/mapbox/mapbox-gl-native/pull/5514))
* To make an MGLPolyline or MGLPolygon span the antimeridian, specify coordinates with longitudes greater than 180° or less than −180°. ([#6088](https://github.com/mapbox/mapbox-gl-native/pull/6088))
* Various method arguments that are represented as C arrays of `CLLocationCoordinate2D` instances have been marked `const` to streamline bridging to Swift. ([#7215](https://github.com/mapbox/mapbox-gl-native/pull/7215))
* Fixed an issue that caused an annotation view to disappear if it isn’t created using the annotation view reuse queue. ([#6485](https://github.com/mapbox/mapbox-gl-native/pull/6485))
* Fixed an issue that could reset user-added transformations on annotation views. ([#6166](https://github.com/mapbox/mapbox-gl-native/pull/6166))
* Improved the performance of relocating a non-view-backed point annotation by changing its `coordinate` property. ([#5385](https://github.com/mapbox/mapbox-gl-native/pull/5385))
* Fixed an issue that caused an assertion failure if a `MGLShapeCollection` (a GeoJSON GeometryCollection) was created with an empty array of shapes. ([#7632](https://github.com/mapbox/mapbox-gl-native/pull/7632))
* Improved the precision of annotations at zoom levels greater than 18. ([#5517](https://github.com/mapbox/mapbox-gl-native/pull/5517))

### Networking and offline maps

* Fixed an issue preventing an MGLMapView from loading tiles while an offline pack is downloading. ([#6446](https://github.com/mapbox/mapbox-gl-native/pull/6446))
* Fixed a crash that could occur when the device is disconnected while downloading an offline pack. ([#6293](https://github.com/mapbox/mapbox-gl-native/pull/6293))
* Fixed a crash that occurred when encountering a rate-limit error in response to a network request. ([#6223](https://github.com/mapbox/mapbox-gl-native/pull/6223))
* Fixed an issue causing an MGLOfflinePack’s progress to continue to update after calling `-suspend`. ([#6186](https://github.com/mapbox/mapbox-gl-native/pull/6186))
* Fixed an issue preventing cached annotation images from displaying while the device is offline. ([#6358](https://github.com/mapbox/mapbox-gl-native/pull/6358))
* Added support for an `MGLMapboxAPIBaseURL` key in an app's `Info.plist` in order to customize the base URL used for retrieving map data, styles, and other resources. ([#6709](https://github.com/mapbox/mapbox-gl-native/pull/6709))
* Query parameters are no longer stripped from mapbox: URLs used as resource URLs. ([#6182](https://github.com/mapbox/mapbox-gl-native/pull/6182), [#6432](https://github.com/mapbox/mapbox-gl-native/pull/6432))
* Database errors are now logged to the console. ([#6291](https://github.com/mapbox/mapbox-gl-native/pull/6291))

### Other changes

* Raster tiles such as those from Mapbox Satellite are now cached, eliminating flashing while panning back and forth. ([#7091](https://github.com/mapbox/mapbox-gl-native/pull/7091))
* Improved the performance of symbol style layers. ([#7025](https://github.com/mapbox/mapbox-gl-native/pull/7025))
* As the user zooms in, tiles from lower zoom levels are scaled up until tiles for higher zoom levels are loaded. ([#5143](https://github.com/mapbox/mapbox-gl-native/pull/5143))
* Notification names and user info keys are now string enumeration values for ease of use in Swift. ([#6794](https://github.com/mapbox/mapbox-gl-native/pull/6794))
* MGLMapDebugOverdrawVisualizationMask no longer has any effect in Release builds of the SDK. This debug mask has been disabled for performance reasons. ([#5555](https://github.com/mapbox/mapbox-gl-native/pull/5555))
* Fixed a typo in the documentation for the MGLCompassDirectionFormatter class. ([#5879](https://github.com/mapbox/mapbox-gl-native/pull/5879))
* The UITapGestureRecognizer on MGLMapView that is used for selecting annotations now fails if a tap does not select an annotation. ([#7246](https://github.com/mapbox/mapbox-gl-native/pull/7246))
* Fixed issues related to the visibility of sources in viewports less than 512 pixels wide or tall. ([#7438](https://github.com/mapbox/mapbox-gl-native/pull/7438))

## 3.3.7 - November 17, 2016

* This version is the same as 3.3.6 but it is built with Xcode 8 that produces a smaller binary. Developers using this version in Swift applications built with Xcode 7.3.1 should use the  unstripped, `*-symbols` framework.

## 3.3.6 - November 9, 2016

* Fixed a crash that occurred during low-memory situations when multiple instances of MGLMapView were in the view hierarchy. The speculative fix in v3.3.5 has been reverted. ([#6972](https://github.com/mapbox/mapbox-gl-native/pull/6972))

## 3.3.5 - November 2, 2016

* Speculatively fixed an OpenGL rendering crash. ([#6844](https://github.com/mapbox/mapbox-gl-native/pull/6844))
* Fixed an issue with symbols not being properly stripped from the dynamic framework. The dSYM file included with the standard dynamic framework in previous releases (e.g., `mapbox-ios-sdk-3.3.4-dynamic.zip` or the `Mapbox-iOS-SDK` pod) could not be used to symbolicate crashes. ([#6531](https://github.com/mapbox/mapbox-gl-native/pull/6531))
* Simulator architecture slices are included in the included dSYM file, allowing you to symbolicate crashes that occur in the Simulator. ([#5740](https://github.com/mapbox/mapbox-gl-native/pull/5740))
* Fixed a crash that sometimes occurred when initializing an MGLMapView. ([#5932](https://github.com/mapbox/mapbox-gl-native/pull/5932))

## 3.3.4 - August 8, 2016

* Fixed an issue that caused the user dot to be selected when tapping an annotation that lies within the user dot’s accuracy circle. First attempt was [#5816](https://github.com/mapbox/mapbox-gl-native/pull/5816) in v3.3.2, which excluded the pulsing halo but not the accuracy circle. ([#5894](https://github.com/mapbox/mapbox-gl-native/pull/5894))

## 3.3.3 - July 29, 2016

* Fixed an issue where the style zoom levels were not respected when deciding when to render a layer. ([#5811](https://github.com/mapbox/mapbox-gl-native/issues/5811))

## 3.3.2 - July 28, 2016

* Speculatively fixed a crash that occurred when initializing an MGLMapView on iOS 7.x. ([#5791](https://github.com/mapbox/mapbox-gl-native/pull/5791))
* View-backed annotations no longer prevent the user from starting to pan the map. ([#5813](https://github.com/mapbox/mapbox-gl-native/pull/5813))
* Fixed an issue that caused the user dot to be selected when tapping an annotation that lies within the user dot’s accuracy circle. ([#5816](https://github.com/mapbox/mapbox-gl-native/pull/5816))

## 3.3.1 - July 19, 2016

* Fixed a crash that occurred when a sprite URL lacks a file extension. See [this comment](https://github.com/mapbox/mapbox-gl-native/issues/5722#issuecomment-233701251) to determine who may be affected by this bug. ([#5723](https://github.com/mapbox/mapbox-gl-native/pull/5723))
* Fixed an issue causing overlapping polylines and polygons to be drawn in undefined z-order. Shapes are always drawn in the order they are added to the map, from the oldest on the bottom to the newest on the top. ([#5710](https://github.com/mapbox/mapbox-gl-native/pull/5710))
* Fixed an issue preventing MGLMapView from changing its viewport when a single annotation was passed into `-[MGLMapView showAnnotations:animated:]`. ([#5693](https://github.com/mapbox/mapbox-gl-native/pull/5693))
* Fixed an issue causing polyline and polygon annotations to disappear when the zoom level is one less than the maximum zoom level. ([#5418](https://github.com/mapbox/mapbox-gl-native/pull/5418))
* Fixed a crash that occurred when a style or other resource URL has a query string. ([#5554](https://github.com/mapbox/mapbox-gl-native/pull/5554))
* If you subclass MGLAnnotationView, your implementation of `-setSelected:animated:` is now called with the correct value in the `animated` parameter, making it possible to animate a deselection. ([#5677](https://github.com/mapbox/mapbox-gl-native/pull/5677))
* The compass, Mapbox logo, and attribution button now accommodate the containing map view’s content insets. If your interface elements partially overlap the map view but do not affect the top and bottom layout guides, set the `automaticallyAdjustsScrollViewInsets` property to `NO` and set the `contentInset` property to a suitable value. ([#5671](https://github.com/mapbox/mapbox-gl-native/pull/5671))
* Added a property to MGLOfflineStorage, `countOfBytesCompleted`, that indicates the disk space occupied by all cached and offline resources. ([#5585](https://github.com/mapbox/mapbox-gl-native/pull/5585))

## 3.3.0 - July 14, 2016

### Styles and data

- Added methods to MGLMapView for obtaining the underlying map data rendered by the current style, along with additional classes to represent complex geometry in that data. ([#5110](https://github.com/mapbox/mapbox-gl-native/pull/5110))
- Improved performance viewing regions with large landcover polygons when viewing a style that uses the Mapbox Streets source. ([#2444](https://github.com/mapbox/mapbox-gl-native/pull/2444))
- Fixed a memory leak when using raster resources. ([#5141](https://github.com/mapbox/mapbox-gl-native/pull/5141))
- Rendering now occurs on the main thread, fixing a hang when calling `-[MGLMapView styleURL]` before the map view has fully loaded or while the application is in the background. ([#2909](https://github.com/mapbox/mapbox-gl-native/pull/2909))
- Added a `-reloadStyle:` action to MGLMapView to force a reload of the current style. ([#4728](https://github.com/mapbox/mapbox-gl-native/pull/4728))
- A more specific user agent string is now sent with style and tile requests. ([#4012](https://github.com/mapbox/mapbox-gl-native/pull/4012))
- Added a new option to `MGLMapDebugMaskOptions`, `MGLMapDebugOverdrawVisualizationMask`, that highlights overlapping drawing operations instead of the usual rendered output. ([#5403](https://github.com/mapbox/mapbox-gl-native/pull/5403))

### Interactivity

- The compass, user dot, and visible annotations are now accessible to VoiceOver users. ([#1496](https://github.com/mapbox/mapbox-gl-native/pull/1496))
- Added a method to MGLMapView, `-anchorPointForGesture:`, that you can override to anchor gestures at a point other than the user location. ([#5302](https://github.com/mapbox/mapbox-gl-native/pull/5302))
- Added a property to MGLMapView, `decelerationRate`, that allows you to speed up or slow down the drift animation at the end of a user gesture. You can also use this property to disable the drift animation entirely. ([#5504](https://github.com/mapbox/mapbox-gl-native/pull/5504))
- Improved responsiveness when zooming in then immediately panning around. ([#4595](https://github.com/mapbox/mapbox-gl-native/pull/4595))
- Added a new method, `-[MGLMapView cameraThatFitsCoordinateBounds:]`, to get a camera that you can pass into `-setCamera:` that fits the given coordinate bounds. ([#4790](https://github.com/mapbox/mapbox-gl-native/pull/4790))

### Annotations

- MGLPointAnnotation and custom MGLAnnotation implementations (but not MGLMultiPoint) can be backed by an MGLAnnotationView instead of an MGLAnnotationImage. MGLAnnotationView is a subclass of UIView, so you can use Core Animation and other familiar technologies with it. To associate an MGLAnnotation with an MGLAnnotationView, implement `-mapView:viewForAnnotation:` in your MGLMapViewDelegate class. ([#4801](https://github.com/mapbox/mapbox-gl-native/pull/4801))
- An MGLAnnotation can be relocated by changing its `coordinate` property in a KVO-compliant way. An MGLMultiPoint cannot be relocated. ([#3835](https://github.com/mapbox/mapbox-gl-native/pull/3835))
- Setting the `image` property of an MGLAnnotationImage to `nil` resets it to the default red pin image and reclaims resources that can be used to customize additional annotations. ([#3835](https://github.com/mapbox/mapbox-gl-native/pull/3835))
- An MGLPolygon can now have interior polygons, representing holes knocked out of the overall shape. ([#5110](https://github.com/mapbox/mapbox-gl-native/pull/5110))

### User location

- The user dot now moves smoothly between user location updates while user location tracking is disabled. ([#1582](https://github.com/mapbox/mapbox-gl-native/pull/1582))
- Fixed an issue preventing KVO change notifications from being generated on MGLMapView’s `userTrackingMode` key path when `-setUserTrackingMode:animated:` is called. ([#4724](https://github.com/mapbox/mapbox-gl-native/pull/4724))
- Fixed a crash setting MGLMapView’s `userLocationVerticalAlignment` property before a user location update has occurred. ([#5278](https://github.com/mapbox/mapbox-gl-native/pull/5278))
- Mapbox Telemetry is automatically disabled while the host application is running in the iOS Simulator. ([#4726](https://github.com/mapbox/mapbox-gl-native/pull/4726))

### Offline maps

- `MGLOfflinePackProgress` now indicates how many tiles have been downloaded and how much space they take up. ([#4874](https://github.com/mapbox/mapbox-gl-native/pull/4874))
- Fixed an issue where the tile cache could be included in iCloud backups on the first launch. ([#5124](https://github.com/mapbox/mapbox-gl-native/pull/5124), [#5601](https://github.com/mapbox/mapbox-gl-native/pull/5601))
- Suppressed “Unable to make space for entry” console spew. ([#4708](https://github.com/mapbox/mapbox-gl-native/pull/4708))
- Deprecated `-[MGLMapView emptyMemoryCache]`. ([#4725](https://github.com/mapbox/mapbox-gl-native/pull/4725))

### Packaging

- Improved the design of the generated API documentation. ([#5306](https://github.com/mapbox/mapbox-gl-native/pull/5306))
- Applications linking against the SDK static framework no longer need to add `-ObjC` to the Other Linker Flags (`OTHER_LDFLAGS`) build setting. If you previously added this flag solely for this SDK, removing the flag may potentially reduce the overall size of your application. ([#4641](https://github.com/mapbox/mapbox-gl-native/pull/4641))
- Removed the `armv7s` slice from the SDK to reduce its size. iPhone 5 and iPhone 5c automatically use the `armv7` slice instead. ([#4641](https://github.com/mapbox/mapbox-gl-native/pull/4641))
- The SDK is now localizable. No localizations are currently provided, other than English, but if you need a particular localization, you can install the SDK manually and drop a .lproj folder into the framework. ([#4783](https://github.com/mapbox/mapbox-gl-native/pull/4783))
- Removed unused SVG files from the SDK’s resource bundle. ([#4641](https://github.com/mapbox/mapbox-gl-native/pull/4641))

### Other changes

- Added category methods on NSValue for converting to and from the structure types defined in MGLGeometry.h. ([#4802](https://github.com/mapbox/mapbox-gl-native/pull/4802))
- Added NSFormatter subclasses for converting geographic coordinates and directions into display strings. ([#4802](https://github.com/mapbox/mapbox-gl-native/pull/4802))
- Added `MGLCoordinateInCoordinateBounds()`, a function that tests whether or not a coordinate is in a given bounds. ([#5053](https://github.com/mapbox/mapbox-gl-native/pull/5053))

## 3.2.3 - June 7, 2016

- Fixed an issue preventing `-[MGLMapViewDelegate mapViewDidFinishLoadingMap:]` from being called when returning to the view controller containing the map view from another view controller. ([#5164](https://github.com/mapbox/mapbox-gl-native/pull/5164))
- Declarations in the API documentation are shown in both Objective-C and Swift. ([realm/jazzy#530](https://github.com/realm/jazzy/pull/530))

## 3.2.2 - May 10, 2016

- Existing MGLStyle class methods that return default style URLs have been deprecated in favor of new methods that require an explicit style version parameter. The deprecated, unversioned methods continue to return version 8 of the respective styles and will not be updated as new versions of the styles are released. ([#4759](https://github.com/mapbox/mapbox-gl-native/pull/4759))
- Deprecated `+[MGLStyle emeraldStyleURL]` with no replacement method. To use the Emerald style going forward, we recommend that you use the underlying URL. ([#4759](https://github.com/mapbox/mapbox-gl-native/pull/4759))
- Added `+[MGLStyle outdoorsStyleURLWithVersion:]` for the new Outdoors style. ([#4759](https://github.com/mapbox/mapbox-gl-native/pull/4759))
- The Hybrid style is now called Satellite Streets. ([#4759](https://github.com/mapbox/mapbox-gl-native/pull/4759))

## 3.2.1 - April 20, 2016

- Fixed a hang that could occur if the host application attempts to set user defaults on a background queue. ([#4745](https://github.com/mapbox/mapbox-gl-native/pull/4745))
- User location heading updates now resume properly when an app becomes active again. ([#4674](https://github.com/mapbox/mapbox-gl-native/pull/4674))
- Fixed an issue causing hyperlinks in the documentation to be displayed as raw Markdown syntax when viewed in Xcode’s Quick Help popover or sidebar. ([#4760](https://github.com/mapbox/mapbox-gl-native/pull/4760))

## 3.2.0 - April 5, 2016

- If you’ve previously installed the SDK as a static framework, the installation workflow has changed to address issues when submitting your application to the App Store or installing it on a device. Upon upgrading to this version of the SDK, you’ll need to add Mapbox.bundle to the Copy Bundle Resources build phase and remove Mapbox.framework from the Embed Frameworks build phase. ([#4455](https://github.com/mapbox/mapbox-gl-native/pull/4455))
- Offline packs can now be downloaded to allow users to view specific regions of the map offline. A new MGLOfflineStorage class provides APIs for managing MGLOfflinePacks. ([#4221](https://github.com/mapbox/mapbox-gl-native/pull/4221))
- Tiles and other resources are cached in the same file that holds offline resources. The combined cache file is located in a subdirectory of the user’s Application Support directory, which means iOS will not delete the file when disk space runs low. ([#4377](https://github.com/mapbox/mapbox-gl-native/pull/4377))
- Fixed an issue where the map view’s center would always be calculated as if the view occupied the entire screen. ([#4504](https://github.com/mapbox/mapbox-gl-native/issues/4504))
- The user dot no longer disappears after panning the map across the antimeridian at low zoom levels. ([#4275](https://github.com/mapbox/mapbox-gl-native/pull/4275))
- The map no longer recoils when panning quickly at low zoom levels. ([#4214](https://github.com/mapbox/mapbox-gl-native/pull/4214))
- Fixed an issue causing the map to pan the wrong way when the user pinches unevenly. ([#4427](https://github.com/mapbox/mapbox-gl-native/pull/4427))
- The maximum zoom level is capped at 21 due to rendering issues at higher zoom levels. ([#4417](https://github.com/mapbox/mapbox-gl-native/pull/4417))
- An icon laid out along a line no longer appears if it would extend past the end of the line. Some one-way arrows no longer point the wrong way. ([#3839](https://github.com/mapbox/mapbox-gl-native/pull/3839))
- Fixed warping of dashed lines near sharp corners. ([#3914](https://github.com/mapbox/mapbox-gl-native/pull/3914))
- Telemetry location gathering now occurs only when the device is in motion. ([#4115](https://github.com/mapbox/mapbox-gl-native/pull/4115))
- An account’s monthly active users metric only counts a user once a map view is displayed to that user. ([#3713](https://github.com/mapbox/mapbox-gl-native/pull/3713))
- A .dSYM bundle is included with the dynamic framework to facilitate symbolication of crash logs.
- Updated documentation to reflect the requirement that you must embed the dynamic framework in the “Embedded Binaries” section in Xcode. ([#4011](https://github.com/mapbox/mapbox-gl-native/issues/4011))
- Polygons and polylines now default to using the map view’s tint color. ([#4028](https://github.com/mapbox/mapbox-gl-native/pull/4028))
- The user dot no longer lags when panning the map. ([#3683](https://github.com/mapbox/mapbox-gl-native/pull/3683))
- The Improve This Map tool now uses the same zoom level that is currently being shown in the map view. ([#4068](https://github.com/mapbox/mapbox-gl-native/pull/4068))
- Fixed a formatting issue in the documentation for `MGLCoordinateBoundsIsEmpty()`. ([#3958](https://github.com/mapbox/mapbox-gl-native/pull/3958))

## 3.1.2 - February 22, 2016

- You can once again install the static framework without manually linking several framework and library dependencies. ([#4029](https://github.com/mapbox/mapbox-gl-native/pull/4029))
- The location manager used by MGLMapView to show the user’s location is now paused when the application is sent to the background. ([#4034](https://github.com/mapbox/mapbox-gl-native/pull/4034))

## 3.1.1 - February 15, 2016

- Corrected the dynamic framework’s minimum deployment target to iOS 8.0. ([#3872](https://github.com/mapbox/mapbox-gl-native/pull/3872))
- Fixed Fabric compatibility. ([#3847](https://github.com/mapbox/mapbox-gl-native/pull/3847))
- Fixed a crash that can occur when reselecting an annotation. ([#3881](https://github.com/mapbox/mapbox-gl-native/pull/3881))
- Fixed an issue preventing the Latitude inspectable from working when it is set before setting the Zoom Level inspectable in Interface Builder. ([#3886](https://github.com/mapbox/mapbox-gl-native/pull/3886))
- Fixed an issue that incorrectly expanded the tappable area of an annotation and prevented the annotation’s alignment rect insets from having any effect on the tappable area. ([#3898](https://github.com/mapbox/mapbox-gl-native/pull/3898))
- Fixed an issue preventing `-[MGLMapViewDelegate mapView:tapOnCalloutForAnnotation:]` from being called when a non-custom callout view is tapped. ([#3875](https://github.com/mapbox/mapbox-gl-native/pull/3875))

## 3.1.0 - February 5, 2016

- The SDK is now distributed as a dynamic framework instead of a static library, resulting in a simpler installation workflow and significantly reduced download size. The framework contains both simulator and device content. If you install the dynamic framework manually, you’ll need to strip out the simulator content before submitting your application to the App Store due to [an Xcode bug](http://www.openradar.me/radar?id=6409498411401216); see the installation instructions included with the framework for details. ([#3183](https://github.com/mapbox/mapbox-gl-native/pull/3183))
- Fixed an issue causing the entire MGLMapView to leak. ([#3448](https://github.com/mapbox/mapbox-gl-native/pull/3448))
- `MGLMapView` methods that alter the viewport now accept optional completion handlers. ([#3090](https://github.com/mapbox/mapbox-gl-native/pull/3090))
- You can now modify an annotation’s image after adding the annotation to the map. ([#3146](https://github.com/mapbox/mapbox-gl-native/pull/3146))
- Tapping now selects annotations more reliably. Tapping near the top of a large annotation image now selects that annotation. An annotation image’s alignment insets influence how far away the user can tap and still select the annotation. For example, if your annotation image has a large shadow, you can keep that shadow from being tappable by excluding it from the image’s alignment rect. ([#3261](https://github.com/mapbox/mapbox-gl-native/pull/3261))
- Annotations remain visible after switching to a different style. ([#3049](https://github.com/mapbox/mapbox-gl-native/pull/3049))
- The minimum and maximum zoom levels can now be configured using the `minimumZoomLevel` and `maximumZoomLevel` properties, respectively. The map is no longer limited to zoom level 18: by default, the maximum zoom level is now 20, allowing for a more detailed map in urban areas. ([#3712](https://github.com/mapbox/mapbox-gl-native/pull/3712))
- A new method on MGLMapView, `-flyToCamera:withDuration:completionHandler:`, lets you transition between viewpoints along an arc as if by aircraft. ([#3171](https://github.com/mapbox/mapbox-gl-native/pull/3171), [#3301](https://github.com/mapbox/mapbox-gl-native/pull/3301))
- MGLMapCamera’s `altitude` values now match those of MKMapCamera. ([#3362](https://github.com/mapbox/mapbox-gl-native/pull/3362))
- MGLMapView properties like `centerCoordinate` and `camera` now offset the center to account for any translucent top or bottom bar. As a result, when user tracking is enabled and the map view is an immediate child of a view controller, the user dot is centered in the unobscured portion of the map view. To override this offset, modify the `contentInset` property; you may also need to set the containing view controller’s `automaticallyAdjustsScrollViewInsets` property to `NO`. ([#3583](https://github.com/mapbox/mapbox-gl-native/pull/3583))
- In user tracking mode, the user dot stays in a fixed position within MGLMapView while the map pans smoothly. A new property, `userLocationVerticalAlignment`, determines the user dot’s fixed position. ([#3589](https://github.com/mapbox/mapbox-gl-native/pull/3589))
- When the user tracking mode is set to `MGLUserTrackingModeFollowWithCourse`, an optional `targetCoordinate` is kept within sight at all times as the user changes location. This property, in conjunction with the `userLocationVerticalAlignment` property, may be useful for displaying the user’s progress toward a waypoint. ([#3680](https://github.com/mapbox/mapbox-gl-native/pull/3680))
- Heading or course tracking mode can now be enabled as soon as an MGLMapView is initialized. ([#3680](https://github.com/mapbox/mapbox-gl-native/pull/3680))
- Zooming and rotation gestures no longer disable user tracking mode. ([#3589](https://github.com/mapbox/mapbox-gl-native/pull/3589))
- User tracking mode starts out at a lower zoom level by default. ([#3589](https://github.com/mapbox/mapbox-gl-native/pull/3589))
- Fixed an issue with small map views not properly fitting annotations within bounds. ([#3407](https://github.com/mapbox/mapbox-gl-native/pull/3407))
- When the user rotates the map to within 7° of true north, the map view now snaps to true north. ([#3403](https://github.com/mapbox/mapbox-gl-native/pull/3403))
- The map view’s background can now be transparent or translucent, as long as the style’s background layer is transparent or translucent and `MGLMapView.opaque` is set to `NO`. ([#3096](https://github.com/mapbox/mapbox-gl-native/pull/3096))
- Documentation is now generated by [jazzy](https://github.com/realm/jazzy) instead of appledoc. ♪♫ ([#3203](https://github.com/mapbox/mapbox-gl-native/pull/3203))
- New API to provide a custom callout view to the map for annotations. ([#3456](https://github.com/mapbox/mapbox-gl-native/pull/3456))
- Made telemetry on/off setting available in-app. ([#3445](https://github.com/mapbox/mapbox-gl-native/pull/3445))
- Fixed an issue with users not being counted by Mapbox if they had disabled telemetry. ([#3495](https://github.com/mapbox/mapbox-gl-native/pull/3495))
- Fixed crash caused by MGLAnnotationImage with non-integer width or height ([#2198](https://github.com/mapbox/mapbox-gl-native/issues/2198))
- Fixed “include of non-modular header” errors in Swift projects managed by CocoaPods. ([#3679](https://github.com/mapbox/mapbox-gl-native/pull/3679))
- Avoids triggering the blue background location status bar when user has granted "when in use" permission. ([#3671](https://github.com/mapbox/mapbox-gl-native/issues/3671))
- Deprecated the `debugActive` property and `-toggleDebug` method on MGLMapView in favor of a new `debugMask` property that exposes individual style debugging options. ([#3742](https://github.com/mapbox/mapbox-gl-native/pull/3742))

## 3.0.1 - December 7, 2015

- Fixed CoreTelephony.framework crash. ([#3170](https://github.com/mapbox/mapbox-gl-native/pull/3170))
- Fixed an issue preventing the compass from responding to taps after the compass is moved programmatically. ([#3117](https://github.com/mapbox/mapbox-gl-native/pull/3117))
- CocoaPods is now distributed via a (static) framework. ([#3181](https://github.com/mapbox/mapbox-gl-native/issues/3181))

## 3.0.0 - November 23, 2015

- If you install this SDK via CocoaPods, CocoaPods version 0.38.0 or above is required. ([#2132](https://github.com/mapbox/mapbox-gl-native/pull/2132))
- The `styleID` property has been removed from MGLMapView. Instead, set the `styleURL` property to an NSURL in the form `mapbox://styles/STYLE_ID`. If you previously set the style ID in Interface Builder’s Attributes inspector, delete the `styleID` entry from the User Defined Runtime Attributes section of the Identity inspector, then set the new “Style URL” inspectable to a value in the form `mapbox://styles/STYLE_ID`. ([#2632](https://github.com/mapbox/mapbox-gl-native/pull/2632))
- Default styles such as Streets are no longer bundled with the SDK; instead, they are loaded at runtime from the style API on mapbox.com. As always, you can use these default styles with any valid access token, and Streets continues to be `MGLMapView`’s initial style. The `bundledStyleURLs` property on `MGLMapView` has been deprecated in favor of several class methods on `MGLStyle` that provide direct access to the default styles. ([#2746](https://github.com/mapbox/mapbox-gl-native/pull/2746))
- The SDK now builds with Bitcode enabled. A version of libMapbox.a with Bitcode disabled is also available. ([#2332](https://github.com/mapbox/mapbox-gl-native/issues/2332), [#3003](https://github.com/mapbox/mapbox-gl-native/pull/3003))
- The style URL can be set to a local resource: `asset://local-color.json` and `local-color.json` both resolve to a file named `local-color.json` in the application’s root folder. ([#3087](https://github.com/mapbox/mapbox-gl-native/pull/3087))
- The double-tap-drag gesture for zooming in and out is now consistent with the Google Maps SDK. ([#2153](https://github.com/mapbox/mapbox-gl-native/pull/2153))
- A new `MGLAnnotationImage.enabled` property allows you to disable touch events on individual annotations. ([#2501](https://github.com/mapbox/mapbox-gl-native/pull/2501))
- Fixed a rendering issue that caused one-way arrows along tile boundaries to point due east instead of in the direction of travel. ([#2530](https://github.com/mapbox/mapbox-gl-native/pull/2530))
- Fixed an issue that prevented zoom level–dependent style properties from updating after zooming programmatically with animation. ([#2951](https://github.com/mapbox/mapbox-gl-native/pull/2951))
- Performance and appearance improvements during annotation adds & removes. ([#1688](https://github.com/mapbox/mapbox-gl-native/issues/1688))
- Overall improved performance during renders by not rendering faster than necessary. ([#1975](https://github.com/mapbox/mapbox-gl-native/issues/1975))
- Fixed a rendering issue with styles that use the `background-pattern` property. ([#2531](https://github.com/mapbox/mapbox-gl-native/pull/2531))
- Fixed a crash when reusing a single `MGLMapView` across multiple `UIViewController`s. ([#2969](https://github.com/mapbox/mapbox-gl-native/pull/2969))
- Fixed a crash on iPod touch and other devices or simulators without a cell carrier. ([#2687](https://github.com/mapbox/mapbox-gl-native/issues/2687))
- Eliminated flickering when opening and closing an overlay, such as an alert or action sheet. ([#2309](https://github.com/mapbox/mapbox-gl-native/pull/2309))
- Labels can now line wrap on hyphens and other punctuation. ([#2598](https://github.com/mapbox/mapbox-gl-native/pull/2598))
- A new delegate callback was added for observing taps to annotation callout views. ([#2596](https://github.com/mapbox/mapbox-gl-native/pull/2596))
- `-mapViewRegionIsChanging:` is now sent to the map view’s delegate during gestures. ([#2700](https://github.com/mapbox/mapbox-gl-native/pull/2700))
- Improved gesture recognition while the map is tilted. ([#2770](https://github.com/mapbox/mapbox-gl-native/pull/2770))
- `-mapViewWillStartLoadingMap:` and `-mapViewDidFinishLoadingMap:` delegate methods now work. ([#2706](https://github.com/mapbox/mapbox-gl-native/pull/2706))
- Removed CoreTelephony.framework dependency. ([#2581](https://github.com/mapbox/mapbox-gl-native/pull/2581))
- Improved user location annotation responsiveness. ([#2643](https://github.com/mapbox/mapbox-gl-native/pull/2643))

## 2.1.2 - September 15, 2015

- Built with Xcode 6.4 to not yet trigger Bitcode compatibility until Xcode 7 stabilizes. ([#2332](https://github.com/mapbox/mapbox-gl-native/issues/2332))

## 2.1.1 - September 15, 2015

- Fixes for Xcode 7 and Bitcode. ([#2238](https://github.com/mapbox/mapbox-gl-native/pull/2238))

## 2.1.0 - September 14, 2015

- A two-finger vertical swipe now tilts the map into perspective mode. ([#2116](https://github.com/mapbox/mapbox-gl-native/pull/2116))
- A new `MGLMapCamera` API allows you to transition multiple viewpoint properties, including rotation and pitch, simultaneously with an optional custom duration and timing function. ([#2193](https://github.com/mapbox/mapbox-gl-native/pull/2193))
- A new user tracking mode, `MGLUserTrackingModeFollowWithCourse`, has been added for indicating the current direction of travel. ([#2068](https://github.com/mapbox/mapbox-gl-native/pull/2068))
- Version 8 (`v8`) of the [Mapbox GL style spec](https://www.mapbox.com/mapbox-gl-style-spec/) is now required. If you are using a custom `v7` style, it needs to be upgraded using [this migrator script](https://github.com/mapbox/mapbox-gl-style-spec/blob/mb-pages/migrations/v7.js). ([#2052](https://github.com/mapbox/mapbox-gl-native/pull/2052))
- Applications built with Mapbox GL no longer crash when Location Services launches them in background mode. ([#1821](https://github.com/mapbox/mapbox-gl-native/pull/1821), [#1869](https://github.com/mapbox/mapbox-gl-native/pull/1869))
- Fixed a crash when adding annotations to an `MGLMapView` inside `-viewDidLoad`. ([#1874](https://github.com/mapbox/mapbox-gl-native/pull/1874))
- The user location annotation view now indicates the location reading’s accuracy and the device’s heading. ([#2010](https://github.com/mapbox/mapbox-gl-native/pull/2010))
- Eliminated linker warnings and errors when building against the iOS 9.0 SDK in Xcode 7. ([#1962](https://github.com/mapbox/mapbox-gl-native/pull/1962))
- Worked around a bug in the iOS 9.0 SDK that caused a crash on launch. ([#1958](https://github.com/mapbox/mapbox-gl-native/pull/1958))
- User location tracking no longer sends `MGLMapView` into an invalid region on iOS 9. ([#1925](https://github.com/mapbox/mapbox-gl-native/pull/1925))
- Eliminated console spew in the iOS demo application that was related to Mapbox Metrics HTTP requests. ([#1937](https://github.com/mapbox/mapbox-gl-native/issues/1937))
- Implemented `-[MGLMapView showAnnotations:animated:]`. ([#2050](https://github.com/mapbox/mapbox-gl-native/pull/2050))
- Fixed a crash adding a shape annotation with zero points. ([#2098](https://github.com/mapbox/mapbox-gl-native/pull/2098))
- Debug mode now displays information useful for debugging the label collision algorithm. ([#1808](https://github.com/mapbox/mapbox-gl-native/pull/1808))
- Minor style updates. ([#1910](https://github.com/mapbox/mapbox-gl-native/pull/1910))
- The CocoaPods pod now contains a `README.md` file. ([#1886](https://github.com/mapbox/mapbox-gl-native/pull/1886))

## 2.0.0 - August 21, 2015

Repackaging 2.0.0-pre.1 as it contained no issues.

## 2.0.0-pre.1 - August 21, 2015

Repackaging 0.5.1 as the Mapbox iOS SDK 2.0.0 series.

## 0.5.1 - July 13, 2015

### iOS

- Added support for CocoaPods 0.38.0. ([#1876](https://github.com/mapbox/mapbox-gl-native/pull/1876))

## 0.5.0 - July 9, 2015

### Core

- Support for runtime marker imagery. ([#941](https://github.com/mapbox/mapbox-gl-native/pull/941))
- Added `Map::fitBounds()` for region-based viewport setting. ([#1092](https://github.com/mapbox/mapbox-gl-native/issues/1092))
- Added a raster satellite bundled style and improved raster rendering. ([#963](https://github.com/mapbox/mapbox-gl-native/issues/963))
- Improved round line joins for semi-transparent lines. ([#1839](https://github.com/mapbox/mapbox-gl-native/pull/1839))
- Improved map render lifecycle notifications. ([#1026](https://github.com/mapbox/mapbox-gl-native/issues/1026))
- Fixed a bug that caused annotations not to show at zoom level zero. ([#1279](https://github.com/mapbox/mapbox-gl-native/issues/1279))
- Fixed a bug with the ordering of shape layers. ([#1866](https://github.com/mapbox/mapbox-gl-native/pull/1866))
- Other bug fixes and performance improvements.

### iOS

- **Breaking:** Headers now make use of lightweight generics, eliminating many unnecessary casts when working with annotations in Swift 2.0 in Xcode 7. ([#1711](https://github.com/mapbox/mapbox-gl-native/pull/1711))
- **Breaking:** `-mapView:symbolNameForAnnotation:` has been removed from the `MGLMapViewDelegate` protocol. Implement `-mapView:imageForAnnotation:` instead, which accepts images at runtime. ([#941](https://github.com/mapbox/mapbox-gl-native/pull/941))
- **Breaking:** `MGLMapView.direction` is now expressed in terms of degrees clockwise from true north, as indicated in the documentation, rather than counterclockwise. ([#1789](https://github.com/mapbox/mapbox-gl-native/pull/1789))
- A Satellite style showing Mapbox Satellite imagery is now bundled with Mapbox GL. ([#1845](https://github.com/mapbox/mapbox-gl-native/pull/1845))
- Improved `UIView` tracking to the map. ([#1813](https://github.com/mapbox/mapbox-gl-native/pull/1813))
- Delegate method `-[MGLMapViewDelegate mapView:didFailToLocateUserWithError:]` now works. ([#1608](https://github.com/mapbox/mapbox-gl-native/pull/1608))
- It is now possible to fit the map’s viewport to a coordinate bounding box via `-[MGLMapView setVisibleCoordinateBounds:animated:]` or to a specific set of coordinates via `-[MGLMapView setVisibleCoordinates:count:edgePadding:animated:]`. ([#1783](https://github.com/mapbox/mapbox-gl-native/pull/1783), [#1795](https://github.com/mapbox/mapbox-gl-native/pull/1795))
- The logo and ℹ️ no longer disappear or get distorted after embedding MGLMapView in a different view, and you can now access these subviews directly via properties on MGLMapView. ([#1779](https://github.com/mapbox/mapbox-gl-native/pull/1779), [#1815](https://github.com/mapbox/mapbox-gl-native/pull/1815))
- Raster tiles now look sharper midway between two zoom levels. ([#1843](https://github.com/mapbox/mapbox-gl-native/pull/1843))
- Resetting the map rotation to north no longer also resets the user location tracking mode. ([#1809](https://github.com/mapbox/mapbox-gl-native/pull/1809))
- `-[MGLMapView convertPoint:toCoordinateFromView:]` now returns accurate coordinates on iPhone 6. ([#1827](https://github.com/mapbox/mapbox-gl-native/pull/1827))
- Fixed an issue in which `-[MGLMapView direction]` would sometimes return 360 instead of 0. ([#1829](https://github.com/mapbox/mapbox-gl-native/pull/1829))
- Build against iOS 8.4. ([#1868](https://github.com/mapbox/mapbox-gl-native/pull/1868))

## 0.4.0 - June 19, 2015

### Core

- Support for polyline and polygon shape annotations. ([#1655](https://github.com/mapbox/mapbox-gl-native/issues/1655))
- Improved placement and density of labels. ([#1666](https://github.com/mapbox/mapbox-gl-native/issues/1666), [blog](https://www.mapbox.com/blog/better-label-placement-mapbox-mobile/))
- Improved z-ordering appearance of point markers. ([#988](https://github.com/mapbox/mapbox-gl-native/issues/988))
- Fixed an issue in which certain features, such as roundabouts, were not rendered completely. ([#1725](https://github.com/mapbox/mapbox-gl-native/issues/1725))
- Many bug fixes and performance and stability improvements.
- Improved tests.

### iOS

- **Breaking:** `MGLMapView` no longer manages Mapbox access tokens directly; an access token cannot be passed in when initializing the map view. Instead, set `MGLMapboxAccessToken` to your access token in your app’s `Info.plist` file, or call `+[MGLAccountManager setAccessToken:]` before initializing the map view. If you were setting the access token inside an Interface Builder inspectable, also remove it from the User Defined Runtime Attributes section of the Identity inspector. ([#1553](https://github.com/mapbox/mapbox-gl-native/issues/1553))
- **Breaking:** `MGLAccountManager`'s `-setMapboxMetricsEnabledSettingShownInApp:` has been removed. If you implement a Mapbox Metrics switch inside your app, instead of inside a Settings bundle, set `MGLMapboxMetricsEnabledSettingShownInApp` to `YES` in the `Info.plist` file. ([#1553](https://github.com/mapbox/mapbox-gl-native/issues/1553))
- **Breaking:** `MGLMapView`'s `-mapID` has been renamed to `-styleID`. ([#1561](https://github.com/mapbox/mapbox-gl-native/issues/1561))
- Headers have been audited for nullability, improving type safety in both Objective-C and Swift 1.2 when compiling with Xcode 6.3 or above. ([#1578](https://github.com/mapbox/mapbox-gl-native/issues/1578))
- Fixed an issue in which the map would sometimes spin 180° while rotating the map with two fingers. ([#1453](https://github.com/mapbox/mapbox-gl-native/issues/1453))
- Added a shortcut to the Mapbox Metrics switch in `MGLMapView`'s action sheet that is attached to the ℹ️ button. ([#1611](https://github.com/mapbox/mapbox-gl-native/issues/1611))
- `MGLMapView` now supports Interface Builder designables. When you add an `MGLMapView` to a storyboard, it displays instructions for getting set up directly on the storyboard canvas. ([#1573](https://github.com/mapbox/mapbox-gl-native/issues/1573))
- The default title for the user location annotation is now “You Are Here”. You can customize the title by setting `mapView.userAnnotation.title`. ([#1559](https://github.com/mapbox/mapbox-gl-native/issues/1559))
- Internal use of the Reachability library has been cleaned up so that your app can include its own copy of Reachability. ([#1718](https://github.com/mapbox/mapbox-gl-native/issues/1718))
- Now distribute a binary stripped of debugging symbols by default with an optional, secondary symbols build. ([#1650](https://github.com/mapbox/mapbox-gl-native/issues/1650))

## 0.3.1 - May 15, 2015

- Temporarily removed `IBDesignable` support on iOS.

## 0.3.0 - May 14, 2015

- Initial iOS beta release.

Known issues:

- None.<|MERGE_RESOLUTION|>--- conflicted
+++ resolved
@@ -6,11 +6,7 @@
 
 * Fixed an issue that caused the tilt gesture to trigger too easily and conflict with pinch or pan gestures. ([#15349](https://github.com/mapbox/mapbox-gl-native/pull/15349))
 * Fixed a bug with annotation view positions after camera transitions. ([#15122](https://github.com/mapbox/mapbox-gl-native/pull/15122/))
-<<<<<<< HEAD
-* Fixed a rendering issue that non-SDF icon would be treated as SDF icon if they are in the same layer. ([#15456](https://github.com/mapbox/mapbox-gl-native/pull/15456))
 * Fixed a rendering issue of `collisionBox` when `text-translate` or `icon-translate` is enabled. ([#15467](https://github.com/mapbox/mapbox-gl-native/pull/15467))
-=======
->>>>>>> 544aabd0
 
  ### Performance improvements
  
