--- conflicted
+++ resolved
@@ -16,6 +16,7 @@
 
 * Unknown tokens in URLs are now preserved, rather than replaced with an empty string. ([#11787](https://github.com/mapbox/mapbox-gl-native/issues/11787))
 * Adjusted when and how the camera transition update and finish callbacks are called, fixing recursion bugs. ([#11614](https://github.com/mapbox/mapbox-gl-native/pull/11614))
+* Improved application launch performance.
 
 ## 4.0.1 - May 14, 2018
 
@@ -35,9 +36,6 @@
 ### Annotations
 
 * Fixed an issue where selecting an onscreen annotation could move the map unintentionally. ([#11731](https://github.com/mapbox/mapbox-gl-native/pull/11731))
-<<<<<<< HEAD
-* Improved application launch performance.
-=======
 * Fixed an issue where annotation views could become distorted if `rotatesToMatchCamera` was enabled. ([#11817](https://github.com/mapbox/mapbox-gl-native/pull/11817))
 * Fixed `MGLAnnotationView.rotatesToMatchCamera` overriding other transforms that might be applied to annotation views that had this property enabled. ([#11842](https://github.com/mapbox/mapbox-gl-native/pull/11842))
 * Fixed an issue where an `MGLOverlay` object straddling the antimeridian had an empty `MGLOverlay.overlayBounds` value. ([#11783](https://github.com/mapbox/mapbox-gl-native/pull/11783))
@@ -55,7 +53,6 @@
 ## 3.7.7 - May 3, 2018
 
 * Fixed a crash when removing an `MGLOfflinePack`. ([#11821](https://github.com/mapbox/mapbox-gl-native/issues/11821))
->>>>>>> 60505b03
 
 ## 4.0.0 - April 19, 2018
 
