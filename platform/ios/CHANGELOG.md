# Changelog for Mapbox Maps SDK for iOS

Mapbox welcomes participation and contributions from everyone. Please read [CONTRIBUTING.md](../../CONTRIBUTING.md) to get started.

## master
<<<<<<< HEAD

* Fixed a crash caused by incorrect `MGLMapViewImpl` renderable size. ([#14810](https://github.com/mapbox/mapbox-gl-native/pull/14810))
* The MGLIdeographicFontFamilyName Info.plist key now also accepts an array of font family names, to customize font fallback behavior. It can also be set to a Boolean value of NO to force the SDK to typeset CJK characters in a remote font specified by MGLSymbolStyleLayer.textFontNames. ([#14862](https://github.com/mapbox/mapbox-gl-native/pull/14862))
* Fixed queryRenderedFeatues bug caused by incorrect sort feature index calculation. ([#14884](https://github.com/mapbox/mapbox-gl-native/pull/14884))

## 5.1.0
=======
>>>>>>> 16f1854a

### Styles and rendering

* Fixed style change transition regression caused by delayed setting of the updated layer properties. ([#15016](https://github.com/mapbox/mapbox-gl-native/pull/15016))

## 5.2.0

### Offline maps

* Fixed an issue where offline regions could report the wrong number of tiles. ([#14958](https://github.com/mapbox/mapbox-gl-native/pull/14958))

### Packaging

* Removed previously deprecated methods and properties that had been marked `unavailable`. ([#15000](https://github.com/mapbox/mapbox-gl-native/pull/15000))

### Styles and rendering

* Added the `-[MGLMapViewDelegate mapView:shouldRemoveStyleImage:]` method for optimizing style image caching. ([#14769](https://github.com/mapbox/mapbox-gl-native/pull/14769))

### Other changes

* Added variants of several animated `MGLMapView` methods that accept completion handlers ([#14381](https://github.com/mapbox/mapbox-gl-native/pull/14381)):
  * `-[MGLMapView setVisibleCoordinateBounds:edgePadding:animated:completionHandler:]`
  * `-[MGLMapView setContentInset:animated:completionHandler:]`
  * `-[MGLMapView setUserTrackingMode:animated:completionHandler:]`
  * `-[MGLMapView setTargetCoordinate:animated:completionHandler:]`
  * `-[MGLMapView showAnnotations:edgePadding:animated:completionHandler:]`
  * `-[MGLMapView selectAnnotation:animated:completionHandler:]`
* Deprecated variants of the above methods without completion handlers. ([#14959](https://github.com/mapbox/mapbox-gl-native/pull/14959))
* Fixed an issue where the two-finger tilt gesture would continue after lifting one finger. ([#14969](https://github.com/mapbox/mapbox-gl-native/pull/14969))

## 5.1.0 - June 19, 2019

### Styles and rendering

* Fixed a crash when a fill pattern in a style could not be found. ([#14696](https://github.com/mapbox/mapbox-gl-native/pull/14696))
* Fixed a rendering performance regression when rendering polylines. ([#14851](https://github.com/mapbox/mapbox-gl-native/pull/14851))
* Fixed a rendering performance regression introduced in 4.11.0. ([#14907](https://github.com/mapbox/mapbox-gl-native/pull/14907))
* Fixed an issue where symbols underneath opaque fill layers could be incorrectly drawn above such layers. ([#14839](https://github.com/mapbox/mapbox-gl-native/pull/14839))
* Fixed an issue where `MGLFillExtrusionStyleLayer` vertical gradients might not be rendered. ([#14808](https://github.com/mapbox/mapbox-gl-native/pull/14808))

### Other changes

* The `-[MGLMapView setCamera:withDuration:animationTimingFunction:edgePadding:completionHandler:]` method now adds the current value of the `MGLMapView.contentInset` property to the `edgePadding` parameter. ([#14813](https://github.com/mapbox/mapbox-gl-native/pull/14813))
* Setting `MGLMapView.contentInset` now moves the map’s focal point to the center of the content frame after insetting. ([#14664](https://github.com/mapbox/mapbox-gl-native/pull/14664))
* Fixed a feature querying bug caused by incorrect sort feature index calculation. ([#14884](https://github.com/mapbox/mapbox-gl-native/pull/14884))

## 5.0.0 - May 22, 2019

This release improves how monthly active users are counted. By upgrading to this release, you are opting into the changes outlined in [this blog post](https://www.mapbox.com/52219) and [#14421](https://github.com/mapbox/mapbox-gl-native/pull/14421).

There are no breaking API changes in this release.

### Styles and rendering

* Changed placement order of `MGLSymbolStyleLayer` to match the viewport-y order when `MGLSymbolStyleLayer.symbolZOrder` is set to `MGLSymbolZOrderViewportY`, allowing icons to overlap but not text. ([#14486](https://github.com/mapbox/mapbox-gl-native/pull/14486))
* Added `MGLSymbolStyleLayer.symbolSortKey` and `MGLSymbolZOrderAuto` to allow customization of symbol z-ordering. ([#14386](https://github.com/mapbox/mapbox-gl-native/pull/14386))

### Other changes

* Fixed an issue where `-[MGLMapView setVisibleCoordinates:count:edgePadding:direction:duration:animationTimingFunction:completionHandler:]` interpreted a negative `direction` as due north instead of maintaining the current direction. ([#14575](https://github.com/mapbox/mapbox-gl-native/pull/14575))

## 4.11.0 - May 15, 2019

### Styles and rendering

* Fixed a bug where some layers weren’t rendering correctly after panning. ([#14527](https://github.com/mapbox/mapbox-gl-native/pull/14527))
* Speculatively fixed a rare background crash when receiving a memory warning. ([#14383](https://github.com/mapbox/mapbox-gl-native/pull/14383))

### Annotations

* Fixed a bug with jittery callout views when using sprite-based annotations. ([#14445](https://github.com/mapbox/mapbox-gl-native/pull/14445))

### Other changes

* Fixed an Interface Builder crash when using an `MGLMapView` in a storyboard. ([#14379](https://github.com/mapbox/mapbox-gl-native/pull/14379))
* Fixed a bug that caused incorrect positioning of the attribution dialog after rotation. ([#14185](https://github.com/mapbox/mapbox-gl-native/pull/14185))
* Improved `MGLLocationManager` optional protocol properties bridging to Swift. ([#14477](https://github.com/mapbox/mapbox-gl-native/pull/14477))
* Fixed a layout constraints crash on iOS 9 when a view is removed from its superview. ([#14529](https://github.com/mapbox/mapbox-gl-native/pull/14529))

## 4.10.0 - April 17, 2019

### Styles and rendering

* Client-side text rendering of CJK ideographs is now enabled by default. ([#13988](https://github.com/mapbox/mapbox-gl-native/pull/13988))
* Fixed an issue that caused `MGL_FUNCTION` to ignore multiple formatting parameters when passed a `format` function as parameter. ([#14064](https://github.com/mapbox/mapbox-gl-native/pull/14064))
* Added `mgl_attributed:` expression operator, which concatenates `MGLAttributedExpression` objects for specifying rich text in the `MGLSymbolStyleLayer.text` property. ([#14094](https://github.com/mapbox/mapbox-gl-native/pull/14094))
* Fixed an issue that caused conditional expressions to crash when passed nested conditional expressions as parameters. ([#14181](https://github.com/mapbox/mapbox-gl-native/pull/14181))
* Added `-[MGLMapViewDelegate mapView:didFailToLoadImage:]` to load missing symbol icons in the style if they are not found. ([#14302](https://github.com/mapbox/mapbox-gl-native/pull/14302))
* Fixed a possible crash with certain expressions containing arguments that evaluate to a dictionary containing `NSArray` or `NSNumber` values. ([#14352](https://github.com/mapbox/mapbox-gl-native/pull/14352))
* Fixed a bug where non-opaque `UIColor` values were ignored when assigned to a style layer color property. ([#14406](https://github.com/mapbox/mapbox-gl-native/pull/14406))
* Speculatively fixed a bug where GL rendering could occur in the background. ([#14439](https://github.com/mapbox/mapbox-gl-native/pull/14439))

### Packaging

* Added a Galician localization. ([#14095](https://github.com/mapbox/mapbox-gl-native/pull/14095))
* Added support for building with Xcode 10.2 / iOS SDK 12.2. ([#14241](https://github.com/mapbox/mapbox-gl-native/pull/14241))

### Offline maps

* Fixed a bug that caused offline packs created prior to v4.0.0 to be marked as `MGLOfflinePackStateInactive`. ([#14188](https://github.com/mapbox/mapbox-gl-native/pull/14188))

### Other changes

* Added `MGLOrnamentPosition` enum and margin properties to customize scale bar, compass, logo, and attribution position within the map view. ([#13911](https://github.com/mapbox/mapbox-gl-native/pull/13911))
* Added an `MGLMapView.prefetchesTiles` property to configure lower-resolution tile prefetching behavior. ([#14031](https://github.com/mapbox/mapbox-gl-native/pull/14031))
* Speculatively fixed a performance issue seen on iOS 12.2, when an `MGLMapView` is repeatedly removed and re-added in a view hierarchy. ([#14264](https://github.com/mapbox/mapbox-gl-native/pull/14264))

## 4.9.0 - February 27, 2019

* Fixed a bug where setting `MGLMapView.userTrackingMode` to `MGLUserTrackingModeFollowWithHeading` or `MGLUserTrackingModeFollowWithCourse` would be ignored if the user’s location was not already available. ([#13849](https://github.com/mapbox/mapbox-gl-native/pull/13849))
* Improved tilt gesture performance. ([#13902](https://github.com/mapbox/mapbox-gl-native/pull/13902))
* Fixed a bug where `layoutSubviews` was always called on device rotation, regardless of the application's or top-most view controller's supported orientations. ([#13900](https://github.com/mapbox/mapbox-gl-native/pull/13900))
* Added `MGLNetworkConfiguration` class to customize the SDK's `NSURLSessionConfiguration` object. ([#13886](https://github.com/mapbox/mapbox-gl-native/pull/13886))

## 4.8.0 - January 30, 2019

### Styles and rendering

* Added an `MGLStyle.performsPlacementTransitions` property to control how long it takes for colliding labels to fade out. ([#13565](https://github.com/mapbox/mapbox-gl-native/pull/13565))
* Fixed a crash when casting large numbers in `NSExpression`. ([#13580](https://github.com/mapbox/mapbox-gl-native/pull/13580))
* Added the `-[MGLShapeSource leavesOfCluster:offset:limit:]`, `-[MGLShapeSource childrenOfCluster:]`, `-[MGLShapeSource zoomLevelForExpandingCluster:]` methods for inspecting a cluster in an `MGLShapeSource`s created with the `MGLShapeSourceOptionClustered` option. Feature querying now returns clusters represented by `MGLPointFeatureCluster` objects (that conform to the `MGLCluster` protocol). ([#12952](https://github.com/mapbox/mapbox-gl-native/pull/12952)

### Annotations

* Fixed a bug where the `animated` parameter to `-[MGLMapView selectAnnotation:animated:]` was being ignored. ([#13689](https://github.com/mapbox/mapbox-gl-native/pull/13689))
* Fixed a bug where selecting partially on-screen annotations (without a callout) would move the map. ([#13727](https://github.com/mapbox/mapbox-gl-native/pull/13727))

### Packaging

* Added a Czech localization. ([#13782](https://github.com/mapbox/mapbox-gl-native/pull/13782))

### Other changes

* Reinstates version 11 as the default Mapbox Streets style (as introduced in 4.7.0). ([#13690](https://github.com/mapbox/mapbox-gl-native/pull/13690))
* `MGLMapView` no longer freezes on external displays connected through AirPlay or CarPlay when the main device’s screen goes to sleep or the user manually locks the screen. ([#13701](https://github.com/mapbox/mapbox-gl-native/pull/13701))
* Fixed an issue calculating the viewport when setting visible coordinates with a `direction`. ([#13761](https://github.com/mapbox/mapbox-gl-native/pull/13761))

## 4.7.1 - December 21, 2018

### Styles and rendering

* Reverts the ability for `MGLMapView`, `MGLShapeOfflineRegion`, and `MGLTilePyramidOfflineRegion` to use version 11 of the Mapbox Streets style. ([#13650](https://github.com/mapbox/mapbox-gl-native/pull/13650))
* Reverts the ability for convenience methods on `MGLStyle` such as `MGLStyle.lightStyleURL`, to use version 11 of the Mapbox Streets style. ([#13650](https://github.com/mapbox/mapbox-gl-native/pull/13650))

## 4.7.0 - December 18, 2018

### Packaging

* Added the `Mapbox-iOS-SDK-stripped` build flavor, featuring fewer debug symbols. Regular framework binaries are no longer stripped of debug symbols and the `Mapbox-iOS-SDK-symbols` build has been retired. ([#13504](https://github.com/mapbox/mapbox-gl-native/pull/13504))
* This SDK’s dynamic framework now has a bundle identifier of `com.mapbox.Mapbox`. ([#12857](https://github.com/mapbox/mapbox-gl-native/pull/12857))
* `MGLMapView`, `MGLShapeOfflineRegion`, and `MGLTilePyramidOfflineRegion` now default to version 11 of the Mapbox Streets style. Similarly, several class properties of `MGLStyle`, such as `MGLStyle.lightStyleURL`, have been updated to return URLs to new versions of their respective styles. ([#13585](https://github.com/mapbox/mapbox-gl-native/pull/13585))

### Styles and rendering

* Fixed an issue where the `{prefix}` token in tile URL templates was evaluated incorrectly when requesting a source’s tiles. ([#13429](https://github.com/mapbox/mapbox-gl-native/pull/13429))
* Added an `-[MGLStyle removeSource:error:]` method that returns a descriptive error if the style fails to remove the source, whereas `-[MGLStyle removeSource:]` fails silently. ([#13399](https://github.com/mapbox/mapbox-gl-native/pull/13399))
* Added the `MGLFillExtrusionStyleLayer.fillExtrusionHasVerticalGradient` property. ([#13463](https://github.com/mapbox/mapbox-gl-native/pull/13463))
* Added support for setting `MGLCollisionBehaviorPre4_0` in `NSUserDefaults`. ([#13426](https://github.com/mapbox/mapbox-gl-native/pull/13426))
* `-[MGLStyle localizeLabelsIntoLocale:]` and `-[NSExpression(MGLAdditions) mgl_expressionLocalizedIntoLocale:]` can automatically localize styles that use version 8 of the Mapbox Streets source. ([#13481](https://github.com/mapbox/mapbox-gl-native/pull/13481))
* Fixed symbol flickering during instantaneous transitions. ([#13535](https://github.com/mapbox/mapbox-gl-native/pull/13535))
* Fixed a crash when specifying `MGLShapeSourceOptionLineDistanceMetrics` when creating an `MGLShapeSource`. ([#13543](https://github.com/mapbox/mapbox-gl-native/pull/13543))

### Map snapshots

* `MGLMapSnapshotter` now respects the `MGLIdeographicFontFamilyName` key in Info.plist, which reduces bandwidth consumption when snapshotting regions that contain Chinese or Japanese characters. ([#13427](https://github.com/mapbox/mapbox-gl-native/pull/13427))
* Fixed a sporadic crash when using `MGLMapSnapshotter`. ([#13300](https://github.com/mapbox/mapbox-gl-native/pull/13300))

### Other changes

* Modified the behavior of the map view so that programmatic camera transitions can no longer be interrupted by user interaction when `MGLMapView.zoomEnabled`, `MGLMapView.rotateEnabled`, `MGLMapView.scrollEnabled`, and `MGLMapView.pitchEnabled` are set to false. ([#13362](https://github.com/mapbox/mapbox-gl-native/pull/13362))
* Renamed `-[MGLOfflineStorage putResourceWithUrl:data:modified:expires:etag:mustRevalidate:]` to `-[MGLOfflineStorage preloadData:forURL:modificationDate:expirationDate:eTag:mustRevalidate:]`. ([#13318](https://github.com/mapbox/mapbox-gl-native/pull/13318))
* Points of interest have clearer, localized VoiceOver hints in styles that use version 8 of the Mapbox Streets source. ([#13525](https://github.com/mapbox/mapbox-gl-native/pull/13525))
* Added `MGLLoggingConfiguration` and `MGLLoggingBlockHandler` that handle error and fault events produced by the SDK. ([#13235](https://github.com/mapbox/mapbox-gl-native/pull/13235))
* Fixed random crashes during app termination. ([#13367](https://github.com/mapbox/mapbox-gl-native/pull/13367))

## 4.6.0 - November 7, 2018

### Styles and rendering

* `MGLSymbolStyleLayer.text` can now be set to rich text with varying fonts and text sizes. ([#12624](https://github.com/mapbox/mapbox-gl-native/pull/12624))
* Fixed a crash when using the `MGL_LET`, `MGL_MATCH`, `MGL_IF`, or `MGL_FUNCTION` functions without a colon inside an `NSExpression` or `NSPredicate` format string. ([#13189](https://github.com/mapbox/mapbox-gl-native/pull/13189))
* Fixed a crash setting the `MGLLineStyleLayer.lineGradient` property to an expression containing the `$lineProgress` variable. Added an `NSExpression.lineProgressVariableExpression` class property that returns an expression for the `$lineProgress` variable. ([#13192](https://github.com/mapbox/mapbox-gl-native/pull/13192))
* Feature querying can now return point features represented by icons that have both the `MGLSymbolStyleLayer.iconRotation` and `MGLSymbolStyleLayer.iconOffset` properties applied. ([#13105](https://github.com/mapbox/mapbox-gl-native/pull/13105))
* Fixed an issue where polygons crossing tile boundaries could be improperly clipped. ([#13231](https://github.com/mapbox/mapbox-gl-native/pull/13231))

### Offline maps

* Network requests by `MGLMapView` are now prioritized over offline pack downloads. ([#13019](https://github.com/mapbox/mapbox-gl-native/pull/13019))
* Added the `-[MGLOfflineStorage putResourceWithUrl:data:modified:expires:etag:mustRevalidate:]` method to allow pre-warming of the ambient cache. ([#13119](https://github.com/mapbox/mapbox-gl-native/pull/13119))

### Other changes

* Fixed an issue where the map view could not be panned after setting `MGLMapView.visibleCoordinateBounds` to a coordinate bounds that spanned exactly the longitudes −180° and 180°. ([#13006](https://github.com/mapbox/mapbox-gl-native/pull/13006))
* Fixed an issue where snapshots had the wrong heading and pitch. ([#13123](https://github.com/mapbox/mapbox-gl-native/pull/13123))
* Fixed an issue where `-[MGLMapViewDelegate mapView:shouldChangeFromCamera:toCamera:]` was called with an incorrectly rotated `newCamera` when the user rotated the map. ([#13123](https://github.com/mapbox/mapbox-gl-native/pull/13123))

## 4.5.0 - October 10, 2018

### Styles and rendering

* Added support for 120 frames per second on capable devices. ([#12979](https://github.com/mapbox/mapbox-gl-native/pull/12979))
* Added an `MGLSymbolStyleLayer.symbolZOrder` property for forcing point features in a symbol layer to be layered in the same order that they are specified in the layer’s associated source. ([#12783](https://github.com/mapbox/mapbox-gl-native/pull/12783))
* Fixed a crash when the `MGLBackgroundStyleLayer.backgroundPattern`, `MGLFillExtrusionStyleLayer.fillExtrusionPattern`, `MGLFillStyleLayer.fillPattern`, or `MGLLineStyleLayer.linePattern` property evaluates to `nil` for a particular feature. ([#12896](https://github.com/mapbox/mapbox-gl-native/pull/12896))
* Fixed an issue with view annotations (including the user location annotation) and the GL map lagging relative to each other. ([#12895](https://github.com/mapbox/mapbox-gl-native/pull/12895))
* Fixed an issue where features in `MGLFillStyleLayer` and `MGLLineStyleLayer` would occasionally flicker when zooming in and out. ([#12982](https://github.com/mapbox/mapbox-gl-native/pull/12982))
* Fixed a crash when casting a `UIColor` to a `UIColor` inside an `NSExpression`. ([#12864](https://github.com/mapbox/mapbox-gl-native/pull/12864))
* `NIL` cast to an `NSNumber` now evaluates to 0 inside an `NSExpression`. ([#12864](https://github.com/mapbox/mapbox-gl-native/pull/12864))
* Fixed a crash when applying the `to-array` operator to an empty array inside a JSON expression. ([#12864](https://github.com/mapbox/mapbox-gl-native/pull/12864))
* Added the `MGLCollisionBehaviorPre4_0` Info.plist key to restore the collision detection behavior in version 3.7 of the SDK. ([#12941](https://github.com/mapbox/mapbox-gl-native/pull/12941))

### User location

* Added `-[MGLMapViewDelegate mapViewUserLocationAnchorPoint:]` to customize the position of the user location annotation. ([#12907](https://github.com/mapbox/mapbox-gl-native/pull/12907))
* Marked `MGLMapView.userLocationVerticalAlignment` as deprecated. Use `-[MGLMapViewDelegate mapViewUserLocationAnchorPoint:]` instead. ([#12907](https://github.com/mapbox/mapbox-gl-native/pull/12907))
* Added the `-[MGLMapView updateUserLocationAnnotationView]` and `-[MGLMapView updateUserLocationAnnotationViewAnimatedWithDuration:]` methods to update the position of the user location annotation between location updates. ([#12907](https://github.com/mapbox/mapbox-gl-native/pull/12907))
* Fixed an issue where the user location annotation was positioned incorrectly when the map view had a left or right content inset. ([#12907](https://github.com/mapbox/mapbox-gl-native/pull/12907))

### Offline maps

* Added `-[MGLOfflineStorage addContentsOfFile:withCompletionHandler:]` and `-[MGLOfflineStorage addContentsOfURL:withCompletionHandler:]` methods to add pregenerated offline packs to offline storage. ([#12791](https://github.com/mapbox/mapbox-gl-native/pull/12791))
* Fixed an issue where some tiles were rendered incorrectly when the device was unable to connect to the Internet. ([#12931](https://github.com/mapbox/mapbox-gl-native/pull/12931))

### Other changes	

* Added `MGLAltitudeForZoomLevel()` and `MGLZoomLevelForAltitude()` methods for converting between zoom levels used by `MGLMapView` and altitudes used by `MGLMapCamera`. ([#12986](https://github.com/mapbox/mapbox-gl-native/pull/12986))
* Deprecated the `+[MGLMapCamera cameraLookingAtCenterCoordinate:fromDistance:pitch:heading:]` method in favor of `+[MGLMapCamera cameraLookingAtCenterCoordinate:altitude:pitch:heading:]` and `+[MGLMapCamera cameraLookingAtCenterCoordinate:acrossDistance:pitch:heading:]`. ([#12966](https://github.com/mapbox/mapbox-gl-native/pull/12966))
* Fixed an issue where `+[MGLMapCamera cameraLookingAtCenterCoordinate:fromEyeCoordinate:eyeAltitude:]` created a camera looking from the wrong eye coordinate. ([#12966](https://github.com/mapbox/mapbox-gl-native/pull/12966))
* Added an `MGLMapCamera.viewingDistance` property based on the existing `MGLMapCamera.altitude` property. ([#12966](https://github.com/mapbox/mapbox-gl-native/pull/12966))
* Fixed an issue where `-[MGLMapSnapshotter startWithQueue:completionHandler:]` failed to call its completion handler in some cases. ([#12355](https://github.com/mapbox/mapbox-gl-native/pull/12355))
* Fixed an issue where symbols from the events library could be duplicated when the maps SDK was used in conjunction with another Mapbox framework. ([#13008](https://github.com/mapbox/mapbox-gl-native/pull/13008))

## 4.4.1 - September 13, 2018

* Fixed several crashes related to telemetry collection. ([#12825](https://github.com/mapbox/mapbox-gl-native/pull/12825))
* Fixed a crash when the network connection was offline. ([#12889](https://github.com/mapbox/mapbox-gl-native/pull/12889))

## 4.4.0 - September 12, 2018

### Styles and rendering

* When a symbol in an `MGLSymbolStyleLayer` has both an icon and text, both are shown or hidden together based on available space. ([#12521](https://github.com/mapbox/mapbox-gl-native/pull/12521))
* Invalid values of `MGLSymbolStyleLayer.textFontNames` are treated as warnings instead of errors. ([#12414](https://github.com/mapbox/mapbox-gl-native/pull/12414))
* Added an `MGLLineStyleLayer.lineGradient` property that can be used to define a gradient with which to color a line feature. ([#12575](https://github.com/mapbox/mapbox-gl-native/pull/12575))
* The `MGLLineStyleLayer.linePattern`, `MGLFillStyleLayer.fillPattern`, and `MGLFillExtrusionStyleLayer.fillExtrusionPattern` properties can now be set to expressions that refer to feature attributes. ([#12284](https://github.com/mapbox/mapbox-gl-native/pull/12284))
* Reduced the amount of memory consumed by font data after changing the style. ([#12414](https://github.com/mapbox/mapbox-gl-native/pull/12414))
* `-[MGLShapeSource initWithIdentifier:shape:options:]` warns about possible attribute loss when passing in an `MGLShapeCollection` object. ([#12625](https://github.com/mapbox/mapbox-gl-native/pull/12625))
* Added an `MGLShapeSourceOptionLineDistanceMetrics` option that enables or disables calculating line distance metrics. ([#12604](https://github.com/mapbox/mapbox-gl-native/pull/12604))
* Fixed an issue where the `cubic-bezier` curve type for `mgl_interpolate:withCurveType:parameters:stops:` expressions was misinterpreted for some style layer properties. ([#12826](https://github.com/mapbox/mapbox-gl-native/pull/12826))
* Fixed an issue that could cause symbols to fade in during pan operations instead of always showing when using `MGLSymbolStyleLayer.iconAllowsOverlap` or `MGLSymbolStyleLayer.textAllowsOverlap` properties. ([#12698](https://github.com/mapbox/mapbox-gl-native/pull/12698))

### Offline maps

* Added the `MGLShapeOfflineRegion` class for creating an offline pack that covers an arbitrary shape. ([#11447](https://github.com/mapbox/mapbox-gl-native/pull/11447))
* Fixed crashes when offline storage encountered certain SQLite errors. ([#12224](https://github.com/mapbox/mapbox-gl-native/pull/12224))

### Other changes

* The predefined values of `MGLMapView.decelerationRate` are now typed as `MGLMapViewDecelerationRate`s for improved bridging to Swift. ([#12584](https://github.com/mapbox/mapbox-gl-native/pull/12584))
* Added an `-[MGLMapViewDelegate mapView:shapeAnnotationIsEnabled:]` method to specify whether an annotation is selectable. ([#12352](https://github.com/mapbox/mapbox-gl-native/pull/12352))
* The `-[MGLMapView visibleFeaturesAtPoint:]` method can now return features near tile boundaries at high zoom levels. ([#12570](https://github.com/mapbox/mapbox-gl-native/pull/12570))
* Fixed inconsistencies in exception naming. ([#12583](https://github.com/mapbox/mapbox-gl-native/issues/12583))
* Fixed an issue where `-[MGLMapView convertCoordinateBounds:toRectToView:]` would return an empty CGRect if the bounds crossed the antimeridian. ([#12758](https://github.com/mapbox/mapbox-gl-native/pull/12758))

## 4.3.0 - August 15, 2018

### Styles and rendering

* Added an `MGLMapView.preferredFramesPerSecond` property that controls the rate at which the map view is rendered. The default rate now adapts to device capabilities to provide a smoother experience. ([#12501](https://github.com/mapbox/mapbox-gl-native/issues/12501))
* Token string syntax (`"{token}"`) in `MGLSymbolStyleLayer` `text` and `iconImageName` properties is now correctly converted to the appropriate `NSExpression` equivalent. ([#11659](https://github.com/mapbox/mapbox-gl-native/issues/11659))
* Fixed a crash when switching between two styles having layers with the same identifier but different layer types. ([#12432](https://github.com/mapbox/mapbox-gl-native/issues/12432))
* Added a new option to `MGLSymbolPlacement`, `MGLSymbolPlacementLineCenter`, that places the label relative to the center of the geometry. ([#12337](https://github.com/mapbox/mapbox-gl-native/pull/12337))

### User location

* Added an `MGLMapView.locationManager` property and `MGLLocationManager` protocol for tracking user location using a custom alternative to `CLLocationManager`. ([#12013](https://github.com/mapbox/mapbox-gl-native/pull/12013))
* Fixed a crash that occurred when `MMELocationManager` was deallocated and the delegate was reporting updates. ([#12542](https://github.com/mapbox/mapbox-gl-native/pull/12542))

### Other changes

* Fixed a crash that occurred when the user started a gesture before the drift animation for a previous gesture was complete. ([#12148](https://github.com/mapbox/mapbox-gl-native/pull/12148))
* Fixed an issue where the symbols for `MGLMapPointForCoordinate` could not be found. ([#12445](https://github.com/mapbox/mapbox-gl-native/issues/12445))
* Fixed an issue causing country and ocean labels to disappear after calling `-[MGLStyle localizeLabelsIntoLocale:]` when the system language is set to Simplified Chinese. ([#12164](https://github.com/mapbox/mapbox-gl-native/issues/12164))
* Closed a security vulnerability introduced in 4.1.0 that would potentially allow the owner of a style to compromise apps loading that style. ([#12571](https://github.com/mapbox/mapbox-gl-native/pull/12571))
* Reduced binary size and improved performance by enabling LTO. ([#12502](https://github.com/mapbox/mapbox-gl-native/pull/12502))

## 4.0.5 - August 15, 2018

### Packaging

* When integrating this framework using CocoaPods, the included bcsymbolmap files are now preserved. If you have bitcode enabled and you are seeing incorrectly symbolicated crash logs, you should create a build phase in your Xcode project that copies these bcsymbolmap files to your app’s Products Directory when installing. ([#12257](https://github.com/mapbox/mapbox-gl-native/pull/12257))

### Other changes

* Added an `MGLMapView.locationManager` property and `MGLLocationManager` protocol for tracking user location using a custom alternative to `CLLocationManager`. ([#12013](https://github.com/mapbox/mapbox-gl-native/pull/12013))

## 4.2.0 - July 18, 2018

### Packaging

* When integrating this framework using CocoaPods, the included bcsymbolmap files are now preserved. If you have bitcode enabled and you are seeing incorrectly symbolicated crash logs, you should create a build phase in your Xcode project that copies these bcsymbolmap files to your app’s Products Directory when installing. ([#12257](https://github.com/mapbox/mapbox-gl-native/pull/12257))

### Styles and rendering

* Added an `MGLRasterStyleLayer.rasterResamplingMode` property for configuring how raster style layers are overscaled. ([#12176](https://github.com/mapbox/mapbox-gl-native/pull/12176))
* `-[MGLStyle localizeLabelsIntoLocale:]` and `-[NSExpression mgl_expressionLocalizedIntoLocale:]` can automatically localize labels into Japanese or Korean based on the system’s language settings. ([#12286](https://github.com/mapbox/mapbox-gl-native/pull/12286))
* The `c` and `d` options are supported within comparison predicates for case and diacritic insensitivity, respectively. ([#12329](https://github.com/mapbox/mapbox-gl-native/pull/12329))
* Added the `collator` and `resolved-locale` expression operators to more precisely compare strings in style JSON. A subset of this functionality is available through predicate options when creating an `NSPredicate`. ([#11869](https://github.com/mapbox/mapbox-gl-native/pull/11869))
* Fixed a crash when trying to parse expressions containing legacy filters. ([#12263](https://github.com/mapbox/mapbox-gl-native/pull/12263))
* Fixed a crash that occurred when creating an `MGL_MATCH` expression using non-expressions as arguments. ([#12332](https://github.com/mapbox/mapbox-gl-native/pull/12332))

### Networking and storage

* Improved caching performance. ([#12072](https://github.com/mapbox/mapbox-gl-native/pull/12072))

### Other changes

* Added `-[MGLMapView camera:fittingShape:edgePadding:]` and `-[MGLMapView camera:fittingCoordinateBounds:edgePadding:]` allowing you specify the pitch and direction for the calculated camera. ([#12213](https://github.com/mapbox/mapbox-gl-native/pull/12213))
* Added `-[MGLMapSnapshot coordinateForPoint:]` that returns a map coordinate for a specified snapshot image point. ([#12221](https://github.com/mapbox/mapbox-gl-native/pull/12221))
* Reduced memory usage when collision debug mode is disabled. ([#12294](https://github.com/mapbox/mapbox-gl-native/issues/12294))
* Fixed a bug with annotation view touch handling when a non-zero `centerOffset` is specified. ([#12234](https://github.com/mapbox/mapbox-gl-native/pull/12234))

## 4.0.4 - June 27, 2018

* Improved compatibility with Mapbox China APIs. ([#12233](https://github.com/mapbox/mapbox-gl-native/pull/12233))

## 4.0.3 - June 22, 2018

* Fixed a crash in `-[MGLStyle localizeLabelsIntoLocale:]` on iOS 9._x_. ([#12123](https://github.com/mapbox/mapbox-gl-native/pull/12123))
* Improved compatibility with Mapbox China APIs. ([#11845](https://github.com/mapbox/mapbox-gl-native/pull/11845))

## 4.1.0 - June 20, 2018

### Packaging

* The minimum deployment target for this SDK is now iOS 9.0. ([#11776](https://github.com/mapbox/mapbox-gl-native/pull/11776))
* Removed support for the Fabric distribution platform. ([#12106](https://github.com/mapbox/mapbox-gl-native/pull/12106))
* Improved compatibility with Mapbox China APIs. ([#11845](https://github.com/mapbox/mapbox-gl-native/pull/11845))

### Styles and rendering

* Added support for aggregate expressions as input values to `MGL_MATCH` expressions. ([#11866](https://github.com/mapbox/mapbox-gl-native/pull/11866))
* Fixed a crash that occurred when style JSON contained an invalid filter containing an expression. ([#12065](https://github.com/mapbox/mapbox-gl-native/pull/12065))
* Fixed a crash in `-[MGLStyle localizeLabelsIntoLocale:]` on iOS 9._x_. ([#12123](https://github.com/mapbox/mapbox-gl-native/pull/12123))
* Unknown tokens in URLs are now preserved, rather than replaced with an empty string. ([#11787](https://github.com/mapbox/mapbox-gl-native/issues/11787))
* Fixed an issue preventing nested key path expressions from accessing the correct feature attributes. ([#11959](https://github.com/mapbox/mapbox-gl-native/pull/11959))
* Fixed an issue where `MGLSymbolStyleLayer` flickered when straddling the antimeridian. ([#11938](https://github.com/mapbox/mapbox-gl-native/pull/11938))
* Fixed an issue where certain `MGLLineStyleLayer.lineDashPattern` values produced unexpected rendering. ([#12114](https://github.com/mapbox/mapbox-gl-native/pull/12114))

### Other changes

* Adjusted when and how the camera transition update and finish callbacks are called, fixing recursion bugs. ([#11614](https://github.com/mapbox/mapbox-gl-native/pull/11614))
* Fixed an issue where `-[MGLMapViewDelegate mapView:tapOnCalloutForAnnotation:]` was called when the user tapped on transparent areas beneath the standard callout view. ([#11939](https://github.com/mapbox/mapbox-gl-native/pull/11939))
* Improved `MGLMapView`’s performance when the scale bar is shown. ([#11921](https://github.com/mapbox/mapbox-gl-native/pull/11921))
* Fixed a crash that could occur when reusing `MGLMapSnapshotter` or using multiple snapshotters at the same time. ([#11831](https://github.com/mapbox/mapbox-gl-native/pull/11831))
* Fixed an issue where an empty `MGLFeature` array caused high CPU utilization. ([#11985](https://github.com/mapbox/mapbox-gl-native/pull/11985))
* Improved offline download performance. ([#11284](https://github.com/mapbox/mapbox-gl-native/pull/11284))
* Fixed an issue that caused `-[MGLMapView visibleFeaturesAtPoint:]` to return an empty array when adding or removing features. ([#12076](https://github.com/mapbox/mapbox-gl-native/pull/12076))
* Improved application launch performance. ([#11784](https://github.com/mapbox/mapbox-gl-native/pull/11784))

## 4.0.2 - May 29, 2018

* Fixed a crash when constant expressions were used for style properties that didn't support data-driven styling. ([#11960](https://github.com/mapbox/mapbox-gl-native/issues/11960))
* Improved symbol querying. ([#11571](https://github.com/mapbox/mapbox-gl-native/pull/11571), [#11742](https://github.com/mapbox/mapbox-gl-native/pull/11742))

## 4.0.1 - May 14, 2018

### Packaging

* Re-added support for 32-bit simulators (i386) to work around an issue in CocoaPods. ([#11891](https://github.com/mapbox/mapbox-gl-native/pull/11891))
* Added a Korean localization. ([#11792](https://github.com/mapbox/mapbox-gl-native/pull/11792))

### Style layers

* Deprecated `+[NSExpression featurePropertiesVariableExpression]`; use `+[NSExpression featureAttributesVariableExpression]` instead. ([#11748](https://github.com/mapbox/mapbox-gl-native/pull/11748))
* Added an `-[NSPredicate(MGLAdditions) predicateWithMGLJSONObject:]` method and `NSPredicate.mgl_jsonExpressionObject` property. ([#11810](https://github.com/mapbox/mapbox-gl-native/pull/11810))
* Added `FIRST`, `LAST`, and `SIZE` symbolic array subscripting support to expressions. ([#11770](https://github.com/mapbox/mapbox-gl-native/pull/11770))
* Inside an expression, casting `nil` to a string turns it into the empty string instead of the string `"null"`. ([#11904](https://github.com/mapbox/mapbox-gl-native/pull/11904))
* Fixed an issue where certain colors were being misrepresented in `NSExpression` obtained from `MGLStyleLayer` getters. ([#11725](https://github.com/mapbox/mapbox-gl-native/pull/11725))

### Annotations

* Fixed an issue where selecting an onscreen annotation could move the map unintentionally. ([#11731](https://github.com/mapbox/mapbox-gl-native/pull/11731))
* Fixed an issue where annotation views could become distorted if `rotatesToMatchCamera` was enabled. ([#11817](https://github.com/mapbox/mapbox-gl-native/pull/11817))
* Fixed `MGLAnnotationView.rotatesToMatchCamera` overriding other transforms that might be applied to annotation views that had this property enabled. ([#11842](https://github.com/mapbox/mapbox-gl-native/pull/11842))
* Fixed an issue where an `MGLOverlay` object straddling the antimeridian had an empty `MGLOverlay.overlayBounds` value. ([#11783](https://github.com/mapbox/mapbox-gl-native/pull/11783))

### Other changes

* If English is the first language listed in the user’s Preferred Languages setting, `-[MGLStyle localizeLabelsIntoLocale:]` no longer prioritizes other languages over English. ([#11907](https://github.com/mapbox/mapbox-gl-native/pull/11907))
* Fixed an issue where `-[MGLMapView metersPerPixelAtLatitude:]` was removed, but not marked as unavailable. ([#11765](https://github.com/mapbox/mapbox-gl-native/pull/11765))
* Reduced per-frame render CPU time. ([#11811](https://github.com/mapbox/mapbox-gl-native/issues/11811))

## 3.7.8 - May 7, 2018

* Improved compatibility with Mapbox China APIs. ([#11845](https://github.com/mapbox/mapbox-gl-native/pull/11845))

## 3.7.7 - May 3, 2018

* Fixed a crash when removing an `MGLOfflinePack`. ([#11821](https://github.com/mapbox/mapbox-gl-native/issues/11821))

## 4.0.0 - April 19, 2018

The 4.0._x_ series of releases will be the last to support iOS 8. The minimum iOS deployment version will increase to iOS 9.0 in a future release.

### Packaging

* Removed support for 32-bit simulators. ([#10962](https://github.com/mapbox/mapbox-gl-native/pull/10962))
* Added Danish, Hebrew, and European Portuguese localizations. ([#10967](https://github.com/mapbox/mapbox-gl-native/pull/10967), [#11136](https://github.com/mapbox/mapbox-gl-native/pull/11134), [#11695](https://github.com/mapbox/mapbox-gl-native/pull/11695))
* Removed methods, properties, and constants that had been deprecated as of v3.7.6. ([#11205](https://github.com/mapbox/mapbox-gl-native/pull/11205), [#11681](https://github.com/mapbox/mapbox-gl-native/pull/11681))
* Refined certain Swift interfaces by converting them from class methods to class properties. ([#11674](https://github.com/mapbox/mapbox-gl-native/pull/11674))
* Revamped the “Adding Points to a Map” guide. ([#11496](https://github.com/mapbox/mapbox-gl-native/pull/11496))

### Style layers

* The layout and paint properties on subclasses of `MGLStyleLayer` are now of type `NSExpression` instead of `MGLStyleValue`. A new “Predicates and Expressions” guide provides an overview of the supported operators, which include arithmetic and conditional operators. ([#10726](https://github.com/mapbox/mapbox-gl-native/pull/10726))
* A style can now display a heatmap layer that visualizes a point data distribution. You can customize the appearance at runtime using the `MGLHeatmapStyleLayer` class. ([#11046](https://github.com/mapbox/mapbox-gl-native/pull/11046))
* A style can now display a smooth hillshading layer and customize its appearance at runtime using the `MGLHillshadeStyleLayer` class. Hillshading is based on a rasterized digital elevation model supplied by the `MGLRasterDEMSource` class. ([#10642](https://github.com/mapbox/mapbox-gl-native/pull/10642))
* You can now set the `MGLVectorStyleLayer.predicate` property to a predicate that contains arithmetic and calls to built-in `NSExpression` functions. You may need to cast a feature attribute key to `NSString` or `NSNumber` before comparing it to a string or number. ([#11587](https://github.com/mapbox/mapbox-gl-native/pull/11587))
* Replaced the `MGLStyle.localizesLabels` property with an `-[MGLStyle localizeLabelsIntoLocale:]` method that allows you to specify the language to localize into. Also added an `-[NSExpression(MGLAdditions) mgl_expressionLocalizedIntoLocale:]` method for localizing an individual value used with `MGLSymbolStyleLayer.text`. ([#11651](https://github.com/mapbox/mapbox-gl-native/pull/11651))
* The `MGLSymbolStyleLayer.textFontNames` property can now depend on a feature’s attributes. ([#10850](https://github.com/mapbox/mapbox-gl-native/pull/10850))
* Changes to the `MGLStyleLayer.minimumZoomLevel` and `MGLStyleLayer.maximumZoomLevel` properties take effect immediately. ([#11399](https://github.com/mapbox/mapbox-gl-native/pull/11399))

### Content sources

* Renamed `MGLRasterSource` to `MGLRasterTileSource` and `MGLVectorSource` to `MGLVectorTileSource`. ([#11568](https://github.com/mapbox/mapbox-gl-native/pull/11568))
* Added an `MGLComputedShapeSource` class that allows applications to supply vector data to a style layer on a per-tile basis. ([#9983](https://github.com/mapbox/mapbox-gl-native/pull/9983))
* Properties such as `MGLSymbolStyleLayer.iconAllowsOverlap` and `MGLSymbolStyleLayer.iconIgnoresPlacement` now account for symbols in other sources. ([#10436](https://github.com/mapbox/mapbox-gl-native/pull/10436))

### Map rendering

* Improved the reliability of collision detection between symbols near the edges of tiles, as well as between symbols when the map is tilted. It is no longer necessary to enable `MGLSymbolStyleLayer.symbolAvoidsEdges` to prevent symbols in adjacent tiles from overlapping with each other. ([#10436](https://github.com/mapbox/mapbox-gl-native/pull/10436))
* Symbols can fade in and out as the map pans, rotates, or tilts. ([#10436](https://github.com/mapbox/mapbox-gl-native/pull/10436))
* Fixed an issue preventing a dynamically-added `MGLRasterStyleLayer` from drawing until the map pans. ([#10270](https://github.com/mapbox/mapbox-gl-native/pull/10270))
* Fixed an issue preventing `MGLImageSource`s from drawing on the map when the map is zoomed in and tilted. ([#10677](https://github.com/mapbox/mapbox-gl-native/pull/10677))
* Improved the sharpness of raster tiles on Retina displays. ([#10984](https://github.com/mapbox/mapbox-gl-native/pull/10984))
* Fixed a crash parsing a malformed style. ([#11001](https://github.com/mapbox/mapbox-gl-native/pull/11001))
* Reduced memory usage by clearing in-memory tile cache before entering background. ([#11197](https://github.com/mapbox/mapbox-gl-native/pull/11197))
* Fixed an issue where symbols with empty labels would always be hidden. ([#11206](https://github.com/mapbox/mapbox-gl-native/pull/11206))
* Fixed an issue where a tilted map could flicker while displaying rotating symbols. ([#11488](https://github.com/mapbox/mapbox-gl-native/pull/11488))
* Increased the maximum width of labels by a factor of two. ([#11508](https://github.com/mapbox/mapbox-gl-native/pull/11508))

### Annotations

* Changed the default value of `MGLAnnotationView.scalesWithViewingDistance` to `NO`, to improve performance. If your use case involves many annotation views, consider keeping this property disabled. ([#11636](https://github.com/mapbox/mapbox-gl-native/pull/11636))
* Fixed an issue preventing `MGLAnnotationImage.image` from being updated. ([#10372](https://github.com/mapbox/mapbox-gl-native/pull/10372))
* Improved performance of `MGLAnnotationView`-backed annotations that have `scalesWithViewingDistance` enabled. ([#10951](https://github.com/mapbox/mapbox-gl-native/pull/10951))
* Fixed an issue where tapping a group of annotations may not have selected the nearest annotation. ([#11438](https://github.com/mapbox/mapbox-gl-native/pull/11438))
* The `MGLMapView.selectedAnnotations` property (backed by `-[MGLMapView setSelectedAnnotations:]`) now selects annotations that are off-screen. ([#9790](https://github.com/mapbox/mapbox-gl-native/issues/9790))
* The `animated` parameter to `-[MGLMapView selectAnnotation:animated:]` now controls whether the annotation and its callout are brought on-screen. If `animated` is `NO` then the annotation is selected if offscreen, but the map is not panned. Currently only point annotations are supported. Setting the `MGLMapView.selectedAnnotations` property now animates. ([#3249](https://github.com/mapbox/mapbox-gl-native/issues/3249))
* Fixed a crash when rapidly adding and removing annotations. ([#11551](https://github.com/mapbox/mapbox-gl-native/issues/11551), [#11575](https://github.com/mapbox/mapbox-gl-native/issues/11575))
* Marked protocol method `-[MGLCalloutView presentCalloutFromRect:inView:constrainedToView:animated:]` as unavailable. Use `-[MGLCalloutView presentCalloutFromRect:inView:constrainedToRect:animated:]` instead. ([#11738](https://github.com/mapbox/mapbox-gl-native/pull/11738))

### Map snapshots

* Fixed a memory leak that occurred when creating a map snapshot. ([#10585](https://github.com/mapbox/mapbox-gl-native/pull/10585))

### Other changes

* The `-[MGLMapView convertRect:toCoordinateBoundsFromView:]` method and the `MGLMapView.visibleCoordinateBounds` property’s getter now indicate that the coordinate bounds straddles the antimeridian by extending one side beyond ±180 degrees longitude. ([#11265](https://github.com/mapbox/mapbox-gl-native/pull/11265))
* Feature querying results now account for the `MGLSymbolStyleLayer.circleStrokeWidth` property. ([#10897](https://github.com/mapbox/mapbox-gl-native/pull/10897))
* Fixed an issue preventing labels from being transliterated when VoiceOver was enabled on iOS 10._x_ and below. ([#10881](https://github.com/mapbox/mapbox-gl-native/pull/10881))
* Labels are now transliterated from more languages when VoiceOver is enabled. ([#10881](https://github.com/mapbox/mapbox-gl-native/pull/10881))
* Long-pressing the attribution button causes the SDK’s version number to be displayed in the action sheet that appears. ([#10650](https://github.com/mapbox/mapbox-gl-native/pull/10650))
* Reduced offline download sizes for styles with symbol layers that render only icons, and no text. ([#11055](https://github.com/mapbox/mapbox-gl-native/pull/11055))
* Added haptic feedback that occurs when the user rotates the map to due north, configurable via `MGLMapView.hapticFeedbackEnabled`. ([#10847](https://github.com/mapbox/mapbox-gl-native/pull/10847))
* Added `MGLMapView.showsScale` as the recommended way to show the scale bar. This property can be set directly in Interface Builder. ([#11335](https://github.com/mapbox/mapbox-gl-native/pull/11335))
* Fixed an issue where the scale bar would not appear until the map had moved. ([#11335](https://github.com/mapbox/mapbox-gl-native/pull/11335))

## 3.7.6 - March 12, 2018

* Fixed an issue where full-resolution tiles could fail to replace lower-resolution placeholders. ([#11227](https://github.com/mapbox/mapbox-gl-native/pull/11227))
* Fixed an issue where tilesets with bounds that cover the entire world would fail to render. ([#11425](https://github.com/mapbox/mapbox-gl-native/pull/11425))
* Fixed a memory leak in `MGLMapSnapshotter`. ([#11193](https://github.com/mapbox/mapbox-gl-native/pull/11193))
* Fixed an issue where the pinch gesture could drift beyond bounds imposed by `-[MGLMapViewDelegate mapView:shouldChangeFromCamera:toCamera:]`. ([#11423](https://github.com/mapbox/mapbox-gl-native/pull/11423))
* Improved the visibility of the heading indicator arrow. ([#11337](https://github.com/mapbox/mapbox-gl-native/pull/11337))

## 3.7.5 - February 16, 2018

* Fixed an issue where requesting location services permission would trigger an unrecoverable loop. ([#11229](https://github.com/mapbox/mapbox-gl-native/pull/11229))

## 3.7.4 - February 12, 2018

* Added the `MGLTileSourceOptionTileCoordinateBounds` option to create an `MGLTileSource` that only supplies tiles within a specific geographic bounding box. ([#11141](https://github.com/mapbox/mapbox-gl-native/pull/11141))
* Fixed an issue that caused `-[MGLMapSnapshotter pointForCoordinate:]` to return the wrong point. ([#11035](https://github.com/mapbox/mapbox-gl-native/pull/11035))

## 3.7.3 - January 10, 2018

* Fixed a crash while zooming while annotations are present on the map. ([#10791](https://github.com/mapbox/mapbox-gl-native/pull/10791))
* CJK characters can be displayed in a locally installed font or a custom font bundled with the application, reducing map download times. Specify the font name using the `MGLIdeographicFontFamilyName` key in the application’s Info.plist file. ([#10522](https://github.com/mapbox/mapbox-gl-native/pull/10522))
* Fixed a hang that could occur if the application makes many changes to user defaults immediately after launching. ([#10803](https://github.com/mapbox/mapbox-gl-native/pull/10803))

## 3.7.2 - December 21, 2017

### Packaging

* Reduced the file size of the dSYM by removing the i386 architecture. Support for the i386 architecture (used by 32-bit simulators) will also be removed from the framework itself in a future release. ([#10781](https://github.com/mapbox/mapbox-gl-native/pull/10781))

### Other changes

* Fixed an issue where removing a `MGLOpenGLStyleLayer` from a map might result in a crash. ([#10765](https://github.com/mapbox/mapbox-gl-native/pull/10765))
* Added documentation for usage of coordinate bounds that cross the anti-meridian. ([#9804](https://github.com/mapbox/mapbox-gl-native/issues/9804))
* Removed duplicated variables in `MGLMapSnapshotter`. ([#10702](https://github.com/mapbox/mapbox-gl-native/pull/10702))

## 3.7.1 - December 6, 2017

### Packaging

* Renamed this SDK from Mapbox iOS SDK to Mapbox Maps SDK for iOS. ([#10610](https://github.com/mapbox/mapbox-gl-native/pull/10610))

### Annotations

* Fixed incorrect hit targets for `MGLAnnotationImage`-backed annotations that caused `-[MGLMapViewDelegate mapView:didSelectAnnotation:]` to be called unnecessarily. ([#10538](https://github.com/mapbox/mapbox-gl-native/pull/10538))

### Other changes

* Fixed an issue that caused  `MGLMapView.minimumZoomLevel` to not be set. ([#10596](https://github.com/mapbox/mapbox-gl-native/pull/10596))

## 3.7.0 - Novemeber 13, 2017

### Networking and storage

* Added a new `MGLMapSnapshotter` class for capturing rendered map images from an `MGLMapView`’s camera. ([#9891](https://github.com/mapbox/mapbox-gl-native/pull/9891))
* Reduced the time it takes to create new `MGLMapView` instances in some cases. ([#9864](https://github.com/mapbox/mapbox-gl-native/pull/9864))
* Added support for forced cache revalidation that will eliminate flickering that was sometimes visible for certain types of tiles (e.g., traffic tiles). ([#9670](https://github.com/mapbox/mapbox-gl-native/pull/9670), [#9103](https://github.com/mapbox/mapbox-gl-native/issues/9103))
* Improved the performance of the SDK when parsing vector tile data used to render the map. ([#9312](https://github.com/mapbox/mapbox-gl-native/pull/9312))

### Styles

* Added a new type of source, represented by the `MGLImageSource` class at runtime, that displays a georeferenced image. ([#9110](https://github.com/mapbox/mapbox-gl-native/pull/9110))
* Setting a style using `MGLMapView`'s `styleURL` property now smoothly transitions from the previous style to the new style and maintains equivalent layers and sources along with their identifiers. ([#9256](https://github.com/mapbox/mapbox-gl-native/pull/9256))
* Added `MGLCircleStyleLayer.circlePitchAlignment` and `MGLSymbolStyleLayer.iconPitchAlignment` properties to control whether circles and symbols lie flat against a tilted map. ([#9426](https://github.com/mapbox/mapbox-gl-native/pull/9426), [#9479](https://github.com/mapbox/mapbox-gl-native/pull/9479))
* Added an `MGLSymbolStyleLayer.iconAnchor` property to control where an icon is anchored. ([#9849](https://github.com/mapbox/mapbox-gl-native/pull/9849))
* The `maximumTextWidth` and `textLetterSpacing` properties of `MGLSymbolStyleLayer` are now compatible with `MGLSourceStyleFunction`s and `MGLCompositeStyleFunction`s, allowing data-driven styling of these properties. ([#9870](https://github.com/mapbox/mapbox-gl-native/pull/9870))
* The `MGLSymbolStyleLayer.textAnchor`, `MGLSymbolStyleLayer.textJustification` and `MGLLineStyleLayer.lineJoin` properties are now compatible with `MGLSourceStyleFunction`s and `MGLCompositeStyleFunction`s, allowing data-driven styling of these properties. ([#9583](https://github.com/mapbox/mapbox-gl-native/pull/9583))
* Improved the legibility of labels that follow lines when the map is tilted. ([#9009](https://github.com/mapbox/mapbox-gl-native/pull/9009))
* Fixed an issue that could cause flickering when a translucent raster style layer was present. ([#9468](https://github.com/mapbox/mapbox-gl-native/pull/9468))
* Fixed an issue that could cause antialiasing between polygons on the same layer to fail if the fill layers used data-driven styling for the fill color. ([#9699](https://github.com/mapbox/mapbox-gl-native/pull/9699))
* The previously deprecated support for style classes has been removed. For interface compatibility, the API methods remain, but they are now non-functional.

### Annotations

* Fixed several bugs and performance issues related to the use of annotations backed by `MGLAnnotationImage`. The limits on the number and size of images and glyphs has been effectively eliminated and should now depend on hardware constraints. These fixes also apply to images used to represent icons in `MGLSymbolStyleLayer`. ([#9213](https://github.com/mapbox/mapbox-gl-native/pull/9213))
* Added an `overlays` property to `MGLMapView`. ([#8617](https://github.com/mapbox/mapbox-gl-native/pull/8617))
* Selecting an annotation no longer sets the user tracking mode to `MGLUserTrackingModeNone`. ([#10094](https://github.com/mapbox/mapbox-gl-native/pull/10094))
* Added `-[MGLMapView cameraThatFitsShape:direction:edgePadding:]` to get a camera with zoom level and center coordinate computed to fit a shape. ([#10107](https://github.com/mapbox/mapbox-gl-native/pull/10107))
* Added support selection of shape and polyline annotations.([#9984](https://github.com/mapbox/mapbox-gl-native/pull/9984))
* Fixed an issue where view annotations could be slightly misaligned. View annotation placement is now rounded to the nearest pixel. ([#10219](https://github.com/mapbox/mapbox-gl-native/pull/10219))
* Fixed an issue where a shape annotation callout was not displayed if the centroid was not visible. ([#10255](https://github.com/mapbox/mapbox-gl-native/pull/10255))

### User interaction

* Users of VoiceOver can now swipe left and right to navigate among visible places, points of interest, and roads. ([#9950](https://github.com/mapbox/mapbox-gl-native/pull/9950))
* Increased the default maximum zoom level from 20 to 22. ([#9835](https://github.com/mapbox/mapbox-gl-native/pull/9835))
* Fixed an issue where the same value was passed in as the `oldCamera` and `newCamera` parameters to the `-[MGLMapViewDelegate mapView:shouldChangeFromCamera:toCamera:]` method. ([#10433](https://github.com/mapbox/mapbox-gl-native/pull/10433))

### Other changes

* Added a Bulgarian localization. ([#10309](https://github.com/mapbox/mapbox-gl-native/pull/10309))
* Fixed an issue that could cause line label rendering glitches when the line geometry is projected to a point behind the plane of the camera. ([#9865](https://github.com/mapbox/mapbox-gl-native/pull/9865))
* Fixed an issue that could cause a crash when using `-[MGLMapView flyToCamera:completionHandler:]` and related methods with zoom levels at or near the maximum value. ([#9381](https://github.com/mapbox/mapbox-gl-native/pull/9381))
* Added `-[MGLMapView showAttribution:]` to allow custom attribution buttons to show the default attribution interface. ([#10085](https://github.com/mapbox/mapbox-gl-native/pull/10085))
* Fixed a conflict between multiple copies of SMCalloutView in a project. ([#10183](https://github.com/mapbox/mapbox-gl-native/pull/10183))
* Fixed a crash when enabling the scale bar in iOS 8. ([#10241](https://github.com/mapbox/mapbox-gl-native/pull/10241))

## 3.6.4 - September 25, 2017

* Fixed an issue where stale (but still valid) map data could be ignored in offline mode. ([#10012](https://github.com/mapbox/mapbox-gl-native/pull/10012))

## 3.6.3 - September 15, 2017

* Added the option to display an always-on heading indicator with the default user location annotation, controlled via the `MGLMapView.showsUserHeadingIndicator` property. ([#9886](https://github.com/mapbox/mapbox-gl-native/pull/9886))
* Fixed an issue where user heading tracking mode would update too frequently. ([#9845](https://github.com/mapbox/mapbox-gl-native/pull/9845))
* Added support for iOS 11 location usage descriptions. ([#9869](https://github.com/mapbox/mapbox-gl-native/pull/9869))
* Fixed an issue where `MGLUserLocation.location` did not follow its documented initialization behavior. This property will now properly return `nil` until the user’s location has been determined. ([#9639](https://github.com/mapbox/mapbox-gl-native/pull/9639))
* `MGLMapView`’s `minimumZoomLevel` and `maximumZoomLevel` properties are now available in Interface Builder’s Attributes inspector. ([#9729](https://github.com/mapbox/mapbox-gl-native/pull/9729))
* Deprecated `+[MGLStyle trafficDayStyleURL]` and `+[MGLStyle trafficNightStyleURL]` with no replacement method. To use the Traffic Day and Traffic Night styles going forward, we recommend that you use the underlying URL. ([#9918](https://github.com/mapbox/mapbox-gl-native/pull/9918))
* Fixed a crash that sometimes occurred when a map view's view controller was deallocated. ([#9995](https://github.com/mapbox/mapbox-gl-native/pull/9995))

## 3.6.2 - August 18, 2017

* Added an `MGLStyle.localizesLabels` property, off by default, that localizes any Mapbox Streets–sourced symbol layer into the user’s preferred language. ([#9582](https://github.com/mapbox/mapbox-gl-native/pull/9582))
* Added an additional camera method to MGLMapView that accepts an edge padding parameter. ([#9651](https://github.com/mapbox/mapbox-gl-native/pull/9651))
* Fixed an issue with the scaling of the user location annotation’s horizontal accuracy indicator. ([#9721](https://github.com/mapbox/mapbox-gl-native/pull/9721))
* Fixed an issue that caused `-[MGLShapeSource featuresMatchingPredicate:]` and `-[MGLVectorSource featuresInSourceLayersWithIdentifiers:predicate:]` to always return an empty array. ([#9784](https://github.com/mapbox/mapbox-gl-native/pull/9784))

## 3.6.1 - July 28, 2017

* Reduced the size of the dynamic framework by optimizing symbol visibility. ([#7604](https://github.com/mapbox/mapbox-gl-native/pull/7604))
* Fixed an issue where the attribution button would have its custom tint color reset when the map view received a tint color change notification, such as when an alert controller was presented. ([#9598](https://github.com/mapbox/mapbox-gl-native/pull/9598))
* Improved the behavior of zoom gestures when the map reaches the minimum zoom limit. ([#9626](https://github.com/mapbox/mapbox-gl-native/pull/9626))
* Fixed an issue where tilt gesture was triggered with two fingers aligned vertically and panning down. ([#9571](https://github.com/mapbox/mapbox-gl-native/pull/9571))
* Bitcode symbol maps (.bcsymbolmap files) are now included with the dynamic framework. ([#9613](https://github.com/mapbox/mapbox-gl-native/pull/9613))

## 3.6.0 - June 29, 2017

### Packaging

* Xcode 8.0 or higher is now recommended for using this SDK. ([#8775](https://github.com/mapbox/mapbox-gl-native/pull/8775))
* Fixed an issue in the static framework where localizations would never load. ([#9074](https://github.com/mapbox/mapbox-gl-native/pull/9074))
* Updated MGLMapView’s logo view to display [the new Mapbox logo](https://www.mapbox.com/blog/new-mapbox-logo/). ([#8771](https://github.com/mapbox/mapbox-gl-native/pull/8771), [#8773](https://github.com/mapbox/mapbox-gl-native/pull/8773))
* Added a Hungarian localization. ([#9347](https://github.com/mapbox/mapbox-gl-native/pull/9347))

### Styles

* Added support for 3D extrusion of buildings and other polygonal features via the `MGLFillExtrusionStyleLayer` class and the `fill-extrusion` layer type in style JSON. ([#8431](https://github.com/mapbox/mapbox-gl-native/pull/8431))
* MGLMapView and MGLTilePyramidOfflineRegion now default to version 10 of the Mapbox Streets style. Similarly, several style URL class methods of MGLStyle return URLs to version 10 styles. Unversioned variations of these methods are no longer deprecated. `MGLStyleDefaultVersion` should no longer be used with any style other than Streets. ([#6301](https://github.com/mapbox/mapbox-gl-native/pull/6301))
* Added class methods to MGLStyle that correspond to the new [Traffic Day and Traffic Night](https://www.mapbox.com/blog/live-traffic-maps/) styles. ([#6301](https://github.com/mapbox/mapbox-gl-native/pull/6301))
* MGLSymbolStyleLayer’s `iconImageName`, `iconScale`, `textFontSize`, `textOffset`, and `textRotation` properties can now be set to a source or composite function. ([#8544](https://github.com/mapbox/mapbox-gl-native/pull/8544), [#8590](https://github.com/mapbox/mapbox-gl-native/pull/8590), [#8592](https://github.com/mapbox/mapbox-gl-native/pull/8592), [#8593](https://github.com/mapbox/mapbox-gl-native/pull/8593))
* Fixed an issue where setting the `MGLVectorStyleLayer.predicate` property failed to take effect if the relevant source was not in use by a visible layer at the time. ([#8653](https://github.com/mapbox/mapbox-gl-native/pull/8653))
* Fixed an issue preventing programmatically added style layers from appearing in already cached tiles. ([#8954](https://github.com/mapbox/mapbox-gl-native/pull/8954))
* Fixed an issue causing a composite function’s highest zoom level stop to be misinterpreted. ([#8613](https://github.com/mapbox/mapbox-gl-native/pull/8613), [#8790](https://github.com/mapbox/mapbox-gl-native/pull/8790))
* Fixed an issue where re-adding a layer that had been previously removed from a style would reset its paint properties. Moved initializers for `MGLTileSource`, `MGLStyleLayer`, and `MGLForegroundStyleLayer` to their concrete subclasses; because these classes were already intended for initialization only via concrete subclasses, this should have no developer impact. ([#8626](https://github.com/mapbox/mapbox-gl-native/pull/8626))
* Fixed a crash that occurred when removing a source that was still being used by one or more style layers. Since this is a programming error, a warning is logged to the console instead. ([#9129](https://github.com/mapbox/mapbox-gl-native/pull/9129))
* Feature querying results now account for any changes to a feature’s size caused by a source or composite style function. ([#8665](https://github.com/mapbox/mapbox-gl-native/pull/8665))
* Fixed the behavior of composite functions that specify fractional zoom level stops. ([#9289](https://github.com/mapbox/mapbox-gl-native/pull/9289))
* Letter spacing is now disabled in Arabic text so that ligatures are drawn correctly. ([#9062](https://github.com/mapbox/mapbox-gl-native/pull/9062))
* Improved the performance of styles using source and composite style functions. ([#9185](https://github.com/mapbox/mapbox-gl-native/pull/9185), [#9257](https://github.com/mapbox/mapbox-gl-native/pull/9257))

### Annotations

* Added a new initializer to `MGLAnnotationView` so that it is possible to create a new instance with an associated annotation object. ([#9029](https://github.com/mapbox/mapbox-gl-native/pull/9029))
* Added a new `rotatesToMatchCamera` property to `MGLAnnotationView` that, when set to true, causes the annotation view to rotate along with the map's rotation angle giving the appearance that the annoation view is pinned to the map. ([#9147](https://github.com/mapbox/mapbox-gl-native/pull/9147))
* Fixed an issue causing a view-backed annotation to disappear immediately instead of animating when the annotation’s `coordinate` property is set to a value outside the current viewport. ([#8565](https://github.com/mapbox/mapbox-gl-native/pull/8565))
* Fixed an issue in which `MGLMapView` overrode the tint colors of its annotation views. ([#8789](https://github.com/mapbox/mapbox-gl-native/pull/8789))
* Fixed an issue causing annotation views to persist in the map’s annotation container view even after their associated annotations were removed. ([#9025](https://github.com/mapbox/mapbox-gl-native/pull/9025))
* The `MGLPolyline.coordinate` and `MGLPolygon.coordinate` properties now return the midpoint and centroid, respectively, instead of the first coordinate. ([#8713](https://github.com/mapbox/mapbox-gl-native/pull/8713))

### User interaction

* Added a scale bar to `MGLMapView` that indicates the scale of the map. ([#7631](https://github.com/mapbox/mapbox-gl-native/pull/7631))
* Fixed an issue causing the map to go blank during a flight animation that travels a very short distance. ([#9199](https://github.com/mapbox/mapbox-gl-native/pull/9199))
* Fixed an issue where gesture recognizers associated with map view interactivity were not disabled when their related interactions were disabled. ([#8304](https://github.com/mapbox/mapbox-gl-native/pull/8304))
* Fixed an issue preventing the Mapbox Telemetry confirmation dialog from appearing when opened from within a map view in a modal view controller. ([#9027](https://github.com/mapbox/mapbox-gl-native/pull/9027))
* Corrected the size of MGLMapView’s compass. ([#9060](https://github.com/mapbox/mapbox-gl-native/pull/9060))
* The Improve This Map button in the attribution action sheet now leads to a feedback tool that matches MGLMapView’s rotation and pitch. `-[MGLAttributionInfo feedbackURLAtCenterCoordinate:zoomLevel:]` no longer respects the feedback URL specified in TileJSON. ([#9078](https://github.com/mapbox/mapbox-gl-native/pull/9078))
* `-[MGLMapViewDelegate mapView:shouldChangeFromCamera:toCamera:]` can now block any panning caused by a pinch gesture. ([#9344](https://github.com/mapbox/mapbox-gl-native/pull/9344))
* If the user taps on the map while it is flying to the user’s location, the user dot no longer appears in the incorrect location. ([#7916](https://github.com/mapbox/mapbox-gl-native/pull/7916))
* Improved the responsiveness of the tilt gesture by reducing the initial recognition delay. ([#9386](https://github.com/mapbox/mapbox-gl-native/pull/9386))

### Other changes

* Fixed a crash that occurred when accessing the `MGLMultiPolygon.coordinate` property. ([#8713](https://github.com/mapbox/mapbox-gl-native/pull/8713))
* Fixed a crash or console spew when MGLMapView is initialized with a frame smaller than 64 points wide by 64 points tall. ([#8562](https://github.com/mapbox/mapbox-gl-native/pull/8562))
* Fixed an issue that caused the compass and scale bar to underlap navigation and tab bars. ([#7716](https://github.com/mapbox/mapbox-gl-native/pull/7716))
* The error passed into `-[MGLMapViewDelegate mapViewDidFailLoadingMap:withError:]` now includes a more specific description and failure reason. ([#8418](https://github.com/mapbox/mapbox-gl-native/pull/8418))
* Improved CPU and battery performance while animating a tilted map’s camera in an area with many labels. ([#9031](https://github.com/mapbox/mapbox-gl-native/pull/9031))
* Fixed an issue rendering polylines that contain duplicate vertices. ([#8808](https://github.com/mapbox/mapbox-gl-native/pull/8808))
* Added struct boxing to `MGLCoordinateSpan`, `MGLCoordinateBounds`, `MGLOfflinePackProgress`, and `MGLTransition`. ([#9343](https://github.com/mapbox/mapbox-gl-native/pull/9343))

## 3.5.4 - May 9, 2017

* Fixed an issue that caused view backed annotations to become detached from the map view during pan gestures combined with animations of annotation view size or when the annotation view had no size but contained subviews with a non-zero size. ([#8926](https://github.com/mapbox/mapbox-gl-native/pull/8926))

## 3.5.3 - May 2, 2017

* Fixed an issue that prevented the attribution `UIAlertController` from showing in modal hierarchies. ([#8837](https://github.com/mapbox/mapbox-gl-native/pull/8837))

## 3.5.2 - April 7, 2017

* Fixed an issue that caused a crash when the user location annotation was presenting a callout view and the map was moved. ([#8686](https://github.com/mapbox/mapbox-gl-native/pull/8686))
* This release was built with Xcode 8.3.1, which fixed [a significant bitcode issue](http://www.openradar.me/31302382) introduced in Xcode 8.3 that caused Mapbox iOS SDK 3.5.1 to be 2× larger than 3.5.0.

## 3.5.1 - April 5, 2017

* Fixed an issue that caused the return type of a map view delegate method to bridge incorrectly to applications written in Swift. ([#8541](https://github.com/mapbox/mapbox-gl-native/pull/8541))
* Fixed a crash that could occur when calling `-[MGLShapeSource featuresMatchingPredicate:]` or `-[MGLVectorSource featuresInSourceLayersWithIdentifiers:predicate:]`. ([#8553](https://github.com/mapbox/mapbox-gl-native/pull/8553))
* Fixed a crash that could occur after adding view-backed annotations to the map. ([#8513](https://github.com/mapbox/mapbox-gl-native/pull/8513))
* Renamed the “Data-Driven Styling” guide to “Using Style Functions at Runtime” and clarified the meaning of data-driven styling in the guide’s discussion of runtime style functions. ([#8627](https://github.com/mapbox/mapbox-gl-native/pull/8627))

## 3.5.0 - March 21, 2017

### Packaging

* The minimum deployment target for this SDK is now iOS 8. ([#8129](https://github.com/mapbox/mapbox-gl-native/pull/8129))
* Added support for the Carthage dependency manager. See [our website](https://www.mapbox.com/ios-sdk/) for setup instructions. ([#8257](https://github.com/mapbox/mapbox-gl-native/pull/8257))
* While running your application in the iOS Simulator, you will receive a notice in the console if a newer version of this SDK is available. ([#8282](https://github.com/mapbox/mapbox-gl-native/pull/8282))

### Internationalization

* Added support for right-to-left text and Arabic ligatures in labels. ([#6984](https://github.com/mapbox/mapbox-gl-native/pull/6984), [#7123](https://github.com/mapbox/mapbox-gl-native/pull/7123))
* Improved the line wrapping behavior of point-placed labels, especially labels written in Chinese and Japanese. ([#6828](https://github.com/mapbox/mapbox-gl-native/pull/6828), [#7446](https://github.com/mapbox/mapbox-gl-native/pull/7446))
* CJK characters now remain upright in vertically oriented labels that have line placement, such as road labels. ([#7114](https://github.com/mapbox/mapbox-gl-native/issues/7114))
* Added Catalan, Chinese (Simplified and Traditional), Dutch, Finnish, French, German, Japanese, Lithuanian, Polish, Portuguese (Brazilian), Russian, Spanish, Swedish, Ukrainian, and Vietnamese localizations. ([#7316](https://github.com/mapbox/mapbox-gl-native/pull/7316), [#7899](https://github.com/mapbox/mapbox-gl-native/pull/7899), [#7999](https://github.com/mapbox/mapbox-gl-native/pull/7999), [#8113](https://github.com/mapbox/mapbox-gl-native/pull/8113), [#8256](https://github.com/mapbox/mapbox-gl-native/pull/8256))

### Styles

* Added support for data-driven styling in the form of source and composite style functions. `MGLStyleFunction` is now an abstract class, with `MGLCameraStyleFunction` providing the behavior of `MGLStyleFunction` in previous releases. New `MGLStyleFunction` subclasses allow you to vary a style attribute by the values of attributes of features in the source. ([#7596](https://github.com/mapbox/mapbox-gl-native/pull/7596))
* Added `circleStrokeColor`, `circleStrokeWidth`, and `circleStrokeOpacity` properties to MGLCircleStyleLayer and support for corresponding properties in style JSON files. ([#7356](https://github.com/mapbox/mapbox-gl-native/pull/7356))
* Point-placed labels in symbol style layers are now placed at more optimal locations within polygons. ([#7465](https://github.com/mapbox/mapbox-gl-native/pull/7465))
* Fixed flickering that occurred when manipulating a style layer. ([#7616](https://github.com/mapbox/mapbox-gl-native/pull/7616))
* Symbol style layers can now render point collections (known as multipoints in GeoJSON). ([#7445](https://github.com/mapbox/mapbox-gl-native/pull/7445))
* Added a `transition` property to MGLStyle to customize the timing of changes to style layers. ([#7711](https://github.com/mapbox/mapbox-gl-native/pull/7711))
* Added properties to MGLStyleLayer subclasses to customize the timing of transitions between values of individual attributes. ([#8225](https://github.com/mapbox/mapbox-gl-native/pull/8225))
* Fixed an issue causing lines and text labels toward the top of the map view to appear blurry when the map is tilted. ([#7444](https://github.com/mapbox/mapbox-gl-native/pull/7444))
* Fixed incorrect interpolation of style functions in Boolean-typed style attributes. ([#7526](https://github.com/mapbox/mapbox-gl-native/pull/7526))
* Removed support for the `ref` property in layers in style JSON files. ([#7586](https://github.com/mapbox/mapbox-gl-native/pull/7586))
* Fixed an issue that collapsed consecutive newlines within text labels. ([#7446](https://github.com/mapbox/mapbox-gl-native/pull/7446))
* Fixed artifacts when drawing particularly acute line joins. ([#7786](https://github.com/mapbox/mapbox-gl-native/pull/7786))
* Fixed an issue in which a vector style layer predicate involving the `$id` key path would exclude all features from the layer. ([#7989](https://github.com/mapbox/mapbox-gl-native/pull/7989), [#7971](https://github.com/mapbox/mapbox-gl-native/pull/7971))
* Fixed an issue causing vector style layer predicates to be evaluated as if each feature had a `$type` attribute of 1, 2, or 3. The `$type` key path can now be compared to `Point`, `LineString`, or `Polygon`, as described in the documentation. ([#7971](https://github.com/mapbox/mapbox-gl-native/pull/7971))
* When setting an `MGLShapeSource`’s shape to an `MGLFeature` instance, any `UIColor` attribute value is now converted to the equivalent CSS string representation for use with `MGLInterpolationModeIdentity` in style functions. ([#8025](https://github.com/mapbox/mapbox-gl-native/pull/8025))
* An exception is no longer thrown if layers or sources are removed from a style before they are added. ([#7962](https://github.com/mapbox/mapbox-gl-native/pull/7962))
* Renamed MGLStyleConstantValue to MGLConstantStyleValue. For compatibility with previous releases, MGLStyleConstantValue is now an alias of MGLConstantStyleValue. ([#8090](https://github.com/mapbox/mapbox-gl-native/pull/8090))
* Fixed a crash that could occur when switching styles after adding an MGLSource to the style. ([#8298](https://github.com/mapbox/mapbox-gl-native/pull/8298))

### Annotations and user interaction

* Added a method to MGLMapViewDelegate, `-mapView:shouldChangeFromCamera:toCamera:`, that you can implement to restrict which parts the user can navigate to using gestures. ([#5584](https://github.com/mapbox/mapbox-gl-native/pull/5584))
* Annotations are no longer deselected when the map is panned or zoomed, even if the annotation moves out of the visible bounds. ([#8022](https://github.com/mapbox/mapbox-gl-native/pull/8022))
* Changing the coordinates of a point annotation no longer deselects the annotation. ([#8269](https://github.com/mapbox/mapbox-gl-native/pull/8269))
* Fixed an issue that could cause a crash when point annotations were added and removed while simultaneously querying source features. ([#8374](https://github.com/mapbox/mapbox-gl-native/pull/8374))
* Fixed an issue preventing MGLMapView from adding a polyline annotation with the same coordinates as a polygon annotation. ([#8355](https://github.com/mapbox/mapbox-gl-native/pull/8355))
* Fixed an issue where translucent, non-view-backed point annotations along tile boundaries would be drawn darker than expected. ([#6832](https://github.com/mapbox/mapbox-gl-native/pull/6832))
* Double-tap and two-finger tap gestures now zoom to the nearest integer zoom level. ([#8027](https://github.com/mapbox/mapbox-gl-native/pull/8027))
* The `MGLAnnotationView.annotation` property is now read-write. ([#8139](https://github.com/mapbox/mapbox-gl-native/pull/8139))
* Enabled the one-finger zoom gesture on iPad. To execute this gesture, tap twice; on second tap, hold your finger on the map and pan up to zoom in, or down to zoom out. ([#8379](https://github.com/mapbox/mapbox-gl-native/pull/8379))

### Networking and offline maps

* Offline pack notifications are now posted by `MGLOfflinePack` instances instead of the shared `MGLOfflineStorage` object. For backwards compatibility, the `userInfo` dictionary still indicates the pack’s state and progress. ([#7952](https://github.com/mapbox/mapbox-gl-native/pull/7952))
* Fixed a memory leak in MGLMapView. ([#7956](https://github.com/mapbox/mapbox-gl-native/pull/7956))
* Fixed an issue that could prevent a cached style from appearing while the device is offline. ([#7770](https://github.com/mapbox/mapbox-gl-native/pull/7770))
* Fixed an issue that could prevent a style from loading when reestablishing a network connection. ([#7902](https://github.com/mapbox/mapbox-gl-native/pull/7902))
* `MGLOfflineStorage` instances now support a delegate conforming to `MGLOfflineStorageDelegate`, which allows altering URLs before they are requested from the Internet. ([#8084](https://github.com/mapbox/mapbox-gl-native/pull/8084))

### Other changes

* Fixed an issue that, among other things, caused various islands to disappear at certain zoom levels. ([#7621](https://github.com/mapbox/mapbox-gl-native/pull/7621))
* Added a method to MGLMapView that allows you to specify a predicate when querying for visible features. ([#8256](https://github.com/mapbox/mapbox-gl-native/pull/8246))
* Fixed flickering that occurred when panning past the antimeridian. ([#7574](https://github.com/mapbox/mapbox-gl-native/pull/7574))
* Fixed an issue that sometimes caused crashes when the SDK interacted with the file system in the background. ([#8125](https://github.com/mapbox/mapbox-gl-native/pull/8125))
* Added a `MGLDistanceFormatter` class for formatting geographic distances. ([#7888](https://github.com/mapbox/mapbox-gl-native/pull/7888))
* Fixed an issue that was causing the system location indicator to stay on in background after telemetry was disabled. ([#7833](https://github.com/mapbox/mapbox-gl-native/pull/7833))
* Added support for predicates in rendered feature querying [8256](https://github.com/mapbox/mapbox-gl-native/pull/8246)
* Added a nightly build of the dynamic framework. ([#8337](https://github.com/mapbox/mapbox-gl-native/pull/8337))

## 3.4.2 - February 21, 2017

This is the final scheduled version of the Mapbox iOS SDK that supports iOS 7. ([#8129](https://github.com/mapbox/mapbox-gl-native/pull/8129))

* A programmatic change to an MGLMapView’s camera no longer resets the user tracking mode. ([#7856](https://github.com/mapbox/mapbox-gl-native/pull/7856))
* Improved the performance of trivial camera animations. ([#7125](https://github.com/mapbox/mapbox-gl-native/pull/7125))
* Added a guide detailing the built-in gesture recognizers and various ways to configure them. ([#7937](https://github.com/mapbox/mapbox-gl-native/pull/7937))

## 3.4.1 - January 25, 2017

* Fixed a build error in the static framework flavor of this SDK caused by a missing header. ([#7844](https://github.com/mapbox/mapbox-gl-native/pull/7844))
* Fixed an issue causing MGLMapView’s `camera`’s `heading` to be set to a negative value, indicating an undefined heading, when the map view faces northwest. The heading is now wrapped to between zero and 360 degrees, for consistency with MGLMapView’s `direction` property. ([#7724](https://github.com/mapbox/mapbox-gl-native/pull/7724))
* Fixed an issue where MGLMapView could initially flash black before loading. ([#7859](https://github.com/mapbox/mapbox-gl-native/pull/7859))
* Deprecated the style class methods in MGLStyle. ([#7785](https://github.com/mapbox/mapbox-gl-native/pull/7785))

## 3.4.0 - January 20, 2017

### Packaging

* Xcode 7.3 or above is required for using this SDK. ([#6059](https://github.com/mapbox/mapbox-gl-native/issues/6059))
* Clarified that the `-ObjC` linker flag is required for linking against the static framework distribution of this SDK. ([#6213](https://github.com/mapbox/mapbox-gl-native/pull/6213))
* The API reference has a sharper look. ([#7422](https://github.com/mapbox/mapbox-gl-native/pull/7422))
* Added documentation for the Info.plist keys used by this SDK. ([#6833](https://github.com/mapbox/mapbox-gl-native/pull/6833))

### Styles and data

* A new runtime styling API allows you to adjust the style and content of the base map dynamically. All the options available in [Mapbox Studio](https://www.mapbox.com/studio/) are now exposed via MGLStyle and subclasses of MGLStyleLayer and MGLSource. ([#5727](https://github.com/mapbox/mapbox-gl-native/pull/5727))
* MGLMapView’s `styleURL` property can now be set to an absolute file URL. ([#6026](https://github.com/mapbox/mapbox-gl-native/pull/6026))
* When creating an MGLShapeSource, you can now specify options for clustering point features within the shape source. Similarly, GeoJSON sources specified by the stylesheet at design time can specify the `cluster`, `clusterMaxZoom`, and `clusterRadius` attributes. ([#5724](https://github.com/mapbox/mapbox-gl-native/pull/5724))
* Added [quadkey](https://msdn.microsoft.com/en-us/library/bb259689.aspx) support and limited WMS support in raster tile URL templates. ([#5628](https://github.com/mapbox/mapbox-gl-native/pull/5628))
* When creating an MGLTileSource, you can now specify that the tile URLs use [TMS](https://en.wikipedia.org/wiki/Tile_Map_Service) coordinates by setting `MGLTileSourceOptionTileCoordinateSystem` to `MGLTileCoordinateSystemTMS`. TileJSON files can specify `"scheme": "tms"`. ([#2270](https://github.com/mapbox/mapbox-gl-native/pull/2270))
* Fixed an issue causing abstract MGLMultiPointFeature objects to be returned in feature query results. Now concrete MGLPointCollectionFeature objects are returned. MGLMultiPointFeature is now an alias of MGLPointCollectionFeature. ([#6742](https://github.com/mapbox/mapbox-gl-native/pull/6742))
* Fixed rendering artifacts and missing glyphs that occurred after viewing a large number of CJK characters on the map. ([#5908](https://github.com/mapbox/mapbox-gl-native/pull/5908))
* `-[MGLMapView resetPosition]` now resets to the current style’s default center coordinates, zoom level, direction, and pitch, if specified. ([#6127](https://github.com/mapbox/mapbox-gl-native/pull/6127))
* Fixed an issue where feature querying sometimes failed to return the expected features when the map was tilted. ([#6773](https://github.com/mapbox/mapbox-gl-native/pull/6773))
* MGLFeature’s `attributes` and `identifier` properties are now writable. ([#6728](https://github.com/mapbox/mapbox-gl-native/pull/6728))
* The action sheet that appears when tapping the information button in the bottom-right corner now lists the correct attribution for the current style. ([#5999](https://github.com/mapbox/mapbox-gl-native/pull/5999))
* Added support for MGLSymbolStyleLayer’s `textPitchAlignment` property and the corresponding style JSON property for improved street label legibility on a tilted map. ([#5288](https://github.com/mapbox/mapbox-gl-native/pull/5288))
* Added support for MGLSymbolStyleLayer’s `iconTextFit` and `iconTextFitPadding` properties and the corresponding style JSON properties, allowing the background of a shield to automatically resize to fit the shield’s text. ([#5334](https://github.com/mapbox/mapbox-gl-native/pull/5334))
* Added support for MGLSymbolStyleLayer’s `circlePitchScale` property and the corresponding style JSON property, allowing circle features in a tilted base map to scale or remain the same size as the viewing distance changes. ([#5576](https://github.com/mapbox/mapbox-gl-native/pull/5576))
* The `identifier` property of an MGLFeature may now be either a number or string. ([#5514](https://github.com/mapbox/mapbox-gl-native/pull/5514))
* If MGLMapView is unable to obtain or parse a style, it now calls its delegate’s `-mapViewDidFailLoadingMap:withError:` method. ([#6145](https://github.com/mapbox/mapbox-gl-native/pull/6145))
* Added the `-[MGLMapViewDelegate mapView:didFinishLoadingStyle:]` delegate method, which offers the earliest opportunity to modify the layout or appearance of the current style before the map view is displayed to the user. ([#6636](https://github.com/mapbox/mapbox-gl-native/pull/6636))
* Fixed crashes that could occur when loading a malformed stylesheet. ([#5736](https://github.com/mapbox/mapbox-gl-native/pull/5736))
* Fixed an issue causing stepwise zoom functions to be misinterpreted. ([#6328](https://github.com/mapbox/mapbox-gl-native/pull/6328))
* A source’s tiles are no longer rendered when the map is outside the source’s supported zoom levels. ([#6345](https://github.com/mapbox/mapbox-gl-native/pull/6345))
* Improved style parsing performance. ([#6170](https://github.com/mapbox/mapbox-gl-native/pull/6170))
* Improved feature querying performance. ([#6514](https://github.com/mapbox/mapbox-gl-native/pull/6514))
* Fixed an issue where shapes that cannot currently be visually represented as annotations were still shown on the map as point annotations. ([#6764](https://github.com/mapbox/mapbox-gl-native/issues/6764))

### User location

* The user dot now animates between user locations when user tracking is disabled. ([#6215](https://github.com/mapbox/mapbox-gl-native/pull/6215))
* To customize the appearance of the user location annotation, subclass the newly added MGLUserLocationAnnotationView class and implement `-[MGLMapViewDelegate mapView:viewForAnnotation:]`. ([#5882](https://github.com/mapbox/mapbox-gl-native/pull/5882))
* `-[MGLMapView viewForAnnotation:]` now returns the user location annotation view when given the user location annotation. ([#6957](https://github.com/mapbox/mapbox-gl-native/pull/6957))
* Fixed an issue causing the user dot’s accuracy ring to wobble while zooming in and out. ([#6019](https://github.com/mapbox/mapbox-gl-native/pull/6019))
* Heading accuracy indicator sizing has been changed to appear more precise. ([#6120](https://github.com/mapbox/mapbox-gl-native/pull/6120))
* Fixed an issue that caused the map to not update to reflect the centerOffset when the user location was tracked. ([#6216](https://github.com/mapbox/mapbox-gl-native/pull/6216))

### Annotations

* Added new methods to MGLMultiPoint for changing the vertices along a polyline annotation or the exterior of a polygon annotation. ([#6565](https://github.com/mapbox/mapbox-gl-native/pull/6565))
* Added new APIs to MGLMapView to query for visible annotations. Combined with `-[MGLMapView viewForAnnotation:]`, these APIs can be used to access all visible annotation views. ([#6061](https://github.com/mapbox/mapbox-gl-native/pull/6061))
* Shape, feature, and annotation classes now conform to NSSecureCoding. ([#6559](https://github.com/mapbox/mapbox-gl-native/pull/6559))
* Fixed an issue causing offscreen annotation views to be updated even when they were in the reuse queue. ([#5987](https://github.com/mapbox/mapbox-gl-native/pull/5987))
* Fixed an issue preventing MGLAnnotationView from animating when its coordinate changes. ([#6215](https://github.com/mapbox/mapbox-gl-native/pull/6215))
* Fixed an issue causing the wrong annotation view to be selected when tapping an annotation view with a center offset applied. ([#5931](https://github.com/mapbox/mapbox-gl-native/pull/5931))
* Fixed an issue that assigned annotation views to polyline and polygon annotations. ([#5770](https://github.com/mapbox/mapbox-gl-native/pull/5770))
* Fixed an issue causing the callout view to be dismissed when panning around. ([#6676](https://github.com/mapbox/mapbox-gl-native/pull/6676))
* Per documentation, the first and last coordinates in an MGLPolygon must be identical in order for the polygon to draw correctly. The same is true for an MGLPolygon’s interior polygon. ([#5514](https://github.com/mapbox/mapbox-gl-native/pull/5514))
* To make an MGLPolyline or MGLPolygon span the antimeridian, specify coordinates with longitudes greater than 180° or less than −180°. ([#6088](https://github.com/mapbox/mapbox-gl-native/pull/6088))
* Various method arguments that are represented as C arrays of `CLLocationCoordinate2D` instances have been marked `const` to streamline bridging to Swift. ([#7215](https://github.com/mapbox/mapbox-gl-native/pull/7215))
* Fixed an issue that caused an annotation view to disappear if it isn’t created using the annotation view reuse queue. ([#6485](https://github.com/mapbox/mapbox-gl-native/pull/6485))
* Fixed an issue that could reset user-added transformations on annotation views. ([#6166](https://github.com/mapbox/mapbox-gl-native/pull/6166))
* Improved the performance of relocating a non-view-backed point annotation by changing its `coordinate` property. ([#5385](https://github.com/mapbox/mapbox-gl-native/pull/5385))
* Fixed an issue that caused an assertion failure if a `MGLShapeCollection` (a GeoJSON GeometryCollection) was created with an empty array of shapes. ([#7632](https://github.com/mapbox/mapbox-gl-native/pull/7632))
* Improved the precision of annotations at zoom levels greater than 18. ([#5517](https://github.com/mapbox/mapbox-gl-native/pull/5517))

### Networking and offline maps

* Fixed an issue preventing an MGLMapView from loading tiles while an offline pack is downloading. ([#6446](https://github.com/mapbox/mapbox-gl-native/pull/6446))
* Fixed a crash that could occur when the device is disconnected while downloading an offline pack. ([#6293](https://github.com/mapbox/mapbox-gl-native/pull/6293))
* Fixed a crash that occurred when encountering a rate-limit error in response to a network request. ([#6223](https://github.com/mapbox/mapbox-gl-native/pull/6223))
* Fixed an issue causing an MGLOfflinePack’s progress to continue to update after calling `-suspend`. ([#6186](https://github.com/mapbox/mapbox-gl-native/pull/6186))
* Fixed an issue preventing cached annotation images from displaying while the device is offline. ([#6358](https://github.com/mapbox/mapbox-gl-native/pull/6358))
* Added support for an `MGLMapboxAPIBaseURL` key in an app's `Info.plist` in order to customize the base URL used for retrieving map data, styles, and other resources. ([#6709](https://github.com/mapbox/mapbox-gl-native/pull/6709))
* Query parameters are no longer stripped from mapbox: URLs used as resource URLs. ([#6182](https://github.com/mapbox/mapbox-gl-native/pull/6182), [#6432](https://github.com/mapbox/mapbox-gl-native/pull/6432))
* Database errors are now logged to the console. ([#6291](https://github.com/mapbox/mapbox-gl-native/pull/6291))

### Other changes

* Raster tiles such as those from Mapbox Satellite are now cached, eliminating flashing while panning back and forth. ([#7091](https://github.com/mapbox/mapbox-gl-native/pull/7091))
* Improved the performance of symbol style layers. ([#7025](https://github.com/mapbox/mapbox-gl-native/pull/7025))
* As the user zooms in, tiles from lower zoom levels are scaled up until tiles for higher zoom levels are loaded. ([#5143](https://github.com/mapbox/mapbox-gl-native/pull/5143))
* Notification names and user info keys are now string enumeration values for ease of use in Swift. ([#6794](https://github.com/mapbox/mapbox-gl-native/pull/6794))
* MGLMapDebugOverdrawVisualizationMask no longer has any effect in Release builds of the SDK. This debug mask has been disabled for performance reasons. ([#5555](https://github.com/mapbox/mapbox-gl-native/pull/5555))
* Fixed a typo in the documentation for the MGLCompassDirectionFormatter class. ([#5879](https://github.com/mapbox/mapbox-gl-native/pull/5879))
* The UITapGestureRecognizer on MGLMapView that is used for selecting annotations now fails if a tap does not select an annotation. ([#7246](https://github.com/mapbox/mapbox-gl-native/pull/7246))
* Fixed issues related to the visibility of sources in viewports less than 512 pixels wide or tall. ([#7438](https://github.com/mapbox/mapbox-gl-native/pull/7438))

## 3.3.7 - November 17, 2016

* This version is the same as 3.3.6 but it is built with Xcode 8 that produces a smaller binary. Developers using this version in Swift applications built with Xcode 7.3.1 should use the  unstripped, `*-symbols` framework.

## 3.3.6 - November 9, 2016

* Fixed a crash that occurred during low-memory situations when multiple instances of MGLMapView were in the view hierarchy. The speculative fix in v3.3.5 has been reverted. ([#6972](https://github.com/mapbox/mapbox-gl-native/pull/6972))

## 3.3.5 - November 2, 2016

* Speculatively fixed an OpenGL rendering crash. ([#6844](https://github.com/mapbox/mapbox-gl-native/pull/6844))
* Fixed an issue with symbols not being properly stripped from the dynamic framework. The dSYM file included with the standard dynamic framework in previous releases (e.g., `mapbox-ios-sdk-3.3.4-dynamic.zip` or the `Mapbox-iOS-SDK` pod) could not be used to symbolicate crashes. ([#6531](https://github.com/mapbox/mapbox-gl-native/pull/6531))
* Simulator architecture slices are included in the included dSYM file, allowing you to symbolicate crashes that occur in the Simulator. ([#5740](https://github.com/mapbox/mapbox-gl-native/pull/5740))
* Fixed a crash that sometimes occurred when initializing an MGLMapView. ([#5932](https://github.com/mapbox/mapbox-gl-native/pull/5932))

## 3.3.4 - August 8, 2016

* Fixed an issue that caused the user dot to be selected when tapping an annotation that lies within the user dot’s accuracy circle. First attempt was [#5816](https://github.com/mapbox/mapbox-gl-native/pull/5816) in v3.3.2, which excluded the pulsing halo but not the accuracy circle. ([#5894](https://github.com/mapbox/mapbox-gl-native/pull/5894))

## 3.3.3 - July 29, 2016

* Fixed an issue where the style zoom levels were not respected when deciding when to render a layer. ([#5811](https://github.com/mapbox/mapbox-gl-native/issues/5811))

## 3.3.2 - July 28, 2016

* Speculatively fixed a crash that occurred when initializing an MGLMapView on iOS 7.x. ([#5791](https://github.com/mapbox/mapbox-gl-native/pull/5791))
* View-backed annotations no longer prevent the user from starting to pan the map. ([#5813](https://github.com/mapbox/mapbox-gl-native/pull/5813))
* Fixed an issue that caused the user dot to be selected when tapping an annotation that lies within the user dot’s accuracy circle. ([#5816](https://github.com/mapbox/mapbox-gl-native/pull/5816))

## 3.3.1 - July 19, 2016

* Fixed a crash that occurred when a sprite URL lacks a file extension. See [this comment](https://github.com/mapbox/mapbox-gl-native/issues/5722#issuecomment-233701251) to determine who may be affected by this bug. ([#5723](https://github.com/mapbox/mapbox-gl-native/pull/5723))
* Fixed an issue causing overlapping polylines and polygons to be drawn in undefined z-order. Shapes are always drawn in the order they are added to the map, from the oldest on the bottom to the newest on the top. ([#5710](https://github.com/mapbox/mapbox-gl-native/pull/5710))
* Fixed an issue preventing MGLMapView from changing its viewport when a single annotation was passed into `-[MGLMapView showAnnotations:animated:]`. ([#5693](https://github.com/mapbox/mapbox-gl-native/pull/5693))
* Fixed an issue causing polyline and polygon annotations to disappear when the zoom level is one less than the maximum zoom level. ([#5418](https://github.com/mapbox/mapbox-gl-native/pull/5418))
* Fixed a crash that occurred when a style or other resource URL has a query string. ([#5554](https://github.com/mapbox/mapbox-gl-native/pull/5554))
* If you subclass MGLAnnotationView, your implementation of `-setSelected:animated:` is now called with the correct value in the `animated` parameter, making it possible to animate a deselection. ([#5677](https://github.com/mapbox/mapbox-gl-native/pull/5677))
* The compass, Mapbox logo, and attribution button now accommodate the containing map view’s content insets. If your interface elements partially overlap the map view but do not affect the top and bottom layout guides, set the `automaticallyAdjustsScrollViewInsets` property to `NO` and set the `contentInset` property to a suitable value. ([#5671](https://github.com/mapbox/mapbox-gl-native/pull/5671))
* Added a property to MGLOfflineStorage, `countOfBytesCompleted`, that indicates the disk space occupied by all cached and offline resources. ([#5585](https://github.com/mapbox/mapbox-gl-native/pull/5585))

## 3.3.0 - July 14, 2016

### Styles and data

- Added methods to MGLMapView for obtaining the underlying map data rendered by the current style, along with additional classes to represent complex geometry in that data. ([#5110](https://github.com/mapbox/mapbox-gl-native/pull/5110))
- Improved performance viewing regions with large landcover polygons when viewing a style that uses the Mapbox Streets source. ([#2444](https://github.com/mapbox/mapbox-gl-native/pull/2444))
- Fixed a memory leak when using raster resources. ([#5141](https://github.com/mapbox/mapbox-gl-native/pull/5141))
- Rendering now occurs on the main thread, fixing a hang when calling `-[MGLMapView styleURL]` before the map view has fully loaded or while the application is in the background. ([#2909](https://github.com/mapbox/mapbox-gl-native/pull/2909))
- Added a `-reloadStyle:` action to MGLMapView to force a reload of the current style. ([#4728](https://github.com/mapbox/mapbox-gl-native/pull/4728))
- A more specific user agent string is now sent with style and tile requests. ([#4012](https://github.com/mapbox/mapbox-gl-native/pull/4012))
- Added a new option to `MGLMapDebugMaskOptions`, `MGLMapDebugOverdrawVisualizationMask`, that highlights overlapping drawing operations instead of the usual rendered output. ([#5403](https://github.com/mapbox/mapbox-gl-native/pull/5403))

### Interactivity

- The compass, user dot, and visible annotations are now accessible to VoiceOver users. ([#1496](https://github.com/mapbox/mapbox-gl-native/pull/1496))
- Added a method to MGLMapView, `-anchorPointForGesture:`, that you can override to anchor gestures at a point other than the user location. ([#5302](https://github.com/mapbox/mapbox-gl-native/pull/5302))
- Added a property to MGLMapView, `decelerationRate`, that allows you to speed up or slow down the drift animation at the end of a user gesture. You can also use this property to disable the drift animation entirely. ([#5504](https://github.com/mapbox/mapbox-gl-native/pull/5504))
- Improved responsiveness when zooming in then immediately panning around. ([#4595](https://github.com/mapbox/mapbox-gl-native/pull/4595))
- Added a new method, `-[MGLMapView cameraThatFitsCoordinateBounds:]`, to get a camera that you can pass into `-setCamera:` that fits the given coordinate bounds. ([#4790](https://github.com/mapbox/mapbox-gl-native/pull/4790))

### Annotations

- MGLPointAnnotation and custom MGLAnnotation implementations (but not MGLMultiPoint) can be backed by an MGLAnnotationView instead of an MGLAnnotationImage. MGLAnnotationView is a subclass of UIView, so you can use Core Animation and other familiar technologies with it. To associate an MGLAnnotation with an MGLAnnotationView, implement `-mapView:viewForAnnotation:` in your MGLMapViewDelegate class. ([#4801](https://github.com/mapbox/mapbox-gl-native/pull/4801))
- An MGLAnnotation can be relocated by changing its `coordinate` property in a KVO-compliant way. An MGLMultiPoint cannot be relocated. ([#3835](https://github.com/mapbox/mapbox-gl-native/pull/3835))
- Setting the `image` property of an MGLAnnotationImage to `nil` resets it to the default red pin image and reclaims resources that can be used to customize additional annotations. ([#3835](https://github.com/mapbox/mapbox-gl-native/pull/3835))
- An MGLPolygon can now have interior polygons, representing holes knocked out of the overall shape. ([#5110](https://github.com/mapbox/mapbox-gl-native/pull/5110))

### User location

- The user dot now moves smoothly between user location updates while user location tracking is disabled. ([#1582](https://github.com/mapbox/mapbox-gl-native/pull/1582))
- Fixed an issue preventing KVO change notifications from being generated on MGLMapView’s `userTrackingMode` key path when `-setUserTrackingMode:animated:` is called. ([#4724](https://github.com/mapbox/mapbox-gl-native/pull/4724))
- Fixed a crash setting MGLMapView’s `userLocationVerticalAlignment` property before a user location update has occurred. ([#5278](https://github.com/mapbox/mapbox-gl-native/pull/5278))
- Mapbox Telemetry is automatically disabled while the host application is running in the iOS Simulator. ([#4726](https://github.com/mapbox/mapbox-gl-native/pull/4726))

### Offline maps

- `MGLOfflinePackProgress` now indicates how many tiles have been downloaded and how much space they take up. ([#4874](https://github.com/mapbox/mapbox-gl-native/pull/4874))
- Fixed an issue where the tile cache could be included in iCloud backups on the first launch. ([#5124](https://github.com/mapbox/mapbox-gl-native/pull/5124), [#5601](https://github.com/mapbox/mapbox-gl-native/pull/5601))
- Suppressed “Unable to make space for entry” console spew. ([#4708](https://github.com/mapbox/mapbox-gl-native/pull/4708))
- Deprecated `-[MGLMapView emptyMemoryCache]`. ([#4725](https://github.com/mapbox/mapbox-gl-native/pull/4725))

### Packaging

- Improved the design of the generated API documentation. ([#5306](https://github.com/mapbox/mapbox-gl-native/pull/5306))
- Applications linking against the SDK static framework no longer need to add `-ObjC` to the Other Linker Flags (`OTHER_LDFLAGS`) build setting. If you previously added this flag solely for this SDK, removing the flag may potentially reduce the overall size of your application. ([#4641](https://github.com/mapbox/mapbox-gl-native/pull/4641))
- Removed the `armv7s` slice from the SDK to reduce its size. iPhone 5 and iPhone 5c automatically use the `armv7` slice instead. ([#4641](https://github.com/mapbox/mapbox-gl-native/pull/4641))
- The SDK is now localizable. No localizations are currently provided, other than English, but if you need a particular localization, you can install the SDK manually and drop a .lproj folder into the framework. ([#4783](https://github.com/mapbox/mapbox-gl-native/pull/4783))
- Removed unused SVG files from the SDK’s resource bundle. ([#4641](https://github.com/mapbox/mapbox-gl-native/pull/4641))

### Other changes

- Added category methods on NSValue for converting to and from the structure types defined in MGLGeometry.h. ([#4802](https://github.com/mapbox/mapbox-gl-native/pull/4802))
- Added NSFormatter subclasses for converting geographic coordinates and directions into display strings. ([#4802](https://github.com/mapbox/mapbox-gl-native/pull/4802))
- Added `MGLCoordinateInCoordinateBounds()`, a function that tests whether or not a coordinate is in a given bounds. ([#5053](https://github.com/mapbox/mapbox-gl-native/pull/5053))

## 3.2.3 - June 7, 2016

- Fixed an issue preventing `-[MGLMapViewDelegate mapViewDidFinishLoadingMap:]` from being called when returning to the view controller containing the map view from another view controller. ([#5164](https://github.com/mapbox/mapbox-gl-native/pull/5164))
- Declarations in the API documentation are shown in both Objective-C and Swift. ([realm/jazzy#530](https://github.com/realm/jazzy/pull/530))

## 3.2.2 - May 10, 2016

- Existing MGLStyle class methods that return default style URLs have been deprecated in favor of new methods that require an explicit style version parameter. The deprecated, unversioned methods continue to return version 8 of the respective styles and will not be updated as new versions of the styles are released. ([#4759](https://github.com/mapbox/mapbox-gl-native/pull/4759))
- Deprecated `+[MGLStyle emeraldStyleURL]` with no replacement method. To use the Emerald style going forward, we recommend that you use the underlying URL. ([#4759](https://github.com/mapbox/mapbox-gl-native/pull/4759))
- Added `+[MGLStyle outdoorsStyleURLWithVersion:]` for the new Outdoors style. ([#4759](https://github.com/mapbox/mapbox-gl-native/pull/4759))
- The Hybrid style is now called Satellite Streets. ([#4759](https://github.com/mapbox/mapbox-gl-native/pull/4759))

## 3.2.1 - April 20, 2016

- Fixed a hang that could occur if the host application attempts to set user defaults on a background queue. ([#4745](https://github.com/mapbox/mapbox-gl-native/pull/4745))
- User location heading updates now resume properly when an app becomes active again. ([#4674](https://github.com/mapbox/mapbox-gl-native/pull/4674))
- Fixed an issue causing hyperlinks in the documentation to be displayed as raw Markdown syntax when viewed in Xcode’s Quick Help popover or sidebar. ([#4760](https://github.com/mapbox/mapbox-gl-native/pull/4760))

## 3.2.0 - April 5, 2016

- If you’ve previously installed the SDK as a static framework, the installation workflow has changed to address issues when submitting your application to the App Store or installing it on a device. Upon upgrading to this version of the SDK, you’ll need to add Mapbox.bundle to the Copy Bundle Resources build phase and remove Mapbox.framework from the Embed Frameworks build phase. ([#4455](https://github.com/mapbox/mapbox-gl-native/pull/4455))
- Offline packs can now be downloaded to allow users to view specific regions of the map offline. A new MGLOfflineStorage class provides APIs for managing MGLOfflinePacks. ([#4221](https://github.com/mapbox/mapbox-gl-native/pull/4221))
- Tiles and other resources are cached in the same file that holds offline resources. The combined cache file is located in a subdirectory of the user’s Application Support directory, which means iOS will not delete the file when disk space runs low. ([#4377](https://github.com/mapbox/mapbox-gl-native/pull/4377))
- Fixed an issue where the map view’s center would always be calculated as if the view occupied the entire screen. ([#4504](https://github.com/mapbox/mapbox-gl-native/issues/4504))
- The user dot no longer disappears after panning the map across the antimeridian at low zoom levels. ([#4275](https://github.com/mapbox/mapbox-gl-native/pull/4275))
- The map no longer recoils when panning quickly at low zoom levels. ([#4214](https://github.com/mapbox/mapbox-gl-native/pull/4214))
- Fixed an issue causing the map to pan the wrong way when the user pinches unevenly. ([#4427](https://github.com/mapbox/mapbox-gl-native/pull/4427))
- The maximum zoom level is capped at 21 due to rendering issues at higher zoom levels. ([#4417](https://github.com/mapbox/mapbox-gl-native/pull/4417))
- An icon laid out along a line no longer appears if it would extend past the end of the line. Some one-way arrows no longer point the wrong way. ([#3839](https://github.com/mapbox/mapbox-gl-native/pull/3839))
- Fixed warping of dashed lines near sharp corners. ([#3914](https://github.com/mapbox/mapbox-gl-native/pull/3914))
- Telemetry location gathering now occurs only when the device is in motion. ([#4115](https://github.com/mapbox/mapbox-gl-native/pull/4115))
- An account’s monthly active users metric only counts a user once a map view is displayed to that user. ([#3713](https://github.com/mapbox/mapbox-gl-native/pull/3713))
- A .dSYM bundle is included with the dynamic framework to facilitate symbolication of crash logs.
- Updated documentation to reflect the requirement that you must embed the dynamic framework in the “Embedded Binaries” section in Xcode. ([#4011](https://github.com/mapbox/mapbox-gl-native/issues/4011))
- Polygons and polylines now default to using the map view’s tint color. ([#4028](https://github.com/mapbox/mapbox-gl-native/pull/4028))
- The user dot no longer lags when panning the map. ([#3683](https://github.com/mapbox/mapbox-gl-native/pull/3683))
- The Improve This Map tool now uses the same zoom level that is currently being shown in the map view. ([#4068](https://github.com/mapbox/mapbox-gl-native/pull/4068))
- Fixed a formatting issue in the documentation for `MGLCoordinateBoundsIsEmpty()`. ([#3958](https://github.com/mapbox/mapbox-gl-native/pull/3958))

## 3.1.2 - February 22, 2016

- You can once again install the static framework without manually linking several framework and library dependencies. ([#4029](https://github.com/mapbox/mapbox-gl-native/pull/4029))
- The location manager used by MGLMapView to show the user’s location is now paused when the application is sent to the background. ([#4034](https://github.com/mapbox/mapbox-gl-native/pull/4034))

## 3.1.1 - February 15, 2016

- Corrected the dynamic framework’s minimum deployment target to iOS 8.0. ([#3872](https://github.com/mapbox/mapbox-gl-native/pull/3872))
- Fixed Fabric compatibility. ([#3847](https://github.com/mapbox/mapbox-gl-native/pull/3847))
- Fixed a crash that can occur when reselecting an annotation. ([#3881](https://github.com/mapbox/mapbox-gl-native/pull/3881))
- Fixed an issue preventing the Latitude inspectable from working when it is set before setting the Zoom Level inspectable in Interface Builder. ([#3886](https://github.com/mapbox/mapbox-gl-native/pull/3886))
- Fixed an issue that incorrectly expanded the tappable area of an annotation and prevented the annotation’s alignment rect insets from having any effect on the tappable area. ([#3898](https://github.com/mapbox/mapbox-gl-native/pull/3898))
- Fixed an issue preventing `-[MGLMapViewDelegate mapView:tapOnCalloutForAnnotation:]` from being called when a non-custom callout view is tapped. ([#3875](https://github.com/mapbox/mapbox-gl-native/pull/3875))

## 3.1.0 - February 5, 2016

- The SDK is now distributed as a dynamic framework instead of a static library, resulting in a simpler installation workflow and significantly reduced download size. The framework contains both simulator and device content. If you install the dynamic framework manually, you’ll need to strip out the simulator content before submitting your application to the App Store due to [an Xcode bug](http://www.openradar.me/radar?id=6409498411401216); see the installation instructions included with the framework for details. ([#3183](https://github.com/mapbox/mapbox-gl-native/pull/3183))
- Fixed an issue causing the entire MGLMapView to leak. ([#3448](https://github.com/mapbox/mapbox-gl-native/pull/3448))
- `MGLMapView` methods that alter the viewport now accept optional completion handlers. ([#3090](https://github.com/mapbox/mapbox-gl-native/pull/3090))
- You can now modify an annotation’s image after adding the annotation to the map. ([#3146](https://github.com/mapbox/mapbox-gl-native/pull/3146))
- Tapping now selects annotations more reliably. Tapping near the top of a large annotation image now selects that annotation. An annotation image’s alignment insets influence how far away the user can tap and still select the annotation. For example, if your annotation image has a large shadow, you can keep that shadow from being tappable by excluding it from the image’s alignment rect. ([#3261](https://github.com/mapbox/mapbox-gl-native/pull/3261))
- Annotations remain visible after switching to a different style. ([#3049](https://github.com/mapbox/mapbox-gl-native/pull/3049))
- The minimum and maximum zoom levels can now be configured using the `minimumZoomLevel` and `maximumZoomLevel` properties, respectively. The map is no longer limited to zoom level 18: by default, the maximum zoom level is now 20, allowing for a more detailed map in urban areas. ([#3712](https://github.com/mapbox/mapbox-gl-native/pull/3712))
- A new method on MGLMapView, `-flyToCamera:withDuration:completionHandler:`, lets you transition between viewpoints along an arc as if by aircraft. ([#3171](https://github.com/mapbox/mapbox-gl-native/pull/3171), [#3301](https://github.com/mapbox/mapbox-gl-native/pull/3301))
- MGLMapCamera’s `altitude` values now match those of MKMapCamera. ([#3362](https://github.com/mapbox/mapbox-gl-native/pull/3362))
- MGLMapView properties like `centerCoordinate` and `camera` now offset the center to account for any translucent top or bottom bar. As a result, when user tracking is enabled and the map view is an immediate child of a view controller, the user dot is centered in the unobscured portion of the map view. To override this offset, modify the `contentInset` property; you may also need to set the containing view controller’s `automaticallyAdjustsScrollViewInsets` property to `NO`. ([#3583](https://github.com/mapbox/mapbox-gl-native/pull/3583))
- In user tracking mode, the user dot stays in a fixed position within MGLMapView while the map pans smoothly. A new property, `userLocationVerticalAlignment`, determines the user dot’s fixed position. ([#3589](https://github.com/mapbox/mapbox-gl-native/pull/3589))
- When the user tracking mode is set to `MGLUserTrackingModeFollowWithCourse`, an optional `targetCoordinate` is kept within sight at all times as the user changes location. This property, in conjunction with the `userLocationVerticalAlignment` property, may be useful for displaying the user’s progress toward a waypoint. ([#3680](https://github.com/mapbox/mapbox-gl-native/pull/3680))
- Heading or course tracking mode can now be enabled as soon as an MGLMapView is initialized. ([#3680](https://github.com/mapbox/mapbox-gl-native/pull/3680))
- Zooming and rotation gestures no longer disable user tracking mode. ([#3589](https://github.com/mapbox/mapbox-gl-native/pull/3589))
- User tracking mode starts out at a lower zoom level by default. ([#3589](https://github.com/mapbox/mapbox-gl-native/pull/3589))
- Fixed an issue with small map views not properly fitting annotations within bounds. ([#3407](https://github.com/mapbox/mapbox-gl-native/pull/3407))
- When the user rotates the map to within 7° of true north, the map view now snaps to true north. ([#3403](https://github.com/mapbox/mapbox-gl-native/pull/3403))
- The map view’s background can now be transparent or translucent, as long as the style’s background layer is transparent or translucent and `MGLMapView.opaque` is set to `NO`. ([#3096](https://github.com/mapbox/mapbox-gl-native/pull/3096))
- Documentation is now generated by [jazzy](https://github.com/realm/jazzy) instead of appledoc. ♪♫ ([#3203](https://github.com/mapbox/mapbox-gl-native/pull/3203))
- New API to provide a custom callout view to the map for annotations. ([#3456](https://github.com/mapbox/mapbox-gl-native/pull/3456))
- Made telemetry on/off setting available in-app. ([#3445](https://github.com/mapbox/mapbox-gl-native/pull/3445))
- Fixed an issue with users not being counted by Mapbox if they had disabled telemetry. ([#3495](https://github.com/mapbox/mapbox-gl-native/pull/3495))
- Fixed crash caused by MGLAnnotationImage with non-integer width or height ([#2198](https://github.com/mapbox/mapbox-gl-native/issues/2198))
- Fixed “include of non-modular header” errors in Swift projects managed by CocoaPods. ([#3679](https://github.com/mapbox/mapbox-gl-native/pull/3679))
- Avoids triggering the blue background location status bar when user has granted "when in use" permission. ([#3671](https://github.com/mapbox/mapbox-gl-native/issues/3671))
- Deprecated the `debugActive` property and `-toggleDebug` method on MGLMapView in favor of a new `debugMask` property that exposes individual style debugging options. ([#3742](https://github.com/mapbox/mapbox-gl-native/pull/3742))

## 3.0.1 - December 7, 2015

- Fixed CoreTelephony.framework crash. ([#3170](https://github.com/mapbox/mapbox-gl-native/pull/3170))
- Fixed an issue preventing the compass from responding to taps after the compass is moved programmatically. ([#3117](https://github.com/mapbox/mapbox-gl-native/pull/3117))
- CocoaPods is now distributed via a (static) framework. ([#3181](https://github.com/mapbox/mapbox-gl-native/issues/3181))

## 3.0.0 - November 23, 2015

- If you install this SDK via CocoaPods, CocoaPods version 0.38.0 or above is required. ([#2132](https://github.com/mapbox/mapbox-gl-native/pull/2132))
- The `styleID` property has been removed from MGLMapView. Instead, set the `styleURL` property to an NSURL in the form `mapbox://styles/STYLE_ID`. If you previously set the style ID in Interface Builder’s Attributes inspector, delete the `styleID` entry from the User Defined Runtime Attributes section of the Identity inspector, then set the new “Style URL” inspectable to a value in the form `mapbox://styles/STYLE_ID`. ([#2632](https://github.com/mapbox/mapbox-gl-native/pull/2632))
- Default styles such as Streets are no longer bundled with the SDK; instead, they are loaded at runtime from the style API on mapbox.com. As always, you can use these default styles with any valid access token, and Streets continues to be `MGLMapView`’s initial style. The `bundledStyleURLs` property on `MGLMapView` has been deprecated in favor of several class methods on `MGLStyle` that provide direct access to the default styles. ([#2746](https://github.com/mapbox/mapbox-gl-native/pull/2746))
- The SDK now builds with Bitcode enabled. A version of libMapbox.a with Bitcode disabled is also available. ([#2332](https://github.com/mapbox/mapbox-gl-native/issues/2332), [#3003](https://github.com/mapbox/mapbox-gl-native/pull/3003))
- The style URL can be set to a local resource: `asset://local-color.json` and `local-color.json` both resolve to a file named `local-color.json` in the application’s root folder. ([#3087](https://github.com/mapbox/mapbox-gl-native/pull/3087))
- The double-tap-drag gesture for zooming in and out is now consistent with the Google Maps SDK. ([#2153](https://github.com/mapbox/mapbox-gl-native/pull/2153))
- A new `MGLAnnotationImage.enabled` property allows you to disable touch events on individual annotations. ([#2501](https://github.com/mapbox/mapbox-gl-native/pull/2501))
- Fixed a rendering issue that caused one-way arrows along tile boundaries to point due east instead of in the direction of travel. ([#2530](https://github.com/mapbox/mapbox-gl-native/pull/2530))
- Fixed an issue that prevented zoom level–dependent style properties from updating after zooming programmatically with animation. ([#2951](https://github.com/mapbox/mapbox-gl-native/pull/2951))
- Performance and appearance improvements during annotation adds & removes. ([#1688](https://github.com/mapbox/mapbox-gl-native/issues/1688))
- Overall improved performance during renders by not rendering faster than necessary. ([#1975](https://github.com/mapbox/mapbox-gl-native/issues/1975))
- Fixed a rendering issue with styles that use the `background-pattern` property. ([#2531](https://github.com/mapbox/mapbox-gl-native/pull/2531))
- Fixed a crash when reusing a single `MGLMapView` across multiple `UIViewController`s. ([#2969](https://github.com/mapbox/mapbox-gl-native/pull/2969))
- Fixed a crash on iPod touch and other devices or simulators without a cell carrier. ([#2687](https://github.com/mapbox/mapbox-gl-native/issues/2687))
- Eliminated flickering when opening and closing an overlay, such as an alert or action sheet. ([#2309](https://github.com/mapbox/mapbox-gl-native/pull/2309))
- Labels can now line wrap on hyphens and other punctuation. ([#2598](https://github.com/mapbox/mapbox-gl-native/pull/2598))
- A new delegate callback was added for observing taps to annotation callout views. ([#2596](https://github.com/mapbox/mapbox-gl-native/pull/2596))
- `-mapViewRegionIsChanging:` is now sent to the map view’s delegate during gestures. ([#2700](https://github.com/mapbox/mapbox-gl-native/pull/2700))
- Improved gesture recognition while the map is tilted. ([#2770](https://github.com/mapbox/mapbox-gl-native/pull/2770))
- `-mapViewWillStartLoadingMap:` and `-mapViewDidFinishLoadingMap:` delegate methods now work. ([#2706](https://github.com/mapbox/mapbox-gl-native/pull/2706))
- Removed CoreTelephony.framework dependency. ([#2581](https://github.com/mapbox/mapbox-gl-native/pull/2581))
- Improved user location annotation responsiveness. ([#2643](https://github.com/mapbox/mapbox-gl-native/pull/2643))

## 2.1.2 - September 15, 2015

- Built with Xcode 6.4 to not yet trigger Bitcode compatibility until Xcode 7 stabilizes. ([#2332](https://github.com/mapbox/mapbox-gl-native/issues/2332))

## 2.1.1 - September 15, 2015

- Fixes for Xcode 7 and Bitcode. ([#2238](https://github.com/mapbox/mapbox-gl-native/pull/2238))

## 2.1.0 - September 14, 2015

- A two-finger vertical swipe now tilts the map into perspective mode. ([#2116](https://github.com/mapbox/mapbox-gl-native/pull/2116))
- A new `MGLMapCamera` API allows you to transition multiple viewpoint properties, including rotation and pitch, simultaneously with an optional custom duration and timing function. ([#2193](https://github.com/mapbox/mapbox-gl-native/pull/2193))
- A new user tracking mode, `MGLUserTrackingModeFollowWithCourse`, has been added for indicating the current direction of travel. ([#2068](https://github.com/mapbox/mapbox-gl-native/pull/2068))
- Version 8 (`v8`) of the [Mapbox GL style spec](https://www.mapbox.com/mapbox-gl-style-spec/) is now required. If you are using a custom `v7` style, it needs to be upgraded using [this migrator script](https://github.com/mapbox/mapbox-gl-style-spec/blob/mb-pages/migrations/v7.js). ([#2052](https://github.com/mapbox/mapbox-gl-native/pull/2052))
- Applications built with Mapbox GL no longer crash when Location Services launches them in background mode. ([#1821](https://github.com/mapbox/mapbox-gl-native/pull/1821), [#1869](https://github.com/mapbox/mapbox-gl-native/pull/1869))
- Fixed a crash when adding annotations to an `MGLMapView` inside `-viewDidLoad`. ([#1874](https://github.com/mapbox/mapbox-gl-native/pull/1874))
- The user location annotation view now indicates the location reading’s accuracy and the device’s heading. ([#2010](https://github.com/mapbox/mapbox-gl-native/pull/2010))
- Eliminated linker warnings and errors when building against the iOS 9.0 SDK in Xcode 7. ([#1962](https://github.com/mapbox/mapbox-gl-native/pull/1962))
- Worked around a bug in the iOS 9.0 SDK that caused a crash on launch. ([#1958](https://github.com/mapbox/mapbox-gl-native/pull/1958))
- User location tracking no longer sends `MGLMapView` into an invalid region on iOS 9. ([#1925](https://github.com/mapbox/mapbox-gl-native/pull/1925))
- Eliminated console spew in the iOS demo application that was related to Mapbox Metrics HTTP requests. ([#1937](https://github.com/mapbox/mapbox-gl-native/issues/1937))
- Implemented `-[MGLMapView showAnnotations:animated:]`. ([#2050](https://github.com/mapbox/mapbox-gl-native/pull/2050))
- Fixed a crash adding a shape annotation with zero points. ([#2098](https://github.com/mapbox/mapbox-gl-native/pull/2098))
- Debug mode now displays information useful for debugging the label collision algorithm. ([#1808](https://github.com/mapbox/mapbox-gl-native/pull/1808))
- Minor style updates. ([#1910](https://github.com/mapbox/mapbox-gl-native/pull/1910))
- The CocoaPods pod now contains a `README.md` file. ([#1886](https://github.com/mapbox/mapbox-gl-native/pull/1886))

## 2.0.0 - August 21, 2015

Repackaging 2.0.0-pre.1 as it contained no issues.

## 2.0.0-pre.1 - August 21, 2015

Repackaging 0.5.1 as the Mapbox iOS SDK 2.0.0 series.

## 0.5.1 - July 13, 2015

### iOS

- Added support for CocoaPods 0.38.0. ([#1876](https://github.com/mapbox/mapbox-gl-native/pull/1876))

## 0.5.0 - July 9, 2015

### Core

- Support for runtime marker imagery. ([#941](https://github.com/mapbox/mapbox-gl-native/pull/941))
- Added `Map::fitBounds()` for region-based viewport setting. ([#1092](https://github.com/mapbox/mapbox-gl-native/issues/1092))
- Added a raster satellite bundled style and improved raster rendering. ([#963](https://github.com/mapbox/mapbox-gl-native/issues/963))
- Improved round line joins for semi-transparent lines. ([#1839](https://github.com/mapbox/mapbox-gl-native/pull/1839))
- Improved map render lifecycle notifications. ([#1026](https://github.com/mapbox/mapbox-gl-native/issues/1026))
- Fixed a bug that caused annotations not to show at zoom level zero. ([#1279](https://github.com/mapbox/mapbox-gl-native/issues/1279))
- Fixed a bug with the ordering of shape layers. ([#1866](https://github.com/mapbox/mapbox-gl-native/pull/1866))
- Other bug fixes and performance improvements.

### iOS

- **Breaking:** Headers now make use of lightweight generics, eliminating many unnecessary casts when working with annotations in Swift 2.0 in Xcode 7. ([#1711](https://github.com/mapbox/mapbox-gl-native/pull/1711))
- **Breaking:** `-mapView:symbolNameForAnnotation:` has been removed from the `MGLMapViewDelegate` protocol. Implement `-mapView:imageForAnnotation:` instead, which accepts images at runtime. ([#941](https://github.com/mapbox/mapbox-gl-native/pull/941))
- **Breaking:** `MGLMapView.direction` is now expressed in terms of degrees clockwise from true north, as indicated in the documentation, rather than counterclockwise. ([#1789](https://github.com/mapbox/mapbox-gl-native/pull/1789))
- A Satellite style showing Mapbox Satellite imagery is now bundled with Mapbox GL. ([#1845](https://github.com/mapbox/mapbox-gl-native/pull/1845))
- Improved `UIView` tracking to the map. ([#1813](https://github.com/mapbox/mapbox-gl-native/pull/1813))
- Delegate method `-[MGLMapViewDelegate mapView:didFailToLocateUserWithError:]` now works. ([#1608](https://github.com/mapbox/mapbox-gl-native/pull/1608))
- It is now possible to fit the map’s viewport to a coordinate bounding box via `-[MGLMapView setVisibleCoordinateBounds:animated:]` or to a specific set of coordinates via `-[MGLMapView setVisibleCoordinates:count:edgePadding:animated:]`. ([#1783](https://github.com/mapbox/mapbox-gl-native/pull/1783), [#1795](https://github.com/mapbox/mapbox-gl-native/pull/1795))
- The logo and ℹ️ no longer disappear or get distorted after embedding MGLMapView in a different view, and you can now access these subviews directly via properties on MGLMapView. ([#1779](https://github.com/mapbox/mapbox-gl-native/pull/1779), [#1815](https://github.com/mapbox/mapbox-gl-native/pull/1815))
- Raster tiles now look sharper midway between two zoom levels. ([#1843](https://github.com/mapbox/mapbox-gl-native/pull/1843))
- Resetting the map rotation to north no longer also resets the user location tracking mode. ([#1809](https://github.com/mapbox/mapbox-gl-native/pull/1809))
- `-[MGLMapView convertPoint:toCoordinateFromView:]` now returns accurate coordinates on iPhone 6. ([#1827](https://github.com/mapbox/mapbox-gl-native/pull/1827))
- Fixed an issue in which `-[MGLMapView direction]` would sometimes return 360 instead of 0. ([#1829](https://github.com/mapbox/mapbox-gl-native/pull/1829))
- Build against iOS 8.4. ([#1868](https://github.com/mapbox/mapbox-gl-native/pull/1868))

## 0.4.0 - June 19, 2015

### Core

- Support for polyline and polygon shape annotations. ([#1655](https://github.com/mapbox/mapbox-gl-native/issues/1655))
- Improved placement and density of labels. ([#1666](https://github.com/mapbox/mapbox-gl-native/issues/1666), [blog](https://www.mapbox.com/blog/better-label-placement-mapbox-mobile/))
- Improved z-ordering appearance of point markers. ([#988](https://github.com/mapbox/mapbox-gl-native/issues/988))
- Fixed an issue in which certain features, such as roundabouts, were not rendered completely. ([#1725](https://github.com/mapbox/mapbox-gl-native/issues/1725))
- Many bug fixes and performance and stability improvements.
- Improved tests.

### iOS

- **Breaking:** `MGLMapView` no longer manages Mapbox access tokens directly; an access token cannot be passed in when initializing the map view. Instead, set `MGLMapboxAccessToken` to your access token in your app’s `Info.plist` file, or call `+[MGLAccountManager setAccessToken:]` before initializing the map view. If you were setting the access token inside an Interface Builder inspectable, also remove it from the User Defined Runtime Attributes section of the Identity inspector. ([#1553](https://github.com/mapbox/mapbox-gl-native/issues/1553))
- **Breaking:** `MGLAccountManager`'s `-setMapboxMetricsEnabledSettingShownInApp:` has been removed. If you implement a Mapbox Metrics switch inside your app, instead of inside a Settings bundle, set `MGLMapboxMetricsEnabledSettingShownInApp` to `YES` in the `Info.plist` file. ([#1553](https://github.com/mapbox/mapbox-gl-native/issues/1553))
- **Breaking:** `MGLMapView`'s `-mapID` has been renamed to `-styleID`. ([#1561](https://github.com/mapbox/mapbox-gl-native/issues/1561))
- Headers have been audited for nullability, improving type safety in both Objective-C and Swift 1.2 when compiling with Xcode 6.3 or above. ([#1578](https://github.com/mapbox/mapbox-gl-native/issues/1578))
- Fixed an issue in which the map would sometimes spin 180° while rotating the map with two fingers. ([#1453](https://github.com/mapbox/mapbox-gl-native/issues/1453))
- Added a shortcut to the Mapbox Metrics switch in `MGLMapView`'s action sheet that is attached to the ℹ️ button. ([#1611](https://github.com/mapbox/mapbox-gl-native/issues/1611))
- `MGLMapView` now supports Interface Builder designables. When you add an `MGLMapView` to a storyboard, it displays instructions for getting set up directly on the storyboard canvas. ([#1573](https://github.com/mapbox/mapbox-gl-native/issues/1573))
- The default title for the user location annotation is now “You Are Here”. You can customize the title by setting `mapView.userAnnotation.title`. ([#1559](https://github.com/mapbox/mapbox-gl-native/issues/1559))
- Internal use of the Reachability library has been cleaned up so that your app can include its own copy of Reachability. ([#1718](https://github.com/mapbox/mapbox-gl-native/issues/1718))
- Now distribute a binary stripped of debugging symbols by default with an optional, secondary symbols build. ([#1650](https://github.com/mapbox/mapbox-gl-native/issues/1650))

## 0.3.1 - May 15, 2015

- Temporarily removed `IBDesignable` support on iOS.

## 0.3.0 - May 14, 2015

- Initial iOS beta release.

Known issues:

- None.<|MERGE_RESOLUTION|>--- conflicted
+++ resolved
@@ -3,19 +3,14 @@
 Mapbox welcomes participation and contributions from everyone. Please read [CONTRIBUTING.md](../../CONTRIBUTING.md) to get started.
 
 ## master
-<<<<<<< HEAD
-
-* Fixed a crash caused by incorrect `MGLMapViewImpl` renderable size. ([#14810](https://github.com/mapbox/mapbox-gl-native/pull/14810))
+
+### Styles and rendering
+
+* Fixed style change transition regression caused by delayed setting of the updated layer properties. ([#15016](https://github.com/mapbox/mapbox-gl-native/pull/15016))
+
+### Other changes
+
 * The MGLIdeographicFontFamilyName Info.plist key now also accepts an array of font family names, to customize font fallback behavior. It can also be set to a Boolean value of NO to force the SDK to typeset CJK characters in a remote font specified by MGLSymbolStyleLayer.textFontNames. ([#14862](https://github.com/mapbox/mapbox-gl-native/pull/14862))
-* Fixed queryRenderedFeatues bug caused by incorrect sort feature index calculation. ([#14884](https://github.com/mapbox/mapbox-gl-native/pull/14884))
-
-## 5.1.0
-=======
->>>>>>> 16f1854a
-
-### Styles and rendering
-
-* Fixed style change transition regression caused by delayed setting of the updated layer properties. ([#15016](https://github.com/mapbox/mapbox-gl-native/pull/15016))
 
 ## 5.2.0
 
