--- conflicted
+++ resolved
@@ -4,11 +4,8 @@
 
 ## master
 
-<<<<<<< HEAD
 * The `MGLIdeographicFontFamilyName` Info.plist key now also accepts an array of font family names, to customize font fallback behavior. It can also be set to a Boolean value of `NO` to force the SDK to typeset CJK characters in a remote font specified by `MGLSymbolStyleLayer.textFontNames`. ([#14862](https://github.com/mapbox/mapbox-gl-native/pull/14862))
-=======
 * Performance improvements for queryRenderedFeatures API and optimization that allocates containers based on a number of rendered layers. ([#14930](https://github.com/mapbox/mapbox-gl-native/pull/14930))
->>>>>>> 929824ec
 
 ## 5.2.0
 
