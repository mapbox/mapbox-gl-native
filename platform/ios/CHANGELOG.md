# Changelog for Mapbox iOS SDK

Mapbox welcomes participation and contributions from everyone. Please read [CONTRIBUTING.md](../../CONTRIBUTING.md) to get started.

<<<<<<< HEAD
## master

### Packaging

* Xcode 7.3 or above is required for using this SDK. ([#6059](https://github.com/mapbox/mapbox-gl-native/issues/6059))
* Fixed an issue with symbols not being properly stripped from the dynamic framework. The dSYM file included with the standard dynamic framework in previous releases (e.g., `mapbox-ios-sdk-3.3.5-dynamic.zip` or the `Mapbox-iOS-SDK` pod) could not be used to symbolicate crashes. ([#6531](https://github.com/mapbox/mapbox-gl-native/pull/6531))
* Simulator architecture slices are included in the included dSYM file, allowing you to symbolicate crashes that occur in the Simulator. ([#5740](https://github.com/mapbox/mapbox-gl-native/pull/5740))
* Clarified that the `-ObjC` linker flag is required for linking against the static framework distribution of this SDK. ([#6213](https://github.com/mapbox/mapbox-gl-native/pull/6213))
* Added documentation for the Info.plist keys used by this SDK. ([#6833](https://github.com/mapbox/mapbox-gl-native/pull/6833))

### Styles and data

* A new runtime styling API allows you to adjust the style and content of the base map dynamically. All the options available in [Mapbox Studio](https://www.mapbox.com/studio/) are now exposed via MGLStyle and subclasses of MGLStyleLayer and MGLSource. ([#5727](https://github.com/mapbox/mapbox-gl-native/pull/5727))
* MGLMapView’s `styleURL` property can now be set to an absolute file URL. ([#6026](https://github.com/mapbox/mapbox-gl-native/pull/6026))
* GeoJSON sources specified by the stylesheet at design time now support `cluster`, `clusterMaxZoom`, and `clusterRadius` attributes for clustering point features on the base map. ([#5724](https://github.com/mapbox/mapbox-gl-native/pull/5724))
* Added [quadkey](https://msdn.microsoft.com/en-us/library/bb259689.aspx) support and limited WMS support in raster tile URL templates. ([#5628](https://github.com/mapbox/mapbox-gl-native/pull/5628))
* TileJSON manifests can now specify `"scheme": "tms"` to indicate the use of [TMS](https://en.wikipedia.org/wiki/Tile_Map_Service) coordinates. ([#2270](https://github.com/mapbox/mapbox-gl-native/pull/2270))
* Fixed an issue causing abstract MGLMultiPointFeature objects to be returned in feature query results. Now concrete MGLPointCollectionFeature objects are returned. ([#6742](https://github.com/mapbox/mapbox-gl-native/pull/6742))
* Fixed rendering artifacts and missing glyphs that occurred after viewing a large number of CJK characters on the map. ([#5908](https://github.com/mapbox/mapbox-gl-native/pull/5908))
* Improved the line wrapping behavior of point-placed labels written in Chinese, Japanese, and Yi. ([#6828](https://github.com/mapbox/mapbox-gl-native/pull/6828))
* `-[MGLMapView resetPosition]` now resets to the current style’s default center coordinates, zoom level, direction, and pitch, if specified. ([#6127](https://github.com/mapbox/mapbox-gl-native/pull/6127))
* Fixed an issue where feature querying sometimes failed to return the expected features when the map was tilted. ([#6773](https://github.com/mapbox/mapbox-gl-native/pull/6773))
* MGLFeature’s `attributes` and `identifier` properties are now writable. ([#6728](https://github.com/mapbox/mapbox-gl-native/pull/6728))
* The `text-pitch-alignment` property is now supported in stylesheets for improved street label legibility on a tilted map. ([#5288](https://github.com/mapbox/mapbox-gl-native/pull/5288))
* The `icon-text-fit` and `icon-text-fit-padding` properties are now supported in stylesheets, allowing the background of a shield to automatically resize to fit the shield’s text. ([#5334](https://github.com/mapbox/mapbox-gl-native/pull/5334))
* The `circle-pitch-scale` property is now supported in stylesheets, allowing circle features in a tilted base map to scale or remain the same size as the viewing distance changes. ([#5576](https://github.com/mapbox/mapbox-gl-native/pull/5576))
* The `identifier` property of an MGLFeature may now be either a number or string. ([#5514](https://github.com/mapbox/mapbox-gl-native/pull/5514))
* If MGLMapView is unable to obtain or parse a style, it now calls its delegate’s `-mapViewDidFailLoadingMap:withError:` method. ([#6145](https://github.com/mapbox/mapbox-gl-native/pull/6145))
* Added the `-[MGLMapViewDelegate mapView:didFinishLoadingStyle:]` delegate method, which offers the earliest opportunity to modify the layout or appearance of the current style before the map view is displayed to the user. ([#6636](https://github.com/mapbox/mapbox-gl-native/pull/6636))
* Fixed crashes that could occur when loading a malformed stylesheet. ([#5736](https://github.com/mapbox/mapbox-gl-native/pull/5736))
* Fixed an issue causing stepwise zoom functions to be misinterpreted. ([#6328](https://github.com/mapbox/mapbox-gl-native/pull/6328))
* A source’s tiles are no longer rendered when the map is outside the source’s supported zoom levels. ([#6345](https://github.com/mapbox/mapbox-gl-native/pull/6345))
* Improved style parsing performance. ([#6170](https://github.com/mapbox/mapbox-gl-native/pull/6170))
* Improved feature querying performance. ([#6514](https://github.com/mapbox/mapbox-gl-native/pull/6514))
* Fixed an issue where shapes that cannot currently be visually represented as annotations were still shown on the map as point annotations. ([#6764](https://github.com/mapbox/mapbox-gl-native/issues/6764)) 

### User location

* The user dot now animates between user locations when user tracking is disabled. ([#6215](https://github.com/mapbox/mapbox-gl-native/pull/6215))
* To customize the appearance of the user location annotation, subclass the newly added MGLUserLocationAnnotationView class and implement `-[MGLMapViewDelegate mapView:viewForAnnotation:]`. ([#5882](https://github.com/mapbox/mapbox-gl-native/pull/5882))
* Fixed an issue causing the user dot’s accuracy ring to wobble while zooming in and out. ([#6019](https://github.com/mapbox/mapbox-gl-native/pull/6019))
* Heading accuracy indicator sizing has been changed to appear more precise. ([#6120](https://github.com/mapbox/mapbox-gl-native/pull/6120))
* Fixed an issue that caused the map to not update to reflect the centerOffset when the user location was tracked. ([#6216](https://github.com/mapbox/mapbox-gl-native/pull/6216))

### Annotations

* MGLPolyline annotations and the exterior coordinates of MGLPolygon annotations are now able to be mutated, part or all, and changes are displayed immediately. ([#6565](https://github.com/mapbox/mapbox-gl-native/pull/6565))
* Added new APIs to MGLMapView to query for visible annotations. Combined with `-[MGLMapView viewForAnnotation:]`, these APIs can be used to access all visible annotation views. ([6061](https://github.com/mapbox/mapbox-gl-native/pull/6061)) 
* Fixed an issue causing offscreen annotation views to be updated even when they were in the reuse queue. ([#5987](https://github.com/mapbox/mapbox-gl-native/pull/5987))
* Fixed an issue preventing MGLAnnotationView from animating when its coordinate changes. ([#6215](https://github.com/mapbox/mapbox-gl-native/pull/6215))
* Fixed an issue causing the wrong annotation view to be selected when tapping an annotation view with a center offset applied. ([#5931](https://github.com/mapbox/mapbox-gl-native/pull/5931))
* Fixed an issue that assigned annotation views to polyline and polygon annotations. ([#5770](https://github.com/mapbox/mapbox-gl-native/pull/5770))
* Per documentation, the first and last coordinates in an MGLPolygon must be identical in order for the polygon to draw correctly. The same is true for an MGLPolygon’s interior polygon. ([#5514](https://github.com/mapbox/mapbox-gl-native/pull/5514))
* To make an MGLPolyline or MGLPolygon span the antimeridian, specify coordinates with longitudes greater than 180° or less than −180°. ([#6088](https://github.com/mapbox/mapbox-gl-native/pull/6088))
* Deprecated `-[MGLMapViewDelegate mapView:alphaForShapeAnnotation:]` in favor of specifying an alpha component via `-[MGLMapViewDelegate mapView:strokeColorForShapeAnnotation:]` or `-[MGLMapViewDelegate mapView:fillColorForPolygonAnnotation:]`. ([#6706](https://github.com/mapbox/mapbox-gl-native/pull/6706))
* Fixed an issue that caused an annotation view to disappear if it isn’t created using the annotation view reuse queue. ([#6485](https://github.com/mapbox/mapbox-gl-native/pull/6485))
* Fixed an issue that could reset user-added transformations on annotation views. ([#6166](https://github.com/mapbox/mapbox-gl-native/pull/6166))
* Improved the performance of relocating a non-view-backed point annotation by changing its `coordinate` property. ([#5385](https://github.com/mapbox/mapbox-gl-native/pull/5385))
* Improved the precision of annotations at zoom levels greater than 18. ([#5517](https://github.com/mapbox/mapbox-gl-native/pull/5517))

### Networking and offline maps

* Fixed an issue preventing an MGLMapView from loading tiles while an offline pack is downloading. ([#6446](https://github.com/mapbox/mapbox-gl-native/pull/6446))
* Fixed a crash that sometimes occurred when initializing an MGLMapView. ([#5932](https://github.com/mapbox/mapbox-gl-native/pull/5932))
* Fixed a crash that could occur when the device is disconnected while downloading an offline pack. ([#6293](https://github.com/mapbox/mapbox-gl-native/pull/6293))
* Fixed a crash that occurred when encountering a rate-limit error in response to a network request. ([#6223](https://github.com/mapbox/mapbox-gl-native/pull/6223))
* Fixed an issue causing an MGLOfflinePack’s progress to continue to update after calling `-suspend`. ([#6186](https://github.com/mapbox/mapbox-gl-native/pull/6186))
* Fixed an issue preventing cached annotation images from displaying while the device is offline. ([#6358](https://github.com/mapbox/mapbox-gl-native/pull/6358))
* Added support for an `MGLMapboxAPIBaseURL` key in an app's `Info.plist` in order to customize the base URL used for retrieving map data, styles, and other resources. ([#6709](https://github.com/mapbox/mapbox-gl-native/pull/6709))
* Query parameters are no longer stripped from mapbox: URLs used as resource URLs. ([#6182](https://github.com/mapbox/mapbox-gl-native/pull/6182), [#6432](https://github.com/mapbox/mapbox-gl-native/pull/6432))
* Database errors are now logged to the console. ([#6291](https://github.com/mapbox/mapbox-gl-native/pull/6291))

### Other changes

* Raster tiles such as those from Mapbox Satellite are now cached, eliminating flashing while panning back and forth. ([#7091](https://github.com/mapbox/mapbox-gl-native/pull/7091))
* As the user zooms in, tiles from lower zoom levels are scaled up until tiles for higher zoom levels are loaded. ([#5143](https://github.com/mapbox/mapbox-gl-native/pull/5143))
* Notification names and user info keys are now string enumeration values for ease of use in Swift. ([#6794](https://github.com/mapbox/mapbox-gl-native/pull/6794))
* MGLMapDebugOverdrawVisualizationMask no longer has any effect in Release builds of the SDK. This debug mask has been disabled for performance reasons. ([#5555](https://github.com/mapbox/mapbox-gl-native/pull/5555))
* Fixed a typo in the documentation for the MGLCompassDirectionFormatter class. ([#5879](https://github.com/mapbox/mapbox-gl-native/pull/5879))

## 3.3.6 - November 9, 2016
=======
## 3.3.7

* This version is the same as 3.3.6 but it is built with Xcode 8 that produces a smaller binary. Developers using this version in Swift applications built with Xcode 7.3.1 should use the  unstripped, `*-symbols` framework.

## 3.3.6
>>>>>>> 72d553c4

* Fixed a crash that occurred during low-memory situations when multiple instances of MGLMapView were in the view hierarchy. The speculative fix in v3.3.5 has been reverted. ([#6972](https://github.com/mapbox/mapbox-gl-native/pull/6972))

## 3.3.5 - November 2, 2016

* Speculatively fixed an OpenGL rendering crash. ([#6844](https://github.com/mapbox/mapbox-gl-native/pull/6844))
* Fixed an issue with symbols not being properly stripped from the dynamic framework. The dSYM file included with the standard dynamic framework in previous releases (e.g., `mapbox-ios-sdk-3.3.4-dynamic.zip` or the `Mapbox-iOS-SDK` pod) could not be used to symbolicate crashes. ([#6531](https://github.com/mapbox/mapbox-gl-native/pull/6531))
* Include simulator architecture slices in the dSYM file that is generated for release builds. ([#5740](https://github.com/mapbox/mapbox-gl-native/pull/5740))
* Fixed a rare networking-related crash. ([#5932](https://github.com/mapbox/mapbox-gl-native/pull/5932))

## 3.3.4 - August 8, 2016

* Fixed an issue that caused the user dot to be selected when tapping an annotation that lies within the user dot’s accuracy circle. First attempt was [#5816](https://github.com/mapbox/mapbox-gl-native/pull/5816) in v3.3.2, which excluded the pulsing halo but not the accuracy circle. ([#5894](https://github.com/mapbox/mapbox-gl-native/pull/5894))

## 3.3.3 - July 29, 2016

* Fixed an issue where the style zoom levels were not respected when deciding when to render a layer. ([#5811](https://github.com/mapbox/mapbox-gl-native/issues/5811))

## 3.3.2 - July 28, 2016

* Speculatively fixed a crash that occurred when initializing an MGLMapView on iOS 7.x. ([#5791](https://github.com/mapbox/mapbox-gl-native/pull/5791))
* View-backed annotations no longer prevent the user from starting to pan the map. ([#5813](https://github.com/mapbox/mapbox-gl-native/pull/5813))
* Fixed an issue that caused the user dot to be selected when tapping an annotation that lies within the user dot’s accuracy circle. ([#5816](https://github.com/mapbox/mapbox-gl-native/pull/5816))

## 3.3.1 - July 19, 2016

* Fixed a crash that occurred when a sprite URL lacks a file extension. See [this comment](https://github.com/mapbox/mapbox-gl-native/issues/5722#issuecomment-233701251) to determine who may be affected by this bug. ([#5723](https://github.com/mapbox/mapbox-gl-native/pull/5723))
* Fixed an issue causing overlapping polylines and polygons to be drawn in undefined z-order. Shapes are always drawn in the order they are added to the map, from the oldest on the bottom to the newest on the top. ([#5710](https://github.com/mapbox/mapbox-gl-native/pull/5710))
* Fixed an issue preventing MGLMapView from changing its viewport when a single annotation was passed into `-[MGLMapView showAnnotations:animated:]`. ([#5693](https://github.com/mapbox/mapbox-gl-native/pull/5693))
* Fixed an issue causing polyline and polygon annotations to disappear when the zoom level is one less than the maximum zoom level. ([#5418](https://github.com/mapbox/mapbox-gl-native/pull/5418))
* Fixed a crash that occurred when a style or other resource URL has a query string. ([#5554](https://github.com/mapbox/mapbox-gl-native/pull/5554))
* If you subclass MGLAnnotationView, your implementation of `-setSelected:animated:` is now called with the correct value in the `animated` parameter, making it possible to animate a deselection. ([#5677](https://github.com/mapbox/mapbox-gl-native/pull/5677))
* The compass, Mapbox logo, and attribution button now accommodate the containing map view’s content insets. If your interface elements partially overlap the map view but do not affect the top and bottom layout guides, set the `automaticallyAdjustsScrollViewInsets` property to `NO` and set the `contentInset` property to a suitable value. ([#5671](https://github.com/mapbox/mapbox-gl-native/pull/5671))
* Added a property to MGLOfflineStorage, `countOfBytesCompleted`, that indicates the disk space occupied by all cached and offline resources. ([#5585](https://github.com/mapbox/mapbox-gl-native/pull/5585))

## 3.3.0 - July 14, 2016

### Styles and data

- Added methods to MGLMapView for obtaining the underlying map data rendered by the current style, along with additional classes to represent complex geometry in that data. ([#5110](https://github.com/mapbox/mapbox-gl-native/pull/5110))
- Improved performance viewing regions with large landcover polygons when viewing a style that uses the Mapbox Streets source. ([#2444](https://github.com/mapbox/mapbox-gl-native/pull/2444))
- Fixed a memory leak when using raster resources. ([#5141](https://github.com/mapbox/mapbox-gl-native/pull/5141))
- Rendering now occurs on the main thread, fixing a hang when calling `-[MGLMapView styleURL]` before the map view has fully loaded or while the application is in the background. ([#2909](https://github.com/mapbox/mapbox-gl-native/pull/2909))
- Added a `-reloadStyle:` action to MGLMapView to force a reload of the current style. ([#4728](https://github.com/mapbox/mapbox-gl-native/pull/4728))
- A more specific user agent string is now sent with style and tile requests. ([#4012](https://github.com/mapbox/mapbox-gl-native/pull/4012))
- Added a new option to `MGLMapDebugMaskOptions`, `MGLMapDebugOverdrawVisualizationMask`, that highlights overlapping drawing operations instead of the usual rendered output. ([#5403](https://github.com/mapbox/mapbox-gl-native/pull/5403))

### Interactivity

- The compass, user dot, and visible annotations are now accessible to VoiceOver users. ([#1496](https://github.com/mapbox/mapbox-gl-native/pull/1496))
- Added a method to MGLMapView, `-anchorPointForGesture:`, that you can override to anchor gestures at a point other than the user location. ([#5302](https://github.com/mapbox/mapbox-gl-native/pull/5302))
- Added a property to MGLMapView, `decelerationRate`, that allows you to speed up or slow down the drift animation at the end of a user gesture. You can also use this property to disable the drift animation entirely. ([#5504](https://github.com/mapbox/mapbox-gl-native/pull/5504))
- Improved responsiveness when zooming in then immediately panning around. ([#4595](https://github.com/mapbox/mapbox-gl-native/pull/4595))
- Added a new method, `-[MGLMapView cameraThatFitsCoordinateBounds:]`, to get a camera that you can pass into `-setCamera:` that fits the given coordinate bounds. ([#4790](https://github.com/mapbox/mapbox-gl-native/pull/4790))

### Annotations

- MGLPointAnnotation and custom MGLAnnotation implementations (but not MGLMultiPoint) can be backed by an MGLAnnotationView instead of an MGLAnnotationImage. MGLAnnotationView is a subclass of UIView, so you can use Core Animation and other familiar technologies with it. To associate an MGLAnnotation with an MGLAnnotationView, implement `-mapView:viewForAnnotation:` in your MGLMapViewDelegate class. ([#4801](https://github.com/mapbox/mapbox-gl-native/pull/4801))
- An MGLAnnotation can be relocated by changing its `coordinate` property in a KVO-compliant way. An MGLMultiPoint cannot be relocated. ([#3835](https://github.com/mapbox/mapbox-gl-native/pull/3835))
- Setting the `image` property of an MGLAnnotationImage to `nil` resets it to the default red pin image and reclaims resources that can be used to customize additional annotations. ([#3835](https://github.com/mapbox/mapbox-gl-native/pull/3835))
- An MGLPolygon can now have interior polygons, representing holes knocked out of the overall shape. ([#5110](https://github.com/mapbox/mapbox-gl-native/pull/5110))

### User location

- The user dot now moves smoothly between user location updates while user location tracking is disabled. ([#1582](https://github.com/mapbox/mapbox-gl-native/pull/1582))
- Fixed an issue preventing KVO change notifications from being generated on MGLMapView’s `userTrackingMode` key path when `-setUserTrackingMode:animated:` is called. ([#4724](https://github.com/mapbox/mapbox-gl-native/pull/4724))
- Fixed a crash setting MGLMapView’s `userLocationVerticalAlignment` property before a user location update has occurred. ([#5278](https://github.com/mapbox/mapbox-gl-native/pull/5278))
- Mapbox Telemetry is automatically disabled while the host application is running in the iOS Simulator. ([#4726](https://github.com/mapbox/mapbox-gl-native/pull/4726))

### Offline maps

- `MGLOfflinePackProgress` now indicates how many tiles have been downloaded and how much space they take up. ([#4874](https://github.com/mapbox/mapbox-gl-native/pull/4874))
- Fixed an issue where the tile cache could be included in iCloud backups on the first launch. ([#5124](https://github.com/mapbox/mapbox-gl-native/pull/5124), [#5601](https://github.com/mapbox/mapbox-gl-native/pull/5601))
- Suppressed “Unable to make space for entry” console spew. ([#4708](https://github.com/mapbox/mapbox-gl-native/pull/4708))
- Deprecated `-[MGLMapView emptyMemoryCache]`. ([#4725](https://github.com/mapbox/mapbox-gl-native/pull/4725))

### Packaging

- Improved the design of the generated API documentation. ([#5306](https://github.com/mapbox/mapbox-gl-native/pull/5306))
- Applications linking against the SDK static framework no longer need to add `-ObjC` to the Other Linker Flags (`OTHER_LDFLAGS`) build setting. If you previously added this flag solely for this SDK, removing the flag may potentially reduce the overall size of your application. ([#4641](https://github.com/mapbox/mapbox-gl-native/pull/4641))
- Removed the `armv7s` slice from the SDK to reduce its size. iPhone 5 and iPhone 5c automatically use the `armv7` slice instead. ([#4641](https://github.com/mapbox/mapbox-gl-native/pull/4641))
- The SDK is now localizable. No localizations are currently provided, other than English, but if you need a particular localization, you can install the SDK manually and drop a .lproj folder into the framework. ([#4783](https://github.com/mapbox/mapbox-gl-native/pull/4783))
- Removed unused SVG files from the SDK’s resource bundle. ([#4641](https://github.com/mapbox/mapbox-gl-native/pull/4641))

### Other changes

- Added category methods on NSValue for converting to and from the structure types defined in MGLGeometry.h. ([#4802](https://github.com/mapbox/mapbox-gl-native/pull/4802))
- Added NSFormatter subclasses for converting geographic coordinates and directions into display strings. ([#4802](https://github.com/mapbox/mapbox-gl-native/pull/4802))
- Added `MGLCoordinateInCoordinateBounds()`, a function that tests whether or not a coordinate is in a given bounds. ([#5053](https://github.com/mapbox/mapbox-gl-native/pull/5053))

## 3.2.3 - June 7, 2016

- Fixed an issue preventing `-[MGLMapViewDelegate mapViewDidFinishLoadingMap:]` from being called when returning to the view controller containing the map view from another view controller. ([#5164](https://github.com/mapbox/mapbox-gl-native/pull/5164))
- Declarations in the API documentation are shown in both Objective-C and Swift. ([realm/jazzy#530](https://github.com/realm/jazzy/pull/530))

## 3.2.2 - May 10, 2016

- Existing MGLStyle class methods that return default style URLs have been deprecated in favor of new methods that require an explicit style version parameter. The deprecated, unversioned methods continue to return version 8 of the respective styles and will not be updated as new versions of the styles are released. ([#4759](https://github.com/mapbox/mapbox-gl-native/pull/4759))
- Deprecated `+[MGLStyle emeraldStyleURL]` with no replacement method. To use the Emerald style going forward, we recommend that you use the underlying URL. ([#4759](https://github.com/mapbox/mapbox-gl-native/pull/4759))
- Added `+[MGLStyle outdoorsStyleURLWithVersion:]` for the new Outdoors style. ([#4759](https://github.com/mapbox/mapbox-gl-native/pull/4759))
- The Hybrid style is now called Satellite Streets. ([#4759](https://github.com/mapbox/mapbox-gl-native/pull/4759))

## 3.2.1 - April 20, 2016

- Fixed a hang that could occur if the host application attempts to set user defaults on a background queue. ([#4745](https://github.com/mapbox/mapbox-gl-native/pull/4745))
- User location heading updates now resume properly when an app becomes active again. ([#4674](https://github.com/mapbox/mapbox-gl-native/pull/4674))
- Fixed an issue causing hyperlinks in the documentation to be displayed as raw Markdown syntax when viewed in Xcode’s Quick Help popover or sidebar. ([#4760](https://github.com/mapbox/mapbox-gl-native/pull/4760))

## 3.2.0 - April 5, 2016

- If you’ve previously installed the SDK as a static framework, the installation workflow has changed to address issues when submitting your application to the App Store or installing it on a device. Upon upgrading to this version of the SDK, you’ll need to add Mapbox.bundle to the Copy Bundle Resources build phase and remove Mapbox.framework from the Embed Frameworks build phase. ([#4455](https://github.com/mapbox/mapbox-gl-native/pull/4455))
- Offline packs can now be downloaded to allow users to view specific regions of the map offline. A new MGLOfflineStorage class provides APIs for managing MGLOfflinePacks. ([#4221](https://github.com/mapbox/mapbox-gl-native/pull/4221))
- Tiles and other resources are cached in the same file that holds offline resources. The combined cache file is located in a subdirectory of the user’s Application Support directory, which means iOS will not delete the file when disk space runs low. ([#4377](https://github.com/mapbox/mapbox-gl-native/pull/4377))
- Fixed an issue where the map view’s center would always be calculated as if the view occupied the entire screen. ([#4504](https://github.com/mapbox/mapbox-gl-native/issues/4504))
- The user dot no longer disappears after panning the map across the antimeridian at low zoom levels. ([#4275](https://github.com/mapbox/mapbox-gl-native/pull/4275))
- The map no longer recoils when panning quickly at low zoom levels. ([#4214](https://github.com/mapbox/mapbox-gl-native/pull/4214))
- Fixed an issue causing the map to pan the wrong way when the user pinches unevenly. ([#4427](https://github.com/mapbox/mapbox-gl-native/pull/4427))
- The maximum zoom level is capped at 21 due to rendering issues at higher zoom levels. ([#4417](https://github.com/mapbox/mapbox-gl-native/pull/4417))
- An icon laid out along a line no longer appears if it would extend past the end of the line. Some one-way arrows no longer point the wrong way. ([#3839](https://github.com/mapbox/mapbox-gl-native/pull/3839))
- Fixed warping of dashed lines near sharp corners. ([#3914](https://github.com/mapbox/mapbox-gl-native/pull/3914))
- Telemetry location gathering now occurs only when the device is in motion. ([#4115](https://github.com/mapbox/mapbox-gl-native/pull/4115))
- An account’s monthly active users metric only counts a user once a map view is displayed to that user. ([#3713](https://github.com/mapbox/mapbox-gl-native/pull/3713))
- A .dSYM bundle is included with the dynamic framework to facilitate symbolication of crash logs.
- Updated documentation to reflect the requirement that you must embed the dynamic framework in the “Embedded Binaries” section in Xcode. ([#4011](https://github.com/mapbox/mapbox-gl-native/issues/4011))
- Polygons and polylines now default to using the map view’s tint color. ([#4028](https://github.com/mapbox/mapbox-gl-native/pull/4028))
- The user dot no longer lags when panning the map. ([#3683](https://github.com/mapbox/mapbox-gl-native/pull/3683))
- The Improve This Map tool now uses the same zoom level that is currently being shown in the map view. ([#4068](https://github.com/mapbox/mapbox-gl-native/pull/4068))
- Fixed a formatting issue in the documentation for `MGLCoordinateBoundsIsEmpty()`. ([#3958](https://github.com/mapbox/mapbox-gl-native/pull/3958))

## 3.1.2 - February 22, 2016

- You can once again install the static framework without manually linking several framework and library dependencies. ([#4029](https://github.com/mapbox/mapbox-gl-native/pull/4029))
- The location manager used by MGLMapView to show the user’s location is now paused when the application is sent to the background. ([#4034](https://github.com/mapbox/mapbox-gl-native/pull/4034))

## 3.1.1 - February 15, 2016

- Corrected the dynamic framework’s minimum deployment target to iOS 8.0. ([#3872](https://github.com/mapbox/mapbox-gl-native/pull/3872))
- Fixed Fabric compatibility. ([#3847](https://github.com/mapbox/mapbox-gl-native/pull/3847))
- Fixed a crash that can occur when reselecting an annotation. ([#3881](https://github.com/mapbox/mapbox-gl-native/pull/3881))
- Fixed an issue preventing the Latitude inspectable from working when it is set before setting the Zoom Level inspectable in Interface Builder. ([#3886](https://github.com/mapbox/mapbox-gl-native/pull/3886))
- Fixed an issue that incorrectly expanded the tappable area of an annotation and prevented the annotation’s alignment rect insets from having any effect on the tappable area. ([#3898](https://github.com/mapbox/mapbox-gl-native/pull/3898))
- Fixed an issue preventing `-[MGLMapViewDelegate mapView:tapOnCalloutForAnnotation:]` from being called when a non-custom callout view is tapped. ([#3875](https://github.com/mapbox/mapbox-gl-native/pull/3875))

## 3.1.0 - February 5, 2016

- The SDK is now distributed as a dynamic framework instead of a static library, resulting in a simpler installation workflow and significantly reduced download size. The framework contains both simulator and device content. If you install the dynamic framework manually, you’ll need to strip out the simulator content before submitting your application to the App Store due to [an Xcode bug](http://www.openradar.me/radar?id=6409498411401216); see the installation instructions included with the framework for details. ([#3183](https://github.com/mapbox/mapbox-gl-native/pull/3183))
- Fixed an issue causing the entire MGLMapView to leak. ([#3448](https://github.com/mapbox/mapbox-gl-native/pull/3448))
- `MGLMapView` methods that alter the viewport now accept optional completion handlers. ([#3090](https://github.com/mapbox/mapbox-gl-native/pull/3090))
- You can now modify an annotation’s image after adding the annotation to the map. ([#3146](https://github.com/mapbox/mapbox-gl-native/pull/3146))
- Tapping now selects annotations more reliably. Tapping near the top of a large annotation image now selects that annotation. An annotation image’s alignment insets influence how far away the user can tap and still select the annotation. For example, if your annotation image has a large shadow, you can keep that shadow from being tappable by excluding it from the image’s alignment rect. ([#3261](https://github.com/mapbox/mapbox-gl-native/pull/3261))
- Annotations remain visible after switching to a different style. ([#3049](https://github.com/mapbox/mapbox-gl-native/pull/3049))
- The minimum and maximum zoom levels can now be configured using the `minimumZoomLevel` and `maximumZoomLevel` properties, respectively. The map is no longer limited to zoom level 18: by default, the maximum zoom level is now 20, allowing for a more detailed map in urban areas. ([#3712](https://github.com/mapbox/mapbox-gl-native/pull/3712))
- A new method on MGLMapView, `-flyToCamera:withDuration:completionHandler:`, lets you transition between viewpoints along an arc as if by aircraft. ([#3171](https://github.com/mapbox/mapbox-gl-native/pull/3171), [#3301](https://github.com/mapbox/mapbox-gl-native/pull/3301))
- MGLMapCamera’s `altitude` values now match those of MKMapCamera. ([#3362](https://github.com/mapbox/mapbox-gl-native/pull/3362))
- MGLMapView properties like `centerCoordinate` and `camera` now offset the center to account for any translucent top or bottom bar. As a result, when user tracking is enabled and the map view is an immediate child of a view controller, the user dot is centered in the unobscured portion of the map view. To override this offset, modify the `contentInset` property; you may also need to set the containing view controller’s `automaticallyAdjustsScrollViewInsets` property to `NO`. ([#3583](https://github.com/mapbox/mapbox-gl-native/pull/3583))
- In user tracking mode, the user dot stays in a fixed position within MGLMapView while the map pans smoothly. A new property, `userLocationVerticalAlignment`, determines the user dot’s fixed position. ([#3589](https://github.com/mapbox/mapbox-gl-native/pull/3589))
- When the user tracking mode is set to `MGLUserTrackingModeFollowWithCourse`, an optional `targetCoordinate` is kept within sight at all times as the user changes location. This property, in conjunction with the `userLocationVerticalAlignment` property, may be useful for displaying the user’s progress toward a waypoint. ([#3680](https://github.com/mapbox/mapbox-gl-native/pull/3680))
- Heading or course tracking mode can now be enabled as soon as an MGLMapView is initialized. ([#3680](https://github.com/mapbox/mapbox-gl-native/pull/3680))
- Zooming and rotation gestures no longer disable user tracking mode. ([#3589](https://github.com/mapbox/mapbox-gl-native/pull/3589))
- User tracking mode starts out at a lower zoom level by default. ([#3589](https://github.com/mapbox/mapbox-gl-native/pull/3589))
- Fixed an issue with small map views not properly fitting annotations within bounds. (#[3407](https://github.com/mapbox/mapbox-gl-native/pull/3407))
- When the user rotates the map to within 7° of true north, the map view now snaps to true north. ([#3403](https://github.com/mapbox/mapbox-gl-native/pull/3403))
- The map view’s background can now be transparent or translucent, as long as the style’s background layer is transparent or translucent and `MGLMapView.opaque` is set to `NO`. ([#3096](https://github.com/mapbox/mapbox-gl-native/pull/3096))
- Documentation is now generated by [jazzy](https://github.com/realm/jazzy) instead of appledoc. ♪♫ ([#3203](https://github.com/mapbox/mapbox-gl-native/pull/3203))
- New API to provide a custom callout view to the map for annotations. ([#3456](https://github.com/mapbox/mapbox-gl-native/pull/3456))
- Made telemetry on/off setting available in-app. ([#3445](https://github.com/mapbox/mapbox-gl-native/pull/3445))
- Fixed an issue with users not being counted by Mapbox if they had disabled telemetry. ([#3495](https://github.com/mapbox/mapbox-gl-native/pull/3495))
- Fixed crash caused by MGLAnnotationImage with non-integer width or height ([#2198](https://github.com/mapbox/mapbox-gl-native/issues/2198))
- Fixed “include of non-modular header” errors in Swift projects managed by CocoaPods. ([#3679](https://github.com/mapbox/mapbox-gl-native/pull/3679))
- Avoids triggering the blue background location status bar when user has granted "when in use" permission. ([#3671](https://github.com/mapbox/mapbox-gl-native/issues/3671))
- Deprecated the `debugActive` property and `-toggleDebug` method on MGLMapView in favor of a new `debugMask` property that exposes individual style debugging options. ([#3742](https://github.com/mapbox/mapbox-gl-native/pull/3742))

## 3.0.1 - December 7, 2015

- Fixed CoreTelephony.framework crash. ([#3170](https://github.com/mapbox/mapbox-gl-native/pull/3170))
- Fixed an issue preventing the compass from responding to taps after the compass is moved programmatically. ([#3117](https://github.com/mapbox/mapbox-gl-native/pull/3117))
- CocoaPods is now distributed via a (static) framework. ([#3181](https://github.com/mapbox/mapbox-gl-native/issues/3181))

## 3.0.0 - November 23, 2015

- If you install this SDK via CocoaPods, CocoaPods version 0.38.0 or above is required. ([#2132](https://github.com/mapbox/mapbox-gl-native/pull/2132))
- The `styleID` property has been removed from MGLMapView. Instead, set the `styleURL` property to an NSURL in the form `mapbox://styles/STYLE_ID`. If you previously set the style ID in Interface Builder’s Attributes inspector, delete the `styleID` entry from the User Defined Runtime Attributes section of the Identity inspector, then set the new “Style URL” inspectable to a value in the form `mapbox://styles/STYLE_ID`. ([#2632](https://github.com/mapbox/mapbox-gl-native/pull/2632))
- Default styles such as Streets are no longer bundled with the SDK; instead, they are loaded at runtime from the style API on mapbox.com. As always, you can use these default styles with any valid access token, and Streets continues to be `MGLMapView`’s initial style. The `bundledStyleURLs` property on `MGLMapView` has been deprecated in favor of several class methods on `MGLStyle` that provide direct access to the default styles. ([#2746](https://github.com/mapbox/mapbox-gl-native/pull/2746))
- The SDK now builds with Bitcode enabled. A version of libMapbox.a with Bitcode disabled is also available. ([#2332](https://github.com/mapbox/mapbox-gl-native/issues/2332), [#3003](https://github.com/mapbox/mapbox-gl-native/pull/3003))
- The style URL can be set to a local resource: `asset://local-color.json` and `local-color.json` both resolve to a file named `local-color.json` in the application’s root folder. ([#3087](https://github.com/mapbox/mapbox-gl-native/pull/3087))
- The double-tap-drag gesture for zooming in and out is now consistent with the Google Maps SDK. ([#2153](https://github.com/mapbox/mapbox-gl-native/pull/2153))
- A new `MGLAnnotationImage.enabled` property allows you to disable touch events on individual annotations. ([#2501](https://github.com/mapbox/mapbox-gl-native/pull/2501))
- Fixed a rendering issue that caused one-way arrows along tile boundaries to point due east instead of in the direction of travel. ([#2530](https://github.com/mapbox/mapbox-gl-native/pull/2530))
- Fixed an issue that prevented zoom level–dependent style properties from updating after zooming programmatically with animation. ([#2951](https://github.com/mapbox/mapbox-gl-native/pull/2951))
- Performance and appearance improvements during annotation adds & removes. ([#1688](https://github.com/mapbox/mapbox-gl-native/issues/1688))
- Overall improved performance during renders by not rendering faster than necessary. ([#1975](https://github.com/mapbox/mapbox-gl-native/issues/1975))
- Fixed a rendering issue with styles that use the `background-pattern` property. ([#2531](https://github.com/mapbox/mapbox-gl-native/pull/2531))
- Fixed a crash when reusing a single `MGLMapView` across multiple `UIViewController`s. ([#2969](https://github.com/mapbox/mapbox-gl-native/pull/2969))
- Fixed a crash on iPod touch and other devices or simulators without a cell carrier. ([#2687](https://github.com/mapbox/mapbox-gl-native/issues/2687))
- Eliminated flickering when opening and closing an overlay, such as an alert or action sheet. ([#2309](https://github.com/mapbox/mapbox-gl-native/pull/2309))
- Labels can now line wrap on hyphens and other punctuation. ([#2598](https://github.com/mapbox/mapbox-gl-native/pull/2598))
- A new delegate callback was added for observing taps to annotation callout views. ([#2596](https://github.com/mapbox/mapbox-gl-native/pull/2596))
- `-mapViewRegionIsChanging:` is now sent to the map view’s delegate during gestures. ([#2700](https://github.com/mapbox/mapbox-gl-native/pull/2700))
- Improved gesture recognition while the map is tilted. ([#2770](https://github.com/mapbox/mapbox-gl-native/pull/2770))
- `-mapViewWillStartLoadingMap:` and `-mapViewDidFinishLoadingMap:` delegate methods now work. ([#2706](https://github.com/mapbox/mapbox-gl-native/pull/2706))
- Removed CoreTelephony.framework dependency. ([#2581](https://github.com/mapbox/mapbox-gl-native/pull/2581))
- Improved user location annotation responsiveness. ([#2643](https://github.com/mapbox/mapbox-gl-native/pull/2643))

## 2.1.2 - September 15, 2015

- Built with Xcode 6.4 to not yet trigger Bitcode compatibility until Xcode 7 stabilizes. ([#2332](https://github.com/mapbox/mapbox-gl-native/issues/2332))

## 2.1.1 - September 15, 2015

- Fixes for Xcode 7 and Bitcode. ([#2238](https://github.com/mapbox/mapbox-gl-native/pull/2238))

## 2.1.0 - September 14, 2015

- A two-finger vertical swipe now tilts the map into perspective mode. ([#2116](https://github.com/mapbox/mapbox-gl-native/pull/2116))
- A new `MGLMapCamera` API allows you to transition multiple viewpoint properties, including rotation and pitch, simultaneously with an optional custom duration and timing function. ([#2193](https://github.com/mapbox/mapbox-gl-native/pull/2193))
- A new user tracking mode, `MGLUserTrackingModeFollowWithCourse`, has been added for indicating the current direction of travel. ([#2068](https://github.com/mapbox/mapbox-gl-native/pull/2068))
- Version 8 (`v8`) of the [Mapbox GL style spec](https://www.mapbox.com/mapbox-gl-style-spec/) is now required. If you are using a custom `v7` style, it needs to be upgraded using [this migrator script](https://github.com/mapbox/mapbox-gl-style-spec/blob/mb-pages/migrations/v7.js). ([#2052](https://github.com/mapbox/mapbox-gl-native/pull/2052))
- Applications built with Mapbox GL no longer crash when Location Services launches them in background mode. ([#1821](https://github.com/mapbox/mapbox-gl-native/pull/1821), [#1869](https://github.com/mapbox/mapbox-gl-native/pull/1869))
- Fixed a crash when adding annotations to an `MGLMapView` inside `-viewDidLoad`. ([#1874](https://github.com/mapbox/mapbox-gl-native/pull/1874))
- The user location annotation view now indicates the location reading’s accuracy and the device’s heading. ([#2010](https://github.com/mapbox/mapbox-gl-native/pull/2010))
- Eliminated linker warnings and errors when building against the iOS 9.0 SDK in Xcode 7. ([#1962](https://github.com/mapbox/mapbox-gl-native/pull/1962))
- Worked around a bug in the iOS 9.0 SDK that caused a crash on launch. ([#1958](https://github.com/mapbox/mapbox-gl-native/pull/1958))
- User location tracking no longer sends `MGLMapView` into an invalid region on iOS 9. ([#1925](https://github.com/mapbox/mapbox-gl-native/pull/1925))
- Eliminated console spew in the iOS demo application that was related to Mapbox Metrics HTTP requests. ([#1937](https://github.com/mapbox/mapbox-gl-native/issues/1937))
- Implemented `-[MGLMapView showAnnotations:animated:]`. ([#2050](https://github.com/mapbox/mapbox-gl-native/pull/2050))
- Fixed a crash adding a shape annotation with zero points. ([#2098](https://github.com/mapbox/mapbox-gl-native/pull/2098))
- Debug mode now displays information useful for debugging the label collision algorithm. ([#1808](https://github.com/mapbox/mapbox-gl-native/pull/1808))
- Minor style updates. ([#1910](https://github.com/mapbox/mapbox-gl-native/pull/1910))
- The CocoaPods pod now contains a `README.md` file. ([#1886](https://github.com/mapbox/mapbox-gl-native/pull/1886))

## 2.0.0 - August 21, 2015

Repackaging 2.0.0-pre.1 as it contained no issues.

## 2.0.0-pre.1 - August 21, 2015

Repackaging 0.5.1 as the Mapbox iOS SDK 2.0.0 series.

## 0.5.1 - July 13, 2015

### iOS

- Added support for CocoaPods 0.38.0. ([#1876](https://github.com/mapbox/mapbox-gl-native/pull/1876))

## 0.5.0 - July 9, 2015

### Core

- Support for runtime marker imagery. ([#941](https://github.com/mapbox/mapbox-gl-native/pull/941))
- Added `Map::fitBounds()` for region-based viewport setting. ([#1092](https://github.com/mapbox/mapbox-gl-native/issues/1092))
- Added a raster satellite bundled style and improved raster rendering. ([#963](https://github.com/mapbox/mapbox-gl-native/issues/963))
- Improved round line joins for semi-transparent lines. ([#1839](https://github.com/mapbox/mapbox-gl-native/pull/1839))
- Improved map render lifecycle notifications. ([#1026](https://github.com/mapbox/mapbox-gl-native/issues/1026))
- Fixed a bug that caused annotations not to show at zoom level zero. ([#1279](https://github.com/mapbox/mapbox-gl-native/issues/1279))
- Fixed a bug with the ordering of shape layers. ([#1866](https://github.com/mapbox/mapbox-gl-native/pull/1866))
- Other bug fixes and performance improvements.

### iOS

- **Breaking:** Headers now make use of lightweight generics, eliminating many unnecessary casts when working with annotations in Swift 2.0 in Xcode 7. ([#1711](https://github.com/mapbox/mapbox-gl-native/pull/1711))
- **Breaking:** `-mapView:symbolNameForAnnotation:` has been removed from the `MGLMapViewDelegate` protocol. Implement `-mapView:imageForAnnotation:` instead, which accepts images at runtime. ([#941](https://github.com/mapbox/mapbox-gl-native/pull/941))
- **Breaking:** `MGLMapView.direction` is now expressed in terms of degrees clockwise from true north, as indicated in the documentation, rather than counterclockwise. ([#1789](https://github.com/mapbox/mapbox-gl-native/pull/1789))
- A Satellite style showing Mapbox Satellite imagery is now bundled with Mapbox GL. ([#1845](https://github.com/mapbox/mapbox-gl-native/pull/1845))
- Improved `UIView` tracking to the map. ([#1813](https://github.com/mapbox/mapbox-gl-native/pull/1813))
- Delegate method `-[MGLMapViewDelegate mapView:didFailToLocateUserWithError:]` now works. ([#1608](https://github.com/mapbox/mapbox-gl-native/pull/1608))
- It is now possible to fit the map’s viewport to a coordinate bounding box via `-[MGLMapView setVisibleCoordinateBounds:animated:]` or to a specific set of coordinates via `-[MGLMapView setVisibleCoordinates:count:edgePadding:animated:]`. ([#1783](https://github.com/mapbox/mapbox-gl-native/pull/1783), [#1795](https://github.com/mapbox/mapbox-gl-native/pull/1795))
- The logo and ℹ️ no longer disappear or get distorted after embedding MGLMapView in a different view, and you can now access these subviews directly via properties on MGLMapView. ([#1779](https://github.com/mapbox/mapbox-gl-native/pull/1779), [#1815](https://github.com/mapbox/mapbox-gl-native/pull/1815))
- Raster tiles now look sharper midway between two zoom levels. ([#1843](https://github.com/mapbox/mapbox-gl-native/pull/1843))
- Resetting the map rotation to north no longer also resets the user location tracking mode. ([#1809](https://github.com/mapbox/mapbox-gl-native/pull/1809))
- `-[MGLMapView convertPoint:toCoordinateFromView:]` now returns accurate coordinates on iPhone 6. ([#1827](https://github.com/mapbox/mapbox-gl-native/pull/1827))
- Fixed an issue in which `-[MGLMapView direction]` would sometimes return 360 instead of 0. ([#1829](https://github.com/mapbox/mapbox-gl-native/pull/1829))
- Build against iOS 8.4. ([#1868](https://github.com/mapbox/mapbox-gl-native/pull/1868))

## 0.4.0 - June 19, 2015

### Core

- Support for polyline and polygon shape annotations. ([#1655](https://github.com/mapbox/mapbox-gl-native/issues/1655))
- Improved placement and density of labels. ([#1666](https://github.com/mapbox/mapbox-gl-native/issues/1666), [blog](https://www.mapbox.com/blog/better-label-placement-mapbox-mobile/))
- Improved z-ordering appearance of point markers. ([#988](https://github.com/mapbox/mapbox-gl-native/issues/988))
- Fixed an issue in which certain features, such as roundabouts, were not rendered completely. ([#1725](https://github.com/mapbox/mapbox-gl-native/issues/1725))
- Many bug fixes and performance and stability improvements.
- Improved tests.

### iOS

- **Breaking:** `MGLMapView` no longer manages Mapbox access tokens directly; an access token cannot be passed in when initializing the map view. Instead, set `MGLMapboxAccessToken` to your access token in your app’s `Info.plist` file, or call `+[MGLAccountManager setAccessToken:]` before initializing the map view. If you were setting the access token inside an Interface Builder inspectable, also remove it from the User Defined Runtime Attributes section of the Identity inspector. ([#1553](https://github.com/mapbox/mapbox-gl-native/issues/1553))
- **Breaking:** `MGLAccountManager`'s `-setMapboxMetricsEnabledSettingShownInApp:` has been removed. If you implement a Mapbox Metrics switch inside your app, instead of inside a Settings bundle, set `MGLMapboxMetricsEnabledSettingShownInApp` to `YES` in the `Info.plist` file. ([#1553](https://github.com/mapbox/mapbox-gl-native/issues/1553))
- **Breaking:** `MGLMapView`'s `-mapID` has been renamed to `-styleID`. ([#1561](https://github.com/mapbox/mapbox-gl-native/issues/1561))
- Headers have been audited for nullability, improving type safety in both Objective-C and Swift 1.2 when compiling with Xcode 6.3 or above. ([#1578](https://github.com/mapbox/mapbox-gl-native/issues/1578))
- Fixed an issue in which the map would sometimes spin 180° while rotating the map with two fingers. ([#1453](https://github.com/mapbox/mapbox-gl-native/issues/1453))
- Added a shortcut to the Mapbox Metrics switch in `MGLMapView`'s action sheet that is attached to the ℹ️ button. ([#1611](https://github.com/mapbox/mapbox-gl-native/issues/1611))
- `MGLMapView` now supports Interface Builder designables. When you add an `MGLMapView` to a storyboard, it displays instructions for getting set up directly on the storyboard canvas. ([#1573](https://github.com/mapbox/mapbox-gl-native/issues/1573))
- The default title for the user location annotation is now “You Are Here”. You can customize the title by setting `mapView.userAnnotation.title`. ([#1559](https://github.com/mapbox/mapbox-gl-native/issues/1559))
- Internal use of the Reachability library has been cleaned up so that your app can include its own copy of Reachability. ([#1718](https://github.com/mapbox/mapbox-gl-native/issues/1718))
- Now distribute a binary stripped of debugging symbols by default with an optional, secondary symbols build. ([#1650](https://github.com/mapbox/mapbox-gl-native/issues/1650))

## 0.3.1 - May 15, 2015

- Temporarily removed `IBDesignable` support on iOS.

## 0.3.0 - May 14, 2015

- Initial iOS beta release.

Known issues:

- None.<|MERGE_RESOLUTION|>--- conflicted
+++ resolved
@@ -2,7 +2,6 @@
 
 Mapbox welcomes participation and contributions from everyone. Please read [CONTRIBUTING.md](../../CONTRIBUTING.md) to get started.
 
-<<<<<<< HEAD
 ## master
 
 ### Packaging
@@ -83,14 +82,11 @@
 * MGLMapDebugOverdrawVisualizationMask no longer has any effect in Release builds of the SDK. This debug mask has been disabled for performance reasons. ([#5555](https://github.com/mapbox/mapbox-gl-native/pull/5555))
 * Fixed a typo in the documentation for the MGLCompassDirectionFormatter class. ([#5879](https://github.com/mapbox/mapbox-gl-native/pull/5879))
 
+## 3.3.7 - November 17, 2016
+
+* This version is the same as 3.3.6 but it is built with Xcode 8 that produces a smaller binary. Developers using this version in Swift applications built with Xcode 7.3.1 should use the  unstripped, `*-symbols` framework.
+
 ## 3.3.6 - November 9, 2016
-=======
-## 3.3.7
-
-* This version is the same as 3.3.6 but it is built with Xcode 8 that produces a smaller binary. Developers using this version in Swift applications built with Xcode 7.3.1 should use the  unstripped, `*-symbols` framework.
-
-## 3.3.6
->>>>>>> 72d553c4
 
 * Fixed a crash that occurred during low-memory situations when multiple instances of MGLMapView were in the view hierarchy. The speculative fix in v3.3.5 has been reverted. ([#6972](https://github.com/mapbox/mapbox-gl-native/pull/6972))
 
