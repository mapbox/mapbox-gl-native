--- conflicted
+++ resolved
@@ -4,13 +4,10 @@
 
 ## master
 
-<<<<<<< HEAD
 * Ideographic glyphs from Chinese, Japanese, and Korean are no longer downloaded by default as part of offline packs; they are instead rendered on-device, saving bandwidth and storage while improving performance. ([#14176](https://github.com/mapbox/mapbox-gl-native/pull/14176))
-=======
 * The `MGLIdeographicFontFamilyName` Info.plist key now also accepts an array of font family names, to customize font fallback behavior. It can also be set to a Boolean value of `NO` to force the SDK to typeset CJK characters in a remote font specified by `MGLSymbolStyleLayer.textFontNames`. ([#14862](https://github.com/mapbox/mapbox-gl-native/pull/14862))
 * Performance improvements for queryRenderedFeatures API and optimization that allocates containers based on a number of rendered layers. ([#14930](https://github.com/mapbox/mapbox-gl-native/pull/14930))
 * Fixed rendering layers after fill-extrusion regression caused by optimization of fill-extrusion rendering. ([#15065](https://github.com/mapbox/mapbox-gl-native/pull/15065))
->>>>>>> 6b59db8f
 
 ## 5.2.0
 
