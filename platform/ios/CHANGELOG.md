--- conflicted
+++ resolved
@@ -9,11 +9,8 @@
 * Fixed a custom geometry source bug caused by using the outdated tiles after style update [#15112](https://github.com/mapbox/mapbox-gl-native/pull/15112)
 
 ### Other changes
-<<<<<<< HEAD
 * Updated "map ID" to the more accurate term "tileset ID" in documentation; updated "style's Map ID" to the more accurate term "style URL". ([#15116](https://github.com/mapbox/mapbox-gl-native/pull/15116))
-=======
 * Ideographic glyphs from Chinese, Japanese, and Korean are no longer downloaded by default as part of offline packs; they are instead rendered on-device, saving bandwidth and storage while improving performance. ([#14176](https://github.com/mapbox/mapbox-gl-native/pull/14176))
->>>>>>> 9d8839c4
 
 ## 5.2.0
 
