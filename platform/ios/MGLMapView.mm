--- conflicted
+++ resolved
@@ -22,12 +22,9 @@
 #import "NSArray+MGLAdditions.h"
 #import "NSDictionary+MGLAdditions.h"
 
-<<<<<<< HEAD
+#import <algorithm>
 #import "MGLMapboxEvents.h"
 #import "MGLMetricsLocationManager.h"
-=======
-#import <algorithm>
->>>>>>> 9d30d404
 
 // Returns the path to the default cache database on this system.
 const std::string &defaultCacheDatabase() {
