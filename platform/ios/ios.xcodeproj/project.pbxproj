--- conflicted
+++ resolved
@@ -2245,11 +2245,7 @@
 		DA25D5BC1CCD9EDE00607828 /* Debug */ = {
 			isa = XCBuildConfiguration;
 			buildSettings = {
-<<<<<<< HEAD
-				INFOPLIST_FILE = "$(SRCROOT)/framework/Settings.bundle/Root.plist";
-=======
 				INFOPLIST_FILE = framework/Settings.bundle/Root.plist;
->>>>>>> 9be38c35
 				PRODUCT_NAME = Settings;
 				SKIP_INSTALL = YES;
 				WRAPPER_EXTENSION = bundle;
@@ -2259,11 +2255,7 @@
 		DA25D5BD1CCD9EDE00607828 /* Release */ = {
 			isa = XCBuildConfiguration;
 			buildSettings = {
-<<<<<<< HEAD
-				INFOPLIST_FILE = "$(SRCROOT)/framework/Settings.bundle/Root.plist";
-=======
 				INFOPLIST_FILE = framework/Settings.bundle/Root.plist;
->>>>>>> 9be38c35
 				PRODUCT_NAME = Settings;
 				SKIP_INSTALL = YES;
 				WRAPPER_EXTENSION = bundle;
