--- conflicted
+++ resolved
@@ -196,11 +196,8 @@
 		40F887711D7A1E59008ECB67 /* MGLShapeSource_Private.h in Headers */ = {isa = PBXBuildFile; fileRef = 40F8876F1D7A1DB8008ECB67 /* MGLShapeSource_Private.h */; };
 		40FDA76B1CCAAA6800442548 /* MBXAnnotationView.m in Sources */ = {isa = PBXBuildFile; fileRef = 40FDA76A1CCAAA6800442548 /* MBXAnnotationView.m */; };
 		5549A0381EF1D86B00073113 /* libmbgl-core.a in Frameworks */ = {isa = PBXBuildFile; fileRef = 5549A0371EF1D86B00073113 /* libmbgl-core.a */; };
-<<<<<<< HEAD
 		5549A0391EF2877100073113 /* OpenGLES.framework in Frameworks */ = {isa = PBXBuildFile; fileRef = 554180411D2E97DE00012372 /* OpenGLES.framework */; };
 		5549A03A1EF2877500073113 /* OpenGLES.framework in Frameworks */ = {isa = PBXBuildFile; fileRef = 554180411D2E97DE00012372 /* OpenGLES.framework */; };
-=======
->>>>>>> 001988fb
 		556660CA1E1BF3A900E2C41B /* MGLFoundation.h in Headers */ = {isa = PBXBuildFile; fileRef = 556660C91E1BF3A900E2C41B /* MGLFoundation.h */; settings = {ATTRIBUTES = (Public, ); }; };
 		556660D81E1D085500E2C41B /* MGLVersionNumber.m in Sources */ = {isa = PBXBuildFile; fileRef = 556660D71E1D085500E2C41B /* MGLVersionNumber.m */; };
 		556660DB1E1D8E8D00E2C41B /* MGLFoundation.h in Headers */ = {isa = PBXBuildFile; fileRef = 556660C91E1BF3A900E2C41B /* MGLFoundation.h */; settings = {ATTRIBUTES = (Public, ); }; };
