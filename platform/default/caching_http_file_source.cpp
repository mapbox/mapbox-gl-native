--- conflicted
+++ resolved
@@ -15,12 +15,8 @@
 
 CachingHTTPFileSource::~CachingHTTPFileSource() {
     if (hasLoop()) {
-<<<<<<< HEAD
         // FIXME temp fix for #608 crash
-        // assert(thread_id == uv_thread_self());
-=======
-        assert(thread_id == std::this_thread::get_id());
->>>>>>> 57249ca3
+        // assert(thread_id == std::this_thread::get_id());
         uv_messenger_stop(queue, [](uv_messenger_t *msgr) {
             delete msgr;
         });
