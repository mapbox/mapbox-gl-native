#import "MapDocument.h"

#import "AppDelegate.h"
#import "LimeGreenStyleLayer.h"
#import "DroppedPinAnnotation.h"

#import "MGLStyle+MBXAdditions.h"
#import "MGLVectorSource+MBXAdditions.h"

#import <Mapbox/Mapbox.h>

static NSString * const MGLDroppedPinAnnotationImageIdentifier = @"dropped";

static const CLLocationCoordinate2D WorldTourDestinations[] = {
    { .latitude = 38.9131982, .longitude = -77.0325453144239 },
    { .latitude = 37.7757368, .longitude = -122.4135302 },
    { .latitude = 12.9810816, .longitude = 77.6368034 },
    { .latitude = -13.15589555, .longitude = -74.2178961777998 },
};

NS_ARRAY_OF(id <MGLAnnotation>) *MBXFlattenedShapes(NS_ARRAY_OF(id <MGLAnnotation>) *shapes) {
    NSMutableArray *flattenedShapes = [NSMutableArray arrayWithCapacity:shapes.count];
    for (id <MGLAnnotation> shape in shapes) {
        NSArray *subshapes;
        if ([shape isKindOfClass:[MGLMultiPolyline class]]) {
            subshapes = [(MGLMultiPolyline *)shape polylines];
        } else if ([shape isKindOfClass:[MGLMultiPolygon class]]) {
            subshapes = [(MGLMultiPolygon *)shape polygons];
        } else if ([shape isKindOfClass:[MGLPointCollection class]]) {
            NSUInteger pointCount = [(MGLPointCollection *)shape pointCount];
            CLLocationCoordinate2D *coordinates = [(MGLPointCollection *)shape coordinates];
            NSMutableArray *pointAnnotations = [NSMutableArray arrayWithCapacity:pointCount];
            for (NSUInteger i = 0; i < pointCount; i++) {
                MGLPointAnnotation *pointAnnotation = [[MGLPointAnnotation alloc] init];
                pointAnnotation.coordinate = coordinates[i];
                [pointAnnotations addObject:pointAnnotation];
            }
            subshapes = pointAnnotations;
        } else if ([shape isKindOfClass:[MGLShapeCollection class]]) {
            subshapes = MBXFlattenedShapes([(MGLShapeCollection *)shape shapes]);
        }

        if (subshapes) {
            [flattenedShapes addObjectsFromArray:subshapes];
        } else {
            [flattenedShapes addObject:shape];
        }
    }
    return flattenedShapes;
}

@interface MapDocument () <NSWindowDelegate, NSSharingServicePickerDelegate, NSMenuDelegate, NSSplitViewDelegate, MGLMapViewDelegate>

@property (weak) IBOutlet NSArrayController *styleLayersArrayController;
@property (weak) IBOutlet NSTableView *styleLayersTableView;
@property (weak) IBOutlet NSMenu *mapViewContextMenu;
@property (weak) IBOutlet NSSplitView *splitView;

@end

@implementation MapDocument {
    /// Style URL inherited from an existing document at the time this document
    /// was created.
    NSURL *_inheritedStyleURL;

    NSPoint _mouseLocationForMapViewContextMenu;
    NSUInteger _droppedPinCounter;
    NSNumberFormatter *_spellOutNumberFormatter;

    BOOL _isLocalizingLabels;
    BOOL _showsToolTipsOnDroppedPins;
    BOOL _randomizesCursorsOnDroppedPins;
    BOOL _isTouringWorld;
    BOOL _isShowingPolygonAndPolylineAnnotations;
    BOOL _isShowingAnimatedAnnotation;
}

#pragma mark Lifecycle

- (NSString *)windowNibName {
    return @"MapDocument";
}

- (void)dealloc {
    [[NSNotificationCenter defaultCenter] removeObserver:self];
}

- (void)windowControllerWillLoadNib:(NSWindowController *)windowController {
    NSDocument *currentDocument = [NSDocumentController sharedDocumentController].currentDocument;
    if ([currentDocument isKindOfClass:[MapDocument class]]) {
        _inheritedStyleURL = [(MapDocument *)currentDocument mapView].styleURL;
    }
}

- (void)windowControllerDidLoadNib:(NSWindowController *)controller {
    [super windowControllerDidLoadNib:controller];

    [[NSNotificationCenter defaultCenter] addObserver:self
                                             selector:@selector(userDefaultsDidChange:)
                                                 name:NSUserDefaultsDidChangeNotification
                                               object:nil];

    _spellOutNumberFormatter = [[NSNumberFormatter alloc] init];

    NSPressGestureRecognizer *pressGestureRecognizer = [[NSPressGestureRecognizer alloc] initWithTarget:self action:@selector(handlePressGesture:)];
    [self.mapView addGestureRecognizer:pressGestureRecognizer];

    [self.splitView setPosition:0 ofDividerAtIndex:0];

    [self applyPendingState];
}

- (NSWindow *)window {
    return self.windowControllers.firstObject.window;
}

- (void)userDefaultsDidChange:(NSNotification *)notification {
    NSUserDefaults *userDefaults = notification.object;
    NSString *accessToken = [userDefaults stringForKey:MGLMapboxAccessTokenDefaultsKey];
    if (![accessToken isEqualToString:[MGLAccountManager accessToken]]) {
        [MGLAccountManager setAccessToken:accessToken];
        [self reload:self];
    }
}

#pragma mark NSWindowDelegate methods

- (void)window:(NSWindow *)window willEncodeRestorableState:(NSCoder *)state {
    [state encodeObject:self.mapView.styleURL forKey:@"MBXMapViewStyleURL"];
    [state encodeBool:_isLocalizingLabels forKey:@"MBXLocalizeLabels"];
}

- (void)window:(NSWindow *)window didDecodeRestorableState:(NSCoder *)state {
    self.mapView.styleURL = [state decodeObjectForKey:@"MBXMapViewStyleURL"];
    _isLocalizingLabels = [state decodeBoolForKey:@"MBXLocalizeLabels"];
}

#pragma mark Services

- (IBAction)showShareMenu:(id)sender {
    NSSharingServicePicker *picker = [[NSSharingServicePicker alloc] initWithItems:@[self.shareURL]];
    picker.delegate = self;
    [picker showRelativeToRect:[sender bounds] ofView:sender preferredEdge:NSMinYEdge];
}

- (NSURL *)shareURL {
    NSArray *components = self.mapView.styleURL.pathComponents;
    MGLMapCamera *camera = self.mapView.camera;
    return [NSURL URLWithString:
            [NSString stringWithFormat:@"https://api.mapbox.com/styles/v1/%@/%@.html?access_token=%@#%.2f/%.5f/%.5f/%.f/%.f",
             components[1], components[2], [MGLAccountManager accessToken],
             self.mapView.zoomLevel, camera.centerCoordinate.latitude, camera.centerCoordinate.longitude,
             camera.heading, camera.pitch]];
}

#pragma mark View methods

- (IBAction)showStyle:(id)sender {
    NSInteger tag = -1;
    if ([sender isKindOfClass:[NSMenuItem class]]) {
        tag = [sender tag];
    } else if ([sender isKindOfClass:[NSPopUpButton class]]) {
        tag = [sender selectedTag];
    }
    NSURL *styleURL;
    switch (tag) {
        case 1:
            styleURL = [MGLStyle streetsStyleURL];
            break;
        case 2:
            styleURL = [MGLStyle outdoorsStyleURL];
            break;
        case 3:
            styleURL = [MGLStyle lightStyleURL];
            break;
        case 4:
            styleURL = [MGLStyle darkStyleURL];
            break;
        case 5:
            styleURL = [MGLStyle satelliteStyleURL];
            break;
        case 6:
            styleURL = [MGLStyle satelliteStreetsStyleURL];
            break;
        case 7:
            styleURL = [MGLStyle trafficDayStyleURL];
            break;
        case 8:
            styleURL = [MGLStyle trafficNightStyleURL];
            break;
        default:
            NSAssert(NO, @"Cannot set style from control with tag %li", (long)tag);
            break;
    }
    [self.undoManager removeAllActionsWithTarget:self];
    self.mapView.styleURL = styleURL;
    [self.window.toolbar validateVisibleItems];
}

- (IBAction)chooseCustomStyle:(id)sender {
    NSAlert *alert = [[NSAlert alloc] init];
    alert.messageText = @"Apply custom style";
    alert.informativeText = @"Enter the URL to a JSON file that conforms to the Mapbox Style Specification, such as a style designed in Mapbox Studio:";
    NSTextField *textField = [[NSTextField alloc] initWithFrame:NSZeroRect];
    [textField sizeToFit];
    NSRect textFieldFrame = textField.frame;
    textFieldFrame.size.width = 300;
    textField.frame = textFieldFrame;
    NSURL *savedURL = [[NSUserDefaults standardUserDefaults] URLForKey:@"MBXCustomStyleURL"];
    if (savedURL) {
        textField.stringValue = savedURL.absoluteString;
    }
    alert.accessoryView = textField;
    [alert addButtonWithTitle:@"Apply"];
    [alert addButtonWithTitle:@"Cancel"];
    if ([alert runModal] == NSAlertFirstButtonReturn) {
        [self.undoManager removeAllActionsWithTarget:self];
        self.mapView.styleURL = [NSURL URLWithString:textField.stringValue];
        [[NSUserDefaults standardUserDefaults] setURL:self.mapView.styleURL forKey:@"MBXCustomStyleURL"];
        [self.window.toolbar validateVisibleItems];
    }
}

- (IBAction)zoomIn:(id)sender {
    [self.mapView setZoomLevel:round(self.mapView.zoomLevel) + 1 animated:YES];
}

- (IBAction)zoomOut:(id)sender {
    [self.mapView setZoomLevel:round(self.mapView.zoomLevel) - 1 animated:YES];
}

- (IBAction)snapToNorth:(id)sender {
    [self.mapView setDirection:0 animated:YES];
}

- (IBAction)reload:(id)sender {
    [self.undoManager removeAllActionsWithTarget:self];
    [self.mapView reloadStyle:sender];
}

/**
 Show or hide the Layers sidebar.
 */
- (IBAction)toggleLayers:(id)sender {
    BOOL isShown = ![self.splitView isSubviewCollapsed:self.splitView.arrangedSubviews.firstObject];
    [NSAnimationContext runAnimationGroup:^(NSAnimationContext * _Nonnull context) {
        context.allowsImplicitAnimation = YES;
        [self.splitView setPosition:isShown ? 0 : 100 ofDividerAtIndex:0];
        [self.window.toolbar validateVisibleItems];
    } completionHandler:nil];
}

/**
 Show or hide the selected layers.
 */
- (IBAction)toggleStyleLayers:(id)sender {
    NSInteger clickedRow = self.styleLayersTableView.clickedRow;
    NSIndexSet *indices = self.styleLayersTableView.selectedRowIndexes;
    if (clickedRow >= 0 && ![indices containsIndex:clickedRow]) {
        indices = [NSIndexSet indexSetWithIndex:clickedRow];
    }
    [self toggleStyleLayersAtArrangedObjectIndexes:indices];
}

- (void)toggleStyleLayersAtArrangedObjectIndexes:(NSIndexSet *)indices {
    NS_ARRAY_OF(MGLStyleLayer *) *layers = [self.mapView.style.reversedLayers objectsAtIndexes:indices];
    BOOL isVisible = layers.firstObject.visible;
    [self.undoManager registerUndoWithTarget:self handler:^(MapDocument * _Nonnull target) {
        [target toggleStyleLayersAtArrangedObjectIndexes:indices];
    }];

    if (!self.undoManager.undoing) {
        NSString *actionName;
        if (indices.count == 1) {
            actionName = [NSString stringWithFormat:@"%@ Layer “%@”", isVisible ? @"Hide" : @"Show", layers.firstObject.identifier];
        } else {
            actionName = [NSString stringWithFormat:@"%@ %@ Layers", isVisible ? @"Hide" : @"Show",
                          [NSNumberFormatter localizedStringFromNumber:@(indices.count)
                                                           numberStyle:NSNumberFormatterDecimalStyle]];
        }
        [self.undoManager setActionIsDiscardable:YES];
        [self.undoManager setActionName:actionName];
    }

    for (MGLStyleLayer *layer in layers) {
        layer.visible = !isVisible;
    }

    NSIndexSet *columnIndices = [NSIndexSet indexSetWithIndexesInRange:NSMakeRange(0, 2)];
    [self.styleLayersTableView reloadDataForRowIndexes:indices columnIndexes:columnIndices];
}

- (IBAction)deleteStyleLayers:(id)sender {
    NSInteger clickedRow = self.styleLayersTableView.clickedRow;
    NSIndexSet *indices = self.styleLayersTableView.selectedRowIndexes;
    if (clickedRow >= 0 && ![indices containsIndex:clickedRow]) {
        indices = [NSIndexSet indexSetWithIndex:clickedRow];
    }
    [self deleteStyleLayersAtArrangedObjectIndexes:indices];
}

- (void)insertStyleLayers:(NS_ARRAY_OF(MGLStyleLayer *) *)layers atArrangedObjectIndexes:(NSIndexSet *)indices {
    [self.undoManager registerUndoWithTarget:self handler:^(id  _Nonnull target) {
        [self deleteStyleLayersAtArrangedObjectIndexes:indices];
    }];

    if (!self.undoManager.undoing) {
        NSString *actionName;
        if (indices.count == 1) {
            actionName = [NSString stringWithFormat:@"Add Layer “%@”", layers.firstObject.identifier];
        } else {
            actionName = [NSString stringWithFormat:@"Add %@ Layers",
                          [NSNumberFormatter localizedStringFromNumber:@(indices.count) numberStyle:NSNumberFormatterDecimalStyle]];
        }
        [self.undoManager setActionName:actionName];
    }

    [self.styleLayersArrayController insertObjects:layers atArrangedObjectIndexes:indices];
}

- (void)deleteStyleLayersAtArrangedObjectIndexes:(NSIndexSet *)indices {
    NS_ARRAY_OF(MGLStyleLayer *) *layers = [self.mapView.style.reversedLayers objectsAtIndexes:indices];
    [self.undoManager registerUndoWithTarget:self handler:^(id  _Nonnull target) {
        [self insertStyleLayers:layers atArrangedObjectIndexes:indices];
    }];

    if (!self.undoManager.undoing) {
        NSString *actionName;
        if (indices.count == 1) {
            actionName = [NSString stringWithFormat:@"Delete Layer “%@”", layers.firstObject.identifier];
        } else {
            actionName = [NSString stringWithFormat:@"Delete %@ Layers",
                          [NSNumberFormatter localizedStringFromNumber:@(indices.count) numberStyle:NSNumberFormatterDecimalStyle]];
        }
        [self.undoManager setActionName:actionName];
    }

    [self.styleLayersArrayController removeObjectsAtArrangedObjectIndexes:indices];
}

- (IBAction)setLabelLanguage:(NSMenuItem *)sender {
    _isLocalizingLabels = sender.tag;
    [self reload:sender];
}

- (void)updateLabels {
    MGLStyle *style = self.mapView.style;
    NSString *preferredLanguage = _isLocalizingLabels ? [MGLVectorSource preferredMapboxStreetsLanguage] : nil;
    NSMutableDictionary *localizedKeysByKeyBySourceIdentifier = [NSMutableDictionary dictionary];
    for (MGLSymbolStyleLayer *layer in style.layers) {
        if (![layer isKindOfClass:[MGLSymbolStyleLayer class]]) {
            continue;
        }

        MGLVectorSource *source = (MGLVectorSource *)[style sourceWithIdentifier:layer.sourceIdentifier];
        if (![source isKindOfClass:[MGLVectorSource class]] || !source.mapboxStreets) {
            continue;
        }

        NSDictionary *localizedKeysByKey = localizedKeysByKeyBySourceIdentifier[layer.sourceIdentifier];
        if (!localizedKeysByKey) {
            localizedKeysByKey = localizedKeysByKeyBySourceIdentifier[layer.sourceIdentifier] = [source localizedKeysByKeyForPreferredLanguage:preferredLanguage];
        }

        NSString *(^stringByLocalizingString)(NSString *) = ^ NSString * (NSString *string) {
            NSMutableString *localizedString = string.mutableCopy;
            [localizedKeysByKey enumerateKeysAndObjectsUsingBlock:^(NSString * _Nonnull key, NSString * _Nonnull localizedKey, BOOL * _Nonnull stop) {
                NSAssert([key isKindOfClass:[NSString class]], @"key is not a string");
                NSAssert([localizedKey isKindOfClass:[NSString class]], @"localizedKey is not a string");
                [localizedString replaceOccurrencesOfString:[NSString stringWithFormat:@"{%@}", key]
                                                 withString:[NSString stringWithFormat:@"{%@}", localizedKey]
                                                    options:0
                                                      range:NSMakeRange(0, localizedString.length)];
            }];
            return localizedString;
        };

        if ([layer.text isKindOfClass:[MGLConstantStyleValue class]]) {
            NSString *textField = [(MGLConstantStyleValue<NSString *> *)layer.text rawValue];
            layer.text = [MGLStyleValue<NSString *> valueWithRawValue:stringByLocalizingString(textField)];
        }
        else if ([layer.text isKindOfClass:[MGLCameraStyleFunction class]]) {
            MGLCameraStyleFunction *function = (MGLCameraStyleFunction<NSString *> *)layer.text;
            NSMutableDictionary *stops = function.stops.mutableCopy;
            [stops enumerateKeysAndObjectsUsingBlock:^(NSNumber *zoomLevel, MGLConstantStyleValue<NSString *> *stop, BOOL *done) {
                NSString *textField = stop.rawValue;
                stops[zoomLevel] = [MGLStyleValue<NSString *> valueWithRawValue:stringByLocalizingString(textField)];
            }];
            function.stops = stops;
            layer.text = function;
        }
    }
}

- (void)applyPendingState {
    if (_inheritedStyleURL) {
        self.mapView.styleURL = _inheritedStyleURL;
        _inheritedStyleURL = nil;
    }

    AppDelegate *appDelegate = (AppDelegate *)NSApp.delegate;
    if (appDelegate.pendingStyleURL) {
        self.mapView.styleURL = appDelegate.pendingStyleURL;
    }
    if (appDelegate.pendingCamera) {
        if (appDelegate.pendingZoomLevel >= 0) {
            self.mapView.zoomLevel = appDelegate.pendingZoomLevel;
            appDelegate.pendingCamera.altitude = self.mapView.camera.altitude;
        }
        self.mapView.camera = appDelegate.pendingCamera;
        appDelegate.pendingZoomLevel = -1;
        appDelegate.pendingCamera = nil;
    }
    if (!MGLCoordinateBoundsIsEmpty(appDelegate.pendingVisibleCoordinateBounds)) {
        self.mapView.visibleCoordinateBounds = appDelegate.pendingVisibleCoordinateBounds;
        appDelegate.pendingVisibleCoordinateBounds = (MGLCoordinateBounds){ { 0, 0 }, { 0, 0 } };
    }
    if (appDelegate.pendingDebugMask) {
        self.mapView.debugMask = appDelegate.pendingDebugMask;
    }
    if (appDelegate.pendingMinimumZoomLevel >= 0) {
        self.mapView.zoomLevel = MAX(appDelegate.pendingMinimumZoomLevel, self.mapView.zoomLevel);
        appDelegate.pendingMaximumZoomLevel = -1;
    }
    if (appDelegate.pendingMaximumZoomLevel >= 0) {
        self.mapView.zoomLevel = MIN(appDelegate.pendingMaximumZoomLevel, self.mapView.zoomLevel);
        appDelegate.pendingMaximumZoomLevel = -1;
    }

    // Temporarily set the display name to the default center coordinate instead
    // of “Untitled” until the binding kicks in.
    NSValue *coordinateValue = [NSValue valueWithMGLCoordinate:self.mapView.centerCoordinate];
    NSString *coordinateString = [[NSValueTransformer valueTransformerForName:@"LocationCoordinate2DTransformer"]
                        transformedValue:coordinateValue];


    self.displayName = [NSString stringWithFormat:@"%@ @ %f", coordinateString, _mapView.zoomLevel];
}

#pragma mark Debug methods

- (IBAction)toggleTileBoundaries:(id)sender {
    self.mapView.debugMask ^= MGLMapDebugTileBoundariesMask;
}

- (IBAction)toggleTileInfo:(id)sender {
    self.mapView.debugMask ^= MGLMapDebugTileInfoMask;
}

- (IBAction)toggleTileTimestamps:(id)sender {
    self.mapView.debugMask ^= MGLMapDebugTimestampsMask;
}

- (IBAction)toggleCollisionBoxes:(id)sender {
    self.mapView.debugMask ^= MGLMapDebugCollisionBoxesMask;
}

- (IBAction)toggleOverdrawVisualization:(id)sender {
    self.mapView.debugMask ^= MGLMapDebugOverdrawVisualizationMask;
}

- (IBAction)showColorBuffer:(id)sender {
    self.mapView.debugMask &= ~MGLMapDebugStencilBufferMask;
    self.mapView.debugMask &= ~MGLMapDebugDepthBufferMask;
}

- (IBAction)showStencilBuffer:(id)sender {
    self.mapView.debugMask &= ~MGLMapDebugDepthBufferMask;
    self.mapView.debugMask |= MGLMapDebugStencilBufferMask;
}

- (IBAction)showDepthBuffer:(id)sender {
    self.mapView.debugMask &= ~MGLMapDebugStencilBufferMask;
    self.mapView.debugMask |= MGLMapDebugDepthBufferMask;
}

- (IBAction)toggleShowsToolTipsOnDroppedPins:(id)sender {
    _showsToolTipsOnDroppedPins = !_showsToolTipsOnDroppedPins;
}

- (IBAction)toggleRandomizesCursorsOnDroppedPins:(id)sender {
    _randomizesCursorsOnDroppedPins = !_randomizesCursorsOnDroppedPins;
}

- (IBAction)dropManyPins:(id)sender {
    [self removeAllAnnotations:sender];

    NSRect bounds = self.mapView.bounds;
    NSMutableArray *annotations = [NSMutableArray array];
    for (CGFloat x = NSMinX(bounds); x < NSMaxX(bounds); x += arc4random_uniform(50)) {
        for (CGFloat y = NSMaxY(bounds); y >= NSMinY(bounds); y -= arc4random_uniform(100)) {
            [annotations addObject:[self pinAtPoint:NSMakePoint(x, y)]];
        }
    }

    [NSTimer scheduledTimerWithTimeInterval:1.0/60.0
                                     target:self
                                   selector:@selector(dropOneOfManyPins:)
                                   userInfo:annotations
                                    repeats:YES];
}

- (void)dropOneOfManyPins:(NSTimer *)timer {
    NSMutableArray *annotations = timer.userInfo;
    NSUInteger numberOfAnnotationsToAdd = 50;
    if (annotations.count < numberOfAnnotationsToAdd) {
        numberOfAnnotationsToAdd = annotations.count;
    }
    NSArray *annotationsToAdd = [annotations subarrayWithRange:
                                 NSMakeRange(0, numberOfAnnotationsToAdd)];
    [self.mapView addAnnotations:annotationsToAdd];
    [annotations removeObjectsInRange:NSMakeRange(0, numberOfAnnotationsToAdd)];
    if (!annotations.count) {
        [timer invalidate];
    }
}

- (IBAction)showAllAnnotations:(id)sender {
    [self.mapView showAnnotations:self.mapView.annotations animated:YES];
}

- (IBAction)removeAllAnnotations:(id)sender {
    [self.mapView removeAnnotations:self.mapView.annotations];
    _isShowingPolygonAndPolylineAnnotations = NO;
    _isShowingAnimatedAnnotation = NO;
}

- (IBAction)startWorldTour:(id)sender {
    _isTouringWorld = YES;

    [self removeAllAnnotations:sender];
    NSUInteger numberOfAnnotations = sizeof(WorldTourDestinations) / sizeof(WorldTourDestinations[0]);
    NSMutableArray *annotations = [NSMutableArray arrayWithCapacity:numberOfAnnotations];
    for (NSUInteger i = 0; i < numberOfAnnotations; i++) {
        MGLPointAnnotation *annotation = [[MGLPointAnnotation alloc] init];
        annotation.coordinate = WorldTourDestinations[i];
        [annotations addObject:annotation];
    }
    [self.mapView addAnnotations:annotations];
    [self continueWorldTourWithRemainingAnnotations:annotations];
}

- (void)continueWorldTourWithRemainingAnnotations:(NS_MUTABLE_ARRAY_OF(MGLPointAnnotation *) *)annotations {
    MGLPointAnnotation *nextAnnotation = annotations.firstObject;
    if (!nextAnnotation || !_isTouringWorld) {
        _isTouringWorld = NO;
        return;
    }

    [annotations removeObjectAtIndex:0];
    MGLMapCamera *camera = [MGLMapCamera cameraLookingAtCenterCoordinate:nextAnnotation.coordinate
                                                            fromDistance:0
                                                                   pitch:arc4random_uniform(60)
                                                                 heading:arc4random_uniform(360)];
    __weak MapDocument *weakSelf = self;
    [self.mapView flyToCamera:camera completionHandler:^{
        MapDocument *strongSelf = weakSelf;
        [strongSelf performSelector:@selector(continueWorldTourWithRemainingAnnotations:)
                         withObject:annotations
                         afterDelay:2];
    }];
}

- (IBAction)stopWorldTour:(id)sender {
    _isTouringWorld = NO;
    // Any programmatic viewpoint change cancels outstanding animations.
    self.mapView.camera = self.mapView.camera;
}

- (IBAction)drawPolygonAndPolyLineAnnotations:(id)sender {

    if (_isShowingPolygonAndPolylineAnnotations) {
        [self removeAllAnnotations:sender];
        return;
    }

    _isShowingPolygonAndPolylineAnnotations = YES;

    // Pacific Northwest triangle
    CLLocationCoordinate2D triangleCoordinates[3] = {
        CLLocationCoordinate2DMake(44, -122),
        CLLocationCoordinate2DMake(46, -122),
        CLLocationCoordinate2DMake(46, -121)
    };
    MGLPolygon *triangle = [MGLPolygon polygonWithCoordinates:triangleCoordinates count:3];
    [self.mapView addAnnotation:triangle];

    // West coast line
    CLLocationCoordinate2D lineCoordinates[4] = {
        CLLocationCoordinate2DMake(47.6025, -122.3327),
        CLLocationCoordinate2DMake(45.5189, -122.6726),
        CLLocationCoordinate2DMake(37.7790, -122.4177),
        CLLocationCoordinate2DMake(34.0532, -118.2349)
    };
    MGLPolyline *line = [MGLPolyline polylineWithCoordinates:lineCoordinates count:4];
    [self.mapView addAnnotation:line];
}

- (IBAction)drawAnimatedAnnotation:(id)sender {
    DroppedPinAnnotation *annotation = [[DroppedPinAnnotation alloc] init];
    [self.mapView addAnnotation:annotation];

    _isShowingAnimatedAnnotation = YES;

    [NSTimer scheduledTimerWithTimeInterval:1.0/60.0
                                     target:self
                                   selector:@selector(updateAnimatedAnnotation:)
                                   userInfo:annotation
                                    repeats:YES];
}

- (void)updateAnimatedAnnotation:(NSTimer *)timer {
    DroppedPinAnnotation *annotation = timer.userInfo;
    double angle = timer.fireDate.timeIntervalSinceReferenceDate;
    annotation.coordinate = CLLocationCoordinate2DMake(
        sin(angle) * 20,
        cos(angle) * 20);
}

- (IBAction)insertCustomStyleLayer:(id)sender {
    [self.undoManager registerUndoWithTarget:self handler:^(id  _Nonnull target) {
        [self removeCustomStyleLayer:sender];
    }];

    if (!self.undoManager.isUndoing) {
        [self.undoManager setActionName:@"Add Lime Green Layer"];
    }

    LimeGreenStyleLayer *layer = [[LimeGreenStyleLayer alloc] initWithIdentifier:@"mbx-custom"];
    MGLStyleLayer *houseNumberLayer = [self.mapView.style layerWithIdentifier:@"housenum-label"];
    if (houseNumberLayer) {
        [self.mapView.style insertLayer:layer belowLayer:houseNumberLayer];
    } else {
        [self.mapView.style addLayer:layer];
    }
}

- (IBAction)removeCustomStyleLayer:(id)sender {
    [self.undoManager registerUndoWithTarget:self handler:^(id  _Nonnull target) {
        [self insertCustomStyleLayer:sender];
    }];

    if (!self.undoManager.isUndoing) {
        [self.undoManager setActionName:@"Delete Lime Green Layer"];
    }

    MGLStyleLayer *layer = [self.mapView.style layerWithIdentifier:@"mbx-custom"];
    [self.mapView.style removeLayer:layer];
}

#pragma mark Offline packs

- (IBAction)addOfflinePack:(id)sender {
    NSAlert *namePrompt = [[NSAlert alloc] init];
    namePrompt.messageText = @"Add offline pack";
    namePrompt.informativeText = @"Choose a name for the pack:";
    NSTextField *nameTextField = [[NSTextField alloc] initWithFrame:NSZeroRect];
    nameTextField.placeholderString = MGLStringFromCoordinateBounds(self.mapView.visibleCoordinateBounds);
    [nameTextField sizeToFit];
    NSRect textFieldFrame = nameTextField.frame;
    textFieldFrame.size.width = 300;
    nameTextField.frame = textFieldFrame;
    namePrompt.accessoryView = nameTextField;
    [namePrompt addButtonWithTitle:@"Add"];
    [namePrompt addButtonWithTitle:@"Cancel"];
    if ([namePrompt runModal] != NSAlertFirstButtonReturn) {
        return;
    }

    id <MGLOfflineRegion> region = [[MGLTilePyramidOfflineRegion alloc] initWithStyleURL:self.mapView.styleURL bounds:self.mapView.visibleCoordinateBounds fromZoomLevel:self.mapView.zoomLevel toZoomLevel:self.mapView.maximumZoomLevel];
    NSData *context = [[NSValueTransformer valueTransformerForName:@"OfflinePackNameValueTransformer"] reverseTransformedValue:nameTextField.stringValue];
    [[MGLOfflineStorage sharedOfflineStorage] addPackForRegion:region withContext:context completionHandler:^(MGLOfflinePack * _Nullable pack, NSError * _Nullable error) {
        if (error) {
            [[NSAlert alertWithError:error] runModal];
        } else {
            [pack resume];
        }
    }];
}

#pragma mark Mouse events

- (void)handlePressGesture:(NSPressGestureRecognizer *)gestureRecognizer {
    if (gestureRecognizer.state == NSGestureRecognizerStateBegan) {
        NSPoint location = [gestureRecognizer locationInView:self.mapView];
        if (!NSPointInRect([gestureRecognizer locationInView:self.mapView.compass], self.mapView.compass.bounds)
            && !NSPointInRect([gestureRecognizer locationInView:self.mapView.zoomControls], self.mapView.zoomControls.bounds)
            && !NSPointInRect([gestureRecognizer locationInView:self.mapView.attributionView], self.mapView.attributionView.bounds)) {
            [self dropPinAtPoint:location];
        }
    }
}

- (IBAction)manipulateStyle:(id)sender {
    MGLTransition transition = { .duration = 5, .delay = 1 };
    self.mapView.style.transition = transition;

    MGLFillStyleLayer *fillStyleLayer = (MGLFillStyleLayer *)[self.mapView.style layerWithIdentifier:@"water"];

    MGLStyleValue *colorFunction = [MGLStyleValue<NSColor *> valueWithInterpolationMode:MGLInterpolationModeExponential cameraStops:@{
        @0.0: [MGLStyleValue<NSColor *> valueWithRawValue:[NSColor redColor]],
        @10.0: [MGLStyleValue<NSColor *> valueWithRawValue:[NSColor yellowColor]],
        @20.0: [MGLStyleValue<NSColor *> valueWithRawValue:[NSColor blackColor]],
    } options:nil];
    fillStyleLayer.fillColor = colorFunction;

    NSString *filePath = [[NSBundle bundleForClass:self.class] pathForResource:@"amsterdam" ofType:@"geojson"];
    NSURL *geoJSONURL = [NSURL fileURLWithPath:filePath];
    MGLShapeSource *source = [[MGLShapeSource alloc] initWithIdentifier:@"ams" URL:geoJSONURL options:nil];
    [self.mapView.style addSource:source];

    MGLFillStyleLayer *fillLayer = [[MGLFillStyleLayer alloc] initWithIdentifier:@"test" source:source];
    fillLayer.fillColor = [MGLStyleValue<NSColor *> valueWithRawValue:[NSColor greenColor]];
    fillLayer.predicate = [NSPredicate predicateWithFormat:@"%K == %@", @"type", @"park"];
    [self.mapView.style addLayer:fillLayer];

    NSImage *image = [NSImage imageNamed:NSImageNameIChatTheaterTemplate];
    [self.mapView.style setImage:image forName:NSImageNameIChatTheaterTemplate];

    MGLSource *streetsSource = [self.mapView.style sourceWithIdentifier:@"composite"];
    MGLSymbolStyleLayer *theaterLayer = [[MGLSymbolStyleLayer alloc] initWithIdentifier:@"theaters" source:streetsSource];
    theaterLayer.sourceLayerIdentifier = @"poi_label";
    theaterLayer.predicate = [NSPredicate predicateWithFormat:@"maki == 'theatre'"];
    theaterLayer.iconImageName = [MGLStyleValue valueWithRawValue:NSImageNameIChatTheaterTemplate];
    theaterLayer.iconScale = [MGLStyleValue valueWithRawValue:@2];
    theaterLayer.iconColor = [MGLStyleValue valueWithInterpolationMode:MGLInterpolationModeExponential cameraStops:@{
        @16.0: [MGLStyleValue valueWithRawValue:[NSColor redColor]],
        @18.0: [MGLStyleValue valueWithRawValue:[NSColor yellowColor]],
        @20.0: [MGLStyleValue valueWithRawValue:[NSColor blackColor]],
    } options:nil];
    [self.mapView.style addLayer:theaterLayer];
}

- (IBAction)dropPin:(NSMenuItem *)sender {
    [self dropPinAtPoint:_mouseLocationForMapViewContextMenu];
}

- (void)dropPinAtPoint:(NSPoint)point {
    DroppedPinAnnotation *annotation = [self pinAtPoint:point];
    [self.mapView addAnnotation:annotation];
    [self.mapView selectAnnotation:annotation];
}

- (DroppedPinAnnotation *)pinAtPoint:(NSPoint)point {
    NSArray *features = [self.mapView visibleFeaturesAtPoint:point];
    NSString *title;
    for (id <MGLFeature> feature in features) {
        if (!title) {
            title = [feature attributeForKey:@"name_en"] ?: [feature attributeForKey:@"name"];
        }
    }

    DroppedPinAnnotation *annotation = [[DroppedPinAnnotation alloc] init];
    annotation.coordinate = [self.mapView convertPoint:point toCoordinateFromView:self.mapView];
    annotation.title = title ?: @"Dropped Pin";
    _spellOutNumberFormatter.numberStyle = NSNumberFormatterSpellOutStyle;
    if (_showsToolTipsOnDroppedPins) {
        NSString *formattedNumber = [_spellOutNumberFormatter stringFromNumber:@(++_droppedPinCounter)];
        annotation.toolTip = formattedNumber;
    }
    return annotation;
}

- (IBAction)removePin:(NSMenuItem *)sender {
    [self removePinAtPoint:_mouseLocationForMapViewContextMenu];
}

- (void)removePinAtPoint:(NSPoint)point {
    [self.mapView removeAnnotation:[self.mapView annotationAtPoint:point]];
}

- (IBAction)selectFeatures:(id)sender {
    [self selectFeaturesAtPoint:_mouseLocationForMapViewContextMenu];
}

- (void)selectFeaturesAtPoint:(NSPoint)point {
    NSArray *features = [self.mapView visibleFeaturesAtPoint:point];
    NSArray *flattenedFeatures = MBXFlattenedShapes(features);
    [self.mapView addAnnotations:flattenedFeatures];
}

#pragma mark User interface validation

- (BOOL)validateMenuItem:(NSMenuItem *)menuItem {
    if (menuItem.action == @selector(showStyle:)) {
        NSURL *styleURL = self.mapView.styleURL;
        NSCellStateValue state;
        switch (menuItem.tag) {
            case 1:
                state = [styleURL isEqual:[MGLStyle streetsStyleURL]];
                break;
            case 2:
                state = [styleURL isEqual:[MGLStyle outdoorsStyleURL]];
                break;
            case 3:
                state = [styleURL isEqual:[MGLStyle lightStyleURL]];
                break;
            case 4:
                state = [styleURL isEqual:[MGLStyle darkStyleURL]];
                break;
            case 5:
                state = [styleURL isEqual:[MGLStyle satelliteStyleURL]];
                break;
            case 6:
                state = [styleURL isEqual:[MGLStyle satelliteStreetsStyleURL]];
                break;
            case 7:
                state = [styleURL isEqual:[MGLStyle trafficDayStyleURL]];
<<<<<<< HEAD
=======
                break;
            case 8:
                state = [styleURL isEqual:[MGLStyle trafficNightStyleURL]];
>>>>>>> da532007
                break;
            default:
                return NO;
        }
        menuItem.state = state;
        return YES;
    }
    if (menuItem.action == @selector(chooseCustomStyle:)) {
        menuItem.state = self.indexOfStyleInToolbarItem == NSNotFound;
        return YES;
    }
    if (menuItem.action == @selector(zoomIn:)) {
        return self.mapView.zoomLevel < self.mapView.maximumZoomLevel;
    }
    if (menuItem.action == @selector(zoomOut:)) {
        return self.mapView.zoomLevel > self.mapView.minimumZoomLevel;
    }
    if (menuItem.action == @selector(snapToNorth:)) {
        return self.mapView.direction != 0;
    }
    if (menuItem.action == @selector(reload:)) {
        return YES;
    }
    if (menuItem.action == @selector(toggleLayers:)) {
        BOOL isShown = ![self.splitView isSubviewCollapsed:self.splitView.arrangedSubviews.firstObject];
        menuItem.title = isShown ? @"Hide Layers" : @"Show Layers";
        return YES;
    }
    if (menuItem.action == @selector(toggleStyleLayers:)) {
        NSInteger row = self.styleLayersTableView.clickedRow;
        if (row == -1) {
            row = self.styleLayersTableView.selectedRow;
        }
        if (row == -1) {
            menuItem.title = @"Show";
        } else {
            BOOL isVisible = self.mapView.style.reversedLayers[row].visible;
            menuItem.title = isVisible ? @"Hide" : @"Show";
        }
        return row != -1;
    }
    if (menuItem.action == @selector(deleteStyleLayers:)) {
        return self.styleLayersTableView.clickedRow >= 0 || self.styleLayersTableView.selectedRow >= 0;
    }
    if (menuItem.action == @selector(setLabelLanguage:)) {
        menuItem.state = menuItem.tag == _isLocalizingLabels ? NSOnState: NSOffState;
        if (menuItem.tag) {
            NSLocale *locale = [NSLocale localeWithLocaleIdentifier:[NSBundle mainBundle].developmentLocalization];
            NSString *preferredLanguage = [MGLVectorSource preferredMapboxStreetsLanguage];
            menuItem.title = [locale displayNameForKey:NSLocaleIdentifier value:preferredLanguage];
        }
        return YES;
    }
    if (menuItem.action == @selector(manipulateStyle:)) {
        return YES;
    }
    if (menuItem.action == @selector(dropPin:)) {
        id <MGLAnnotation> annotationUnderCursor = [self.mapView annotationAtPoint:_mouseLocationForMapViewContextMenu];
        menuItem.hidden = annotationUnderCursor != nil;
        return YES;
    }
    if (menuItem.action == @selector(removePin:)) {
        id <MGLAnnotation> annotationUnderCursor = [self.mapView annotationAtPoint:_mouseLocationForMapViewContextMenu];
        menuItem.hidden = annotationUnderCursor == nil;
        return YES;
    }
    if (menuItem.action == @selector(selectFeatures:)) {
        return YES;
    }
    if (menuItem.action == @selector(toggleTileBoundaries:)) {
        BOOL isShown = self.mapView.debugMask & MGLMapDebugTileBoundariesMask;
        menuItem.title = isShown ? @"Hide Tile Boundaries" : @"Show Tile Boundaries";
        return YES;
    }
    if (menuItem.action == @selector(toggleTileInfo:)) {
        BOOL isShown = self.mapView.debugMask & MGLMapDebugTileInfoMask;
        menuItem.title = isShown ? @"Hide Tile Info" : @"Show Tile Info";
        return YES;
    }
    if (menuItem.action == @selector(toggleTileTimestamps:)) {
        BOOL isShown = self.mapView.debugMask & MGLMapDebugTimestampsMask;
        menuItem.title = isShown ? @"Hide Tile Timestamps" : @"Show Tile Timestamps";
        return YES;
    }
    if (menuItem.action == @selector(toggleCollisionBoxes:)) {
        BOOL isShown = self.mapView.debugMask & MGLMapDebugCollisionBoxesMask;
        menuItem.title = isShown ? @"Hide Collision Boxes" : @"Show Collision Boxes";
        return YES;
    }
    if (menuItem.action == @selector(toggleOverdrawVisualization:)) {
        BOOL isShown = self.mapView.debugMask & MGLMapDebugOverdrawVisualizationMask;
        menuItem.title = isShown ? @"Hide Overdraw Visualization" : @"Show Overdraw Visualization";
        return YES;
    }
    if (menuItem.action == @selector(showColorBuffer:)) {
        BOOL enabled = self.mapView.debugMask & (MGLMapDebugStencilBufferMask | MGLMapDebugDepthBufferMask);
        menuItem.state = enabled ? NSOffState : NSOnState;
        return YES;
    }
    if (menuItem.action == @selector(showStencilBuffer:)) {
        BOOL enabled = self.mapView.debugMask & MGLMapDebugStencilBufferMask;
        menuItem.state = enabled ? NSOnState : NSOffState;
        return YES;
    }
    if (menuItem.action == @selector(showDepthBuffer:)) {
        BOOL enabled = self.mapView.debugMask & MGLMapDebugDepthBufferMask;
        menuItem.state = enabled ? NSOnState : NSOffState;
        return YES;
    }
    if (menuItem.action == @selector(toggleShowsToolTipsOnDroppedPins:)) {
        BOOL isShown = _showsToolTipsOnDroppedPins;
        menuItem.title = isShown ? @"Hide Tooltips on Dropped Pins" : @"Show Tooltips on Dropped Pins";
        return YES;
    }
    if (menuItem.action == @selector(toggleRandomizesCursorsOnDroppedPins:)) {
        BOOL isRandom = _randomizesCursorsOnDroppedPins;
        menuItem.title = isRandom ? @"Use Default Cursor for Dropped Pins" : @"Use Random Cursors for Dropped Pins";
        return _showsToolTipsOnDroppedPins;
    }
    if (menuItem.action == @selector(dropManyPins:)) {
        return YES;
    }
    if (menuItem.action == @selector(drawPolygonAndPolyLineAnnotations:)) {
        return !_isShowingPolygonAndPolylineAnnotations;
    }
    if (menuItem.action == @selector(drawAnimatedAnnotation:)) {
        return !_isShowingAnimatedAnnotation;
    }
    if (menuItem.action == @selector(insertCustomStyleLayer:)) {
        return ![self.mapView.style layerWithIdentifier:@"mbx-custom"];
    }
    if (menuItem.action == @selector(showAllAnnotations:) || menuItem.action == @selector(removeAllAnnotations:)) {
        return self.mapView.annotations.count > 0;
    }
    if (menuItem.action == @selector(startWorldTour:)) {
        return !_isTouringWorld;
    }
    if (menuItem.action == @selector(stopWorldTour:)) {
        return _isTouringWorld;
    }
    if (menuItem.action == @selector(addOfflinePack:)) {
        NSURL *styleURL = self.mapView.styleURL;
        return !styleURL.isFileURL;
    }
    if (menuItem.action == @selector(giveFeedback:)) {
        return YES;
    }
    return NO;
}

- (NSUInteger)indexOfStyleInToolbarItem {
    if (![MGLAccountManager accessToken]) {
        return NSNotFound;
    }

    NSArray *styleURLs = @[
        [MGLStyle streetsStyleURL],
        [MGLStyle outdoorsStyleURL],
        [MGLStyle lightStyleURL],
        [MGLStyle darkStyleURL],
        [MGLStyle satelliteStyleURL],
        [MGLStyle satelliteStreetsStyleURL],
        [MGLStyle trafficDayStyleURL],
        [MGLStyle trafficNightStyleURL],
    ];
    return [styleURLs indexOfObject:self.mapView.styleURL];
}

- (BOOL)validateToolbarItem:(NSToolbarItem *)toolbarItem {
    if (!self.mapView) {
        return NO;
    }

    SEL action = toolbarItem.action;
    if (action == @selector(showShareMenu:)) {
        [(NSButton *)toolbarItem.view sendActionOn:NSLeftMouseDownMask];
        if (![MGLAccountManager accessToken]) {
            return NO;
        }
        NSURL *styleURL = self.mapView.styleURL;
        return ([styleURL.scheme isEqualToString:@"mapbox"]
                && [styleURL.pathComponents.firstObject isEqualToString:@"styles"]);
    }
    if (action == @selector(showStyle:)) {
        NSPopUpButton *popUpButton = (NSPopUpButton *)toolbarItem.view;
        NSUInteger index = self.indexOfStyleInToolbarItem;
        if (index == NSNotFound) {
            index = -1;
        }
        [popUpButton selectItemAtIndex:index];
        if (index == -1) {
            NSString *name = self.mapView.style.name;
            popUpButton.title = name ?: @"Custom";
        }
    }
    if (action == @selector(toggleLayers:)) {
        BOOL isShown = ![self.splitView isSubviewCollapsed:self.splitView.arrangedSubviews.firstObject];
        [(NSButton *)toolbarItem.view setState:isShown ? NSOnState : NSOffState];
    }
    return NO;
}

#pragma mark NSSharingServicePickerDelegate methods

- (NS_ARRAY_OF(NSSharingService *) *)sharingServicePicker:(NSSharingServicePicker *)sharingServicePicker sharingServicesForItems:(NSArray *)items proposedSharingServices:(NS_ARRAY_OF(NSSharingService *) *)proposedServices {
    NSURL *shareURL = self.shareURL;
    NSURL *browserURL = [[NSWorkspace sharedWorkspace] URLForApplicationToOpenURL:shareURL];
    NSImage *browserIcon = [[NSWorkspace sharedWorkspace] iconForFile:browserURL.path];
    NSString *browserName = [[NSFileManager defaultManager] displayNameAtPath:browserURL.path];
    NSString *browserServiceName = [NSString stringWithFormat:@"Open in %@", browserName];

    NSSharingService *browserService = [[NSSharingService alloc] initWithTitle:browserServiceName
                                                                         image:browserIcon
                                                                alternateImage:nil
                                                                       handler:^{
        [[NSWorkspace sharedWorkspace] openURL:self.shareURL];
    }];

    NSMutableArray *sharingServices = [proposedServices mutableCopy];
    [sharingServices insertObject:browserService atIndex:0];
    return sharingServices;
}

#pragma mark NSMenuDelegate methods

- (void)menuWillOpen:(NSMenu *)menu {
    if (menu == self.mapViewContextMenu) {
        _mouseLocationForMapViewContextMenu = [self.window.contentView convertPoint:self.window.mouseLocationOutsideOfEventStream
                                                                             toView:self.mapView];
    }
}

#pragma mark NSSplitViewDelegate methods

- (BOOL)splitView:(NSSplitView *)splitView canCollapseSubview:(NSView *)subview {
    return subview != self.mapView;
}

- (BOOL)splitView:(NSSplitView *)splitView shouldCollapseSubview:(NSView *)subview forDoubleClickOnDividerAtIndex:(NSInteger)dividerIndex {
    return YES;
}

#pragma mark MGLMapViewDelegate methods

- (void)mapView:(MGLMapView *)mapView didFinishLoadingStyle:(MGLStyle *)style {
    [self updateLabels];
}

- (BOOL)mapView:(MGLMapView *)mapView annotationCanShowCallout:(id <MGLAnnotation>)annotation {
    return YES;
}

- (MGLAnnotationImage *)mapView:(MGLMapView *)mapView imageForAnnotation:(id <MGLAnnotation>)annotation {
    MGLAnnotationImage *annotationImage = [self.mapView dequeueReusableAnnotationImageWithIdentifier:MGLDroppedPinAnnotationImageIdentifier];
    if (!annotationImage) {
        NSString *imagePath = [[NSBundle bundleForClass:[MGLMapView class]]
                               pathForResource:@"default_marker" ofType:@"pdf"];
        NSImage *image = [[NSImage alloc] initWithContentsOfFile:imagePath];
        NSRect alignmentRect = image.alignmentRect;
        alignmentRect.origin.y = NSMidY(alignmentRect);
        alignmentRect.size.height /= 2;
        image.alignmentRect = alignmentRect;
        annotationImage = [MGLAnnotationImage annotationImageWithImage:image
                                                       reuseIdentifier:MGLDroppedPinAnnotationImageIdentifier];
    }
    if (_randomizesCursorsOnDroppedPins) {
        NSArray *cursors = @[
            [NSCursor IBeamCursor],
            [NSCursor crosshairCursor],
            [NSCursor pointingHandCursor],
            [NSCursor disappearingItemCursor],
            [NSCursor IBeamCursorForVerticalLayout],
            [NSCursor operationNotAllowedCursor],
            [NSCursor dragLinkCursor],
            [NSCursor dragCopyCursor],
            [NSCursor contextualMenuCursor],
        ];
        annotationImage.cursor = cursors[arc4random_uniform((uint32_t)cursors.count) % cursors.count];
    } else {
        annotationImage.cursor = nil;
    }
    return annotationImage;
}

- (void)mapView:(MGLMapView *)mapView didSelectAnnotation:(id <MGLAnnotation>)annotation {
    if ([annotation isKindOfClass:[DroppedPinAnnotation class]]) {
        DroppedPinAnnotation *droppedPin = (DroppedPinAnnotation *)annotation;
        [droppedPin resume];
    }
}

- (void)mapView:(MGLMapView *)mapView didDeselectAnnotation:(id <MGLAnnotation>)annotation {
    if ([annotation isKindOfClass:[DroppedPinAnnotation class]]) {
        DroppedPinAnnotation *droppedPin = (DroppedPinAnnotation *)annotation;
        [droppedPin pause];
    }
}

- (CGFloat)mapView:(MGLMapView *)mapView alphaForShapeAnnotation:(MGLShape *)annotation {
    return 0.8;
}

@end

@interface ValidatedToolbarItem : NSToolbarItem

@end

@implementation ValidatedToolbarItem

- (void)validate {
    [(MapDocument *)self.toolbar.delegate validateToolbarItem:self];
}

@end<|MERGE_RESOLUTION|>--- conflicted
+++ resolved
@@ -806,12 +806,9 @@
                 break;
             case 7:
                 state = [styleURL isEqual:[MGLStyle trafficDayStyleURL]];
-<<<<<<< HEAD
-=======
                 break;
             case 8:
                 state = [styleURL isEqual:[MGLStyle trafficNightStyleURL]];
->>>>>>> da532007
                 break;
             default:
                 return NO;
