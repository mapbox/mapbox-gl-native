#import <Cocoa/Cocoa.h>
#import <CoreLocation/CoreLocation.h>

#import "MGLFoundation.h"
#import "MGLTypes.h"
#import "MGLGeometry.h"

NS_ASSUME_NONNULL_BEGIN

@class MGLAnnotationImage;
@class MGLMapCamera;
@class MGLStyle;
@class MGLShape;

@protocol MGLAnnotation;
@protocol MGLMapViewDelegate;
@protocol MGLOverlay;
@protocol MGLFeature;

/**
 An interactive, customizable map view with an interface similar to the one
 provided by Apple’s MapKit.

 Using `MGLMapView`, you can embed the map inside a view, allow users to
 manipulate it with standard gestures, animate the map between different
 viewpoints, and present information in the form of annotations and overlays.

 The map view loads scalable vector tiles that conform to the
 <a href="https://github.com/mapbox/vector-tile-spec">Mapbox Vector Tile Specification</a>.
 It styles them with a style that conforms to the
 <a href="https://www.mapbox.com/mapbox-gl-style-spec/">Mapbox Style Specification</a>.
 Such styles can be designed in
 <a href="https://www.mapbox.com/studio/">Mapbox Studio</a> and hosted on
 mapbox.com.

 A collection of Mapbox-hosted styles is available through the `MGLStyle` class.
 These basic styles use
 <a href="https://www.mapbox.com/developers/vector-tiles/mapbox-streets">Mapbox Streets</a>
 or <a href="https://www.mapbox.com/satellite/">Mapbox Satellite</a> data
 sources, but you can specify a custom style that makes use of your own data.

 Mapbox-hosted vector tiles and styles require an API access token, which you
 can obtain from the
 <a href="https://www.mapbox.com/studio/account/tokens/">Mapbox account page</a>.
 Access tokens associate requests to Mapbox’s vector tile and style APIs with
 your Mapbox account. They also deter other developers from using your styles
 without your permission.

 Adding your own gesture recognizer to `MGLMapView` will block the corresponding
 gesture recognizer built into `MGLMapView`. To avoid conflicts, define which
 gesture recognizer takes precedence. For example, you can subclass
 `NSClickGestureRecognizer` and override `-[NSGestureRecognizer shouldRequireFailureOfGestureRecognizer:]`,
 so that your subclass will be invoked only if the default `MGLMapView` click
 gesture recognizer fails:

 ```swift
 class MapClickGestureRecognizer: NSClickGestureRecognizer {
     override func shouldRequireFailure(of otherGestureRecognizer: NSGestureRecognizer) -> Bool {
         return otherGestureRecognizer is NSClickGestureRecognizer
     }
 }
 ```

 @note You are responsible for getting permission to use the map data and for
    ensuring that your use adheres to the relevant terms of use.
 */
MGL_EXPORT IB_DESIGNABLE
@interface MGLMapView : NSView

#pragma mark Creating Instances

/**
 Initializes and returns a newly allocated map view with the specified frame and
 the default style.

 @param frame The frame for the view, measured in points.
 @return An initialized map view.
 */
- (instancetype)initWithFrame:(NSRect)frame;

/**
 Initializes and returns a newly allocated map view with the specified frame and
 style URL.

 @param frame The frame for the view, measured in points.
 @param styleURL URL of the map style to display. The URL may be a full HTTP or
    HTTPS URL, a Mapbox URL indicating the style’s map ID
    (`mapbox://styles/<user>/<style>`), or a path to a local file relative to
    the application’s resource path. Specify `nil` for the default style.
 @return An initialized map view.
 */
- (instancetype)initWithFrame:(NSRect)frame styleURL:(nullable NSURL *)styleURL;

#pragma mark Accessing the Delegate

/**
 The receiver’s delegate.

 A map view sends messages to its delegate to notify it of changes to its
 contents or the viewpoint. The delegate also provides information about
 annotations displayed on the map, such as the styles to apply to individual
 annotations.
 */
@property (nonatomic, weak, nullable) IBOutlet id <MGLMapViewDelegate> delegate;

#pragma mark Configuring the Map’s Appearance

/**
 The style currently displayed in the receiver.

 Unlike the `styleURL` property, this property is set to an object that allows
 you to manipulate every aspect of the style locally.

 If the style is loading, this property is set to `nil` until the style finishes
 loading. If the style has failed to load, this property is set to `nil`.
 Because the style loads asynchronously, you should manipulate it in the
 `-[MGLMapViewDelegate mapView:didFinishLoadingStyle:]` or
 `-[MGLMapViewDelegate mapViewDidFinishLoadingMap:]` method. It is not possible
 to manipulate the style before it has finished loading.

 @note The default styles provided by Mapbox contain sources and layers with
    identifiers that will change over time. Applications that use APIs that
    manipulate a style's sources and layers must first set the style URL to an
    explicitly versioned style using a convenience method like
    `+[MGLStyle outdoorsStyleURLWithVersion:]`, `MGLMapView`’s “Style URL”
    inspectable in Interface Builder, or a manually constructed `NSURL`.
 */
@property (nonatomic, readonly, nullable) MGLStyle *style;

/**
 URL of the style currently displayed in the receiver.

 The URL may be a full HTTP or HTTPS URL, a Mapbox URL indicating the style’s
 map ID (`mapbox://styles/<user>/<style>`), or a path to a local file relative
 to the application’s resource path.

 If you set this property to `nil`, the receiver will use the default style and
 this property will automatically be set to that style’s URL.

 If you want to modify the current style without replacing it outright, or if
 you want to introspect individual style attributes, use the `style` property.
 */
@property (nonatomic, null_resettable) NSURL *styleURL;

/**
 Reloads the style.

 You do not normally need to call this method. The map view automatically
 responds to changes in network connectivity by reloading the style. You may
 need to call this method if you change the access token after a style has
 loaded but before loading a style associated with a different Mapbox account.
 */
- (IBAction)reloadStyle:(id)sender;

/**
 A control for zooming in and out, positioned in the lower-right corner.
 */
@property (nonatomic, readonly) NSSegmentedControl *zoomControls;

/**
 A control indicating the map’s direction and allowing the user to manipulate
 the direction, positioned above the zoom controls in the lower-right corner.
 */
@property (nonatomic, readonly) NSSlider *compass;

/**
 The Mapbox logo, positioned in the lower-left corner.

 @note The Mapbox terms of service, which governs the use of Mapbox-hosted
    vector tiles and styles,
    <a href="https://www.mapbox.com/help/mapbox-logo/">requires</a> most Mapbox
    customers to display the Mapbox logo. If this applies to you, do not hide
    this view or change its contents.
 */
@property (nonatomic, readonly) NSImageView *logoView;

/**
 A view showing legally required copyright notices, positioned along the bottom
 of the map view, to the left of the Mapbox logo.

 @note The Mapbox terms of service, which governs the use of Mapbox-hosted
    vector tiles and styles,
    <a href="https://www.mapbox.com/help/attribution/">requires</a> these
    copyright notices to accompany any map that features Mapbox-designed styles,
    OpenStreetMap data, or other Mapbox data such as satellite or terrain data.
    If that applies to this map view, do not hide this view or remove any
    notices from it.
 */
@property (nonatomic, readonly) NSView *attributionView;

#pragma mark Manipulating the Viewpoint

/**
 The geographic coordinate at the center of the map view.

 Changing the value of this property centers the map on the new coordinate
 without changing the current zoom level.

 Changing the value of this property updates the map view immediately. If you
 want to animate the change, use the `-setCenterCoordinate:animated:` method
 instead.
 */
@property (nonatomic) CLLocationCoordinate2D centerCoordinate;

/**
 Changes the center coordinate of the map and optionally animates the change.

 Changing the center coordinate centers the map on the new coordinate without
 changing the current zoom level.

 @param coordinate The new center coordinate for the map.
 @param animated Specify `YES` if you want the map view to scroll to the new
    location or `NO` if you want the map to display the new location
    immediately.
 */
- (void)setCenterCoordinate:(CLLocationCoordinate2D)coordinate animated:(BOOL)animated;

/**
 The zoom level of the receiver.

 In addition to affecting the visual size and detail of features on the map, the
 zoom level affects the size of the vector tiles that are loaded. At zoom level
 0, each tile covers the entire world map; at zoom level 1, it covers ¼ of the
 world; at zoom level 2, <sup>1</sup>⁄<sub>16</sub> of the world, and so on.

 Changing the value of this property updates the map view immediately. If you
 want to animate the change, use the `-setZoomLevel:animated:` method instead.
 */
@property (nonatomic) double zoomLevel;

/**
 The minimum zoom level at which the map can be shown.

 Depending on the map view’s aspect ratio, the map view may be prevented from
 reaching the minimum zoom level, in order to keep the map from repeating within
 the current viewport.

 If the value of this property is greater than that of the `maximumZoomLevel`
 property, the behavior is undefined.

 The default value of this property is 0.
 */
@property (nonatomic) IBInspectable double minimumZoomLevel;

/**
 The maximum zoom level the map can be shown at.

 If the value of this property is smaller than that of the `minimumZoomLevel`
 property, the behavior is undefined.

 The default value of this property is 22. The upper bound for this property
 is 25.5.
 */
@property (nonatomic) IBInspectable double maximumZoomLevel;

/**
 Changes the zoom level of the map and optionally animates the change.

 Changing the zoom level scales the map without changing the current center
 coordinate.

 @param zoomLevel The new zoom level for the map.
 @param animated Specify `YES` if you want the map view to animate the change
    to the new zoom level or `NO` if you want the map to display the new zoom
    level immediately.
 */
- (void)setZoomLevel:(double)zoomLevel animated:(BOOL)animated;

/**
 The heading of the map, measured in degrees clockwise from true north.

 The value `0` means that the top edge of the map view corresponds to true
 north. The value `90` means the top of the map is pointing due east. The value
 `180` means the top of the map points due south, and so on.

 Changing the value of this property updates the map view immediately. If you
 want to animate the change, use the `-setDirection:animated:` method instead.
 */
@property (nonatomic) CLLocationDirection direction;

/**
 Changes the heading of the map and optionally animates the change.

 Changing the heading rotates the map without changing the current center
 coordinate or zoom level.

 @param direction The heading of the map, measured in degrees clockwise from
    true north.
 @param animated Specify `YES` if you want the map view to animate the change
    to the new heading or `NO` if you want the map to display the new heading
    immediately.
 */
- (void)setDirection:(CLLocationDirection)direction animated:(BOOL)animated;

/**
 A camera representing the current viewpoint of the map.
 */
@property (nonatomic, copy) MGLMapCamera *camera;

/**
 Moves the viewpoint to a different location without using a transition.
 
<<<<<<< HEAD
=======
 @param camera The new viewpoint.
 @param edgePadding The minimum padding (in screen points) that would be visible
 
 */
- (void)setCamera:(MGLMapCamera *)camera edgePadding:(NSEdgeInsets)edgePadding;

/**
 Moves the viewpoint to a different location without using a transition.
 
>>>>>>> 9d984d2f
 @param camera The new viewpoint.
 @param edgePadding The minimum padding (in screen points) that would be visible
 
 */
- (void)setCamera:(MGLMapCamera *)camera edgePadding:(NSEdgeInsets)edgePadding;

/**
 Moves the viewpoint to a different location with respect to the map with an
 optional transition duration and timing function.

 @param camera The new viewpoint.
 @param duration The amount of time, measured in seconds, that the transition
    animation should take. Specify `0` to jump to the new viewpoint
    instantaneously.
 @param function A timing function used for the animation. Set this parameter to
    `nil` for a transition that matches most system animations. If the duration
    is `0`, this parameter is ignored.
 @param completion The block to execute after the animation finishes.
 */
- (void)setCamera:(MGLMapCamera *)camera withDuration:(NSTimeInterval)duration animationTimingFunction:(nullable CAMediaTimingFunction *)function completionHandler:(nullable void (^)(void))completion;

 /**
 Moves the viewpoint to a different location with respect to the map with an
 optional transition duration and timing function.
 
 @param camera The new viewpoint.
 @param duration The amount of time, measured in seconds, that the transition
 animation should take. Specify `0` to jump to the new viewpoint
 instantaneously.
 @param function A timing function used for the animation. Set this parameter to
 `nil` for a transition that matches most system animations. If the duration
 is `0`, this parameter is ignored.
 @param edgePadding The minimum padding (in screen points) that would be visible
 around the returned camera object if it were set as the receiver’s camera.
  @param completion The block to execute after the animation finishes.
 */
- (void)setCamera:(MGLMapCamera *)camera withDuration:(NSTimeInterval)duration animationTimingFunction:(nullable CAMediaTimingFunction *)function edgePadding:(NSEdgeInsets)edgePadding completionHandler:(nullable void (^)(void))completion;


/**
 Moves the viewpoint to a different location using a transition animation that
 evokes powered flight and a default duration based on the length of the flight
 path.

 The transition animation seamlessly incorporates zooming and panning to help
 the user find his or her bearings even after traversing a great distance.

 @param camera The new viewpoint.
 @param completion The block to execute after the animation finishes.
 */
- (void)flyToCamera:(MGLMapCamera *)camera completionHandler:(nullable void (^)(void))completion;

/**
 Moves the viewpoint to a different location using a transition animation that
 evokes powered flight and an optional transition duration.

 The transition animation seamlessly incorporates zooming and panning to help
 the user find his or her bearings even after traversing a great distance.

 @param camera The new viewpoint.
 @param duration The amount of time, measured in seconds, that the transition
    animation should take. Specify `0` to jump to the new viewpoint
    instantaneously. Specify a negative value to use the default duration, which
    is based on the length of the flight path.
 @param completion The block to execute after the animation finishes.
 */
- (void)flyToCamera:(MGLMapCamera *)camera withDuration:(NSTimeInterval)duration completionHandler:(nullable void (^)(void))completion;

/**
 Moves the viewpoint to a different location using a transition animation that
 evokes powered flight and an optional transition duration and peak altitude.

 The transition animation seamlessly incorporates zooming and panning to help
 the user find his or her bearings even after traversing a great distance.

 @param camera The new viewpoint.
 @param duration The amount of time, measured in seconds, that the transition
    animation should take. Specify `0` to jump to the new viewpoint
    instantaneously. Specify a negative value to use the default duration, which
    is based on the length of the flight path.
 @param peakAltitude The altitude, measured in meters, at the midpoint of the
    animation. The value of this parameter is ignored if it is negative or if
    the animation transition resulting from a similar call to
    `-setCamera:animated:` would have a midpoint at a higher altitude.
 @param completion The block to execute after the animation finishes.
 */
- (void)flyToCamera:(MGLMapCamera *)camera withDuration:(NSTimeInterval)duration peakAltitude:(CLLocationDistance)peakAltitude completionHandler:(nullable void (^)(void))completion;

/**
 The geographic coordinate bounds visible in the receiver’s viewport.

 Changing the value of this property updates the receiver immediately. If you
 want to animate the change, use the `-setVisibleCoordinateBounds:animated:`
 method instead.
 
 If a longitude is less than −180 degrees or greater than 180 degrees, the
 visible bounds straddles the antimeridian or international date line. For
 example, if both Tokyo and San Francisco are visible, the visible bounds might
 extend from (35.68476, −220.24257) to (37.78428, −122.41310).
 */
@property (nonatomic) MGLCoordinateBounds visibleCoordinateBounds;

/**
 Changes the receiver’s viewport to fit the given coordinate bounds, optionally
 animating the change.
 
 To bring both sides of the antimeridian or international date line into view,
 specify some longitudes less than −180 degrees or greater than 180 degrees. For
 example, to show both Tokyo and San Francisco simultaneously, you could set the
 visible bounds to extend from (35.68476, −220.24257) to (37.78428, −122.41310).

 @param bounds The bounds that the viewport will show in its entirety.
 @param animated Specify `YES` to animate the change by smoothly scrolling and
    zooming or `NO` to immediately display the given bounds.
 */
- (void)setVisibleCoordinateBounds:(MGLCoordinateBounds)bounds animated:(BOOL)animated;

/**
 Changes the receiver’s viewport to fit the given coordinate bounds and
 optionally some additional padding on each side.

 @param bounds The bounds that the viewport will show in its entirety.
 @param insets The minimum padding (in screen points) that will be visible
    around the given coordinate bounds.
 @param animated Specify `YES` to animate the change by smoothly scrolling and
    zooming or `NO` to immediately display the given bounds.
 */
- (void)setVisibleCoordinateBounds:(MGLCoordinateBounds)bounds edgePadding:(NSEdgeInsets)insets animated:(BOOL)animated;

/**
 Sets the visible region so that the map displays the specified annotations.

 Calling this method updates the value in the `visibleCoordinateBounds` property
 and potentially other properties to reflect the new map region. A small amount
 of padding is reserved around the edges of the map view. To specify a different
 amount of padding, use the `-showAnnotations:edgePadding:animated:` method.

 @param annotations The annotations that you want to be visible in the map.
 @param animated `YES` if you want the map region change to be animated, or `NO`
 if you want the map to display the new region immediately without animations.
 */
- (void)showAnnotations:(NSArray<id <MGLAnnotation>> *)annotations animated:(BOOL)animated;

/**
 Sets the visible region so that the map displays the specified annotations with
 the specified amount of padding on each side.

 Calling this method updates the value in the `visibleCoordinateBounds` property
 and potentially other properties to reflect the new map region.

 @param annotations The annotations that you want to be visible in the map.
 @param insets The minimum padding (in screen points) around the edges of the
 map view to keep clear of annotations.
 @param animated `YES` if you want the map region change to be animated, or `NO`
 if you want the map to display the new region immediately without animations.
 */
- (void)showAnnotations:(NSArray<id <MGLAnnotation>> *)annotations edgePadding:(NSEdgeInsets)insets animated:(BOOL)animated;

/**
 Returns the camera that best fits the given coordinate bounds.

 @param bounds The coordinate bounds to fit to the receiver’s viewport.
 @return A camera object centered on the same location as the coordinate bounds
    with zoom level as high (close to the ground) as possible while still
    including the entire coordinate bounds. The camera object uses the current
    direction and pitch.
 */
- (MGLMapCamera *)cameraThatFitsCoordinateBounds:(MGLCoordinateBounds)bounds;

/**
 Returns the camera that best fits the given coordinate bounds, optionally with
 some additional padding on each side.

 @param bounds The coordinate bounds to fit to the receiver’s viewport.
 @param insets The minimum padding (in screen points) that would be visible
    around the returned camera object if it were set as the receiver’s camera.
 @return A camera object centered on the same location as the coordinate bounds
    with zoom level as high (close to the ground) as possible while still
    including the entire coordinate bounds. The camera object uses the current
    direction and pitch.
 */
- (MGLMapCamera *)cameraThatFitsCoordinateBounds:(MGLCoordinateBounds)bounds edgePadding:(NSEdgeInsets)insets;

/**
 Returns the camera that best fits the given coordinate bounds, with the specified camera,
 optionally with some additional padding on each side.
 
 @param camera The camera that the return camera should adhere to. All values
    on this camera will be manipulated except for pitch and direction.
 @param bounds The coordinate bounds to fit to the receiver’s viewport.
 @param insets The minimum padding (in screen points) that would be visible
    around the returned camera object if it were set as the receiver’s camera.
 @return A camera object centered on the same location as the coordinate bounds
    with zoom level as high (close to the ground) as possible while still
    including the entire coordinate bounds. The initial camera's pitch and
    direction will be honored.
 */
- (MGLMapCamera *)camera:(MGLMapCamera *)camera fittingCoordinateBounds:(MGLCoordinateBounds)bounds edgePadding:(NSEdgeInsets)insets;

/**
 Returns the camera that best fits the given shape, with the specified camera,
 optionally with some additional padding on each side.
 
 @param camera The camera that the return camera should adhere to. All values
    on this camera will be manipulated except for pitch and direction.
 @param shape The shape to fit to the receiver’s viewport.
 @param insets The minimum padding (in screen points) that would be visible
    around the returned camera object if it were set as the receiver’s camera.
 @return A camera object centered on the shape's center with zoom level as high
    (close to the ground) as possible while still including the entire shape. The
    initial camera's pitch and direction will be honored.
 */
- (MGLMapCamera *)camera:(MGLMapCamera *)camera fittingShape:(MGLShape *)shape edgePadding:(NSEdgeInsets)insets;

/**
 Returns the camera that best fits the given shape, with the specified direction,
 optionally with some additional padding on each side.

 @param shape The shape to fit to the receiver’s viewport.
 @param direction The direction of the viewport, measured in degrees clockwise from true north.
 @param insets The minimum padding (in screen points) that would be visible
    around the returned camera object if it were set as the receiver’s camera.
 @return A camera object centered on the shape's center with zoom level as high 
    (close to the ground) as possible while still including the entire shape. The
    camera object uses the current pitch.
 */
- (MGLMapCamera *)cameraThatFitsShape:(MGLShape *)shape direction:(CLLocationDirection)direction edgePadding:(NSEdgeInsets)insets;

/**
 A Boolean value indicating whether the receiver automatically adjusts its
 content insets.

 When the value of this property is `YES`, the map view automatically updates
 its `contentInsets` property to account for any overlapping title bar or
 toolbar. To overlap with the title bar or toolbar, the containing window’s
 style mask must have `NSFullSizeContentViewWindowMask` set, and the title bar
 must not be transparent.

 The default value of this property is `YES`.
 */
@property (nonatomic, assign) BOOL automaticallyAdjustsContentInsets;

/**
 The distance from the edges of the map view’s frame to the edges of the map
 view’s logical viewport.

 When the value of this property is equal to `NSEdgeInsetsZero`, viewport
 properties such as `centerCoordinate` assume a viewport that matches the map
 view’s frame. Otherwise, those properties are inset, excluding part of the
 frame from the viewport. For instance, if the only the top edge is inset, the
 map center is effectively shifted downward.

 When the value of the `automaticallyAdjustsContentInsets` property is `YES`,
 the value of this property may be overridden at any time.

 Changing the value of this property updates the map view immediately. If you
 want to animate the change, use the `-setContentInsets:animated:` method
 instead.
 */
@property (nonatomic, assign) NSEdgeInsets contentInsets;

/**
 Sets the distance from the edges of the map view’s frame to the edges of the
 map view’s logical viewport, with an optional transition animation.

 When the value of this property is equal to `NSEdgeInsetsZero`, viewport
 properties such as `centerCoordinate` assume a viewport that matches the map
 view’s frame. Otherwise, those properties are inset, excluding part of the
 frame from the viewport. For instance, if the only the top edge is inset, the
 map center is effectively shifted downward.

 When the value of the `automaticallyAdjustsContentInsets` property is `YES`,
 the value of this property may be overridden at any time.

 @param contentInsets The new values to inset the content by.
 @param animated Specify `YES` if you want the map view to animate the change to
    the content insets or `NO` if you want the map to inset the content
    immediately.
 */
- (void)setContentInsets:(NSEdgeInsets)contentInsets animated:(BOOL)animated;

#pragma mark Configuring How the User Interacts with the Map

/**
 A Boolean value that determines whether the user may zoom the map in and out,
 changing the zoom level.

 When this property is set to `YES`, the default, the user may zoom the map in
 and out by pinching two fingers, by using a scroll wheel on a traditional
 mouse, or by dragging the mouse cursor up and down while holding down the Shift
 key. When the receiver has focus, the user may also zoom by pressing the up and
 down arrow keys while holding down the Option key.

 This property controls only user interactions with the map. If you set the
 value of this property to `NO`, you may still change the map zoom
 programmatically.
 */
@property (nonatomic, getter=isZoomEnabled) BOOL zoomEnabled;

/**
 A Boolean value that determines whether the user may scroll around the map,
 changing the center coordinate.

 When this property is set to `YES`, the default, the user may scroll the map by
 swiping with two fingers or dragging the mouse cursor. When the receiver has
 focus, the user may also scroll around the map by pressing the arrow keys.

 This property controls only user interactions with the map. If you set the
 value of this property to `NO`, you may still change the map location
 programmatically.
 */
@property (nonatomic, getter=isScrollEnabled) BOOL scrollEnabled;

/**
 A Boolean value that determines whether the user may rotate the map, changing
 the direction.

 When this property is set to `YES`, the default, the user may rotate the map by
 moving two fingers in a circular motion or by dragging the mouse cursor left
 and right while holding down the Option key. When the receiver has focus, the
 user may also zoom by pressing the left and right arrow keys while holding down
 the Option key.

 This property controls only user interactions with the map. If you set the
 value of this property to `NO`, you may still rotate the map programmatically.
 */
@property (nonatomic, getter=isRotateEnabled) BOOL rotateEnabled;

/**
 A Boolean value that determines whether the user may tilt of the map, changing
 the pitch.

 When this property is set to `YES`, the default, the user may rotate the map by
 dragging the mouse cursor up and down while holding down the Option key.

 This property controls only user interactions with the map. If you set the
 value of this property to `NO`, you may still change the pitch of the map
 programmatically.
 */
@property (nonatomic, getter=isPitchEnabled) BOOL pitchEnabled;

#pragma mark Annotating the Map

/**
 The complete list of annotations associated with the receiver. (read-only)

 The objects in this array must adopt the `MGLAnnotation` protocol. If no
 annotations are associated with the map view, the value of this property is
 `nil`.
 */
@property (nonatomic, readonly, nullable) NSArray<id <MGLAnnotation>> *annotations;

/**
 Adds an annotation to the map view.

 @note `MGLMultiPolyline`, `MGLMultiPolygon`, and `MGLShapeCollection` objects
    cannot be added to the map view at this time. Nor can `MGLMultiPoint`
    objects that are not instances of `MGLPolyline` or `MGLPolygon`. Any
    multipoint, multipolyline, multipolygon, or shape collection object that is
    specified is silently ignored.

 @param annotation The annotation object to add to the receiver. This object
    must conform to the `MGLAnnotation` protocol. The map view retains the
    annotation object.
 */
- (void)addAnnotation:(id <MGLAnnotation>)annotation;

/**
 Adds an array of annotations to the map view.

 @note `MGLMultiPolyline`, `MGLMultiPolygon`, and `MGLShapeCollection` objects
    cannot be added to the map view at this time. Nor can `MGLMultiPoint`
    objects that are not instances of `MGLPolyline` or `MGLPolygon`. Any
    multipoint, multipolyline, multipolygon, or shape collection objects that
    are specified are silently ignored.

 @param annotations An array of annotation objects. Each object in the array
    must conform to the `MGLAnnotation` protocol. The map view retains each
    individual annotation object.
 */
- (void)addAnnotations:(NSArray<id <MGLAnnotation>> *)annotations;

/**
 The complete list of annotations associated with the receiver that are
 currently visible.

 The objects in this array must adopt the `MGLAnnotation` protocol. If no
 annotations are associated with the map view or if no annotations associated
 with the map view are currently visible, the value of this property is `nil`.
 */
@property (nonatomic, readonly, nullable) NSArray<id <MGLAnnotation>> *visibleAnnotations;

/**
 Removes an annotation from the map view, deselecting it if it is selected.

 Removing an annotation object dissociates it from the map view entirely,
 preventing it from being displayed on the map. Thus you would typically call
 this method only when you want to hide or delete a given annotation.

 @param annotation The annotation object to remove. This object must conform to
    the `MGLAnnotation` protocol.
 */
- (void)removeAnnotation:(id <MGLAnnotation>)annotation;

/**
 Removes an array of annotations from the map view, deselecting any selected
 annotations in the array.

 Removing annotation objects dissociates them from the map view entirely,
 preventing them from being displayed on the map. Thus you would typically call
 this method only when you want to hide or delete the given annotations.

 @param annotations The array of annotation objects to remove. Objects in the
    array must conform to the `MGLAnnotation` protocol.
 */
- (void)removeAnnotations:(NSArray<id <MGLAnnotation>> *)annotations;

/**
 Returns a reusable annotation image object associated with its identifier.

 For performance reasons, you should generally reuse `MGLAnnotationImage`
 objects for identical-looking annotations in your map views. Dequeueing saves
 time and memory during performance-critical operations such as scrolling.

 @param identifier A string identifying the annotation image to be reused. This
    string is the same one you specify when initially returning the annotation
    image object using the `-mapView:imageForAnnotation:` method.
 @return An annotation image object with the given identifier, or `nil` if no
    such object exists in the reuse queue.
 */
- (nullable MGLAnnotationImage *)dequeueReusableAnnotationImageWithIdentifier:(NSString *)identifier;

/**
 Returns the list of annotations associated with the receiver that intersect with
 the given rectangle.

 @param rect A rectangle expressed in the map view’s coordinate system.
 @return An array of objects that adopt the `MGLAnnotation` protocol or `nil` if
 no annotations associated with the map view are currently visible in the
 rectangle.
 */
- (nullable NSArray<id <MGLAnnotation>> *)visibleAnnotationsInRect:(CGRect)rect;

#pragma mark Managing Annotation Selections

/**
 The currently selected annotations.

 Assigning a new array to this property selects only the first annotation in the
 array.

 If the annotation is of type `MGLPointAnnotation` and is offscreen, the map is
 panned so that the annotation and its callout are brought just onscreen. The
 annotation is *not* centered within the viewport.

 @note In versions prior to `4.0.0` if the annotation was offscreen it was not
 selected.
 */
@property (nonatomic, copy) NSArray<id <MGLAnnotation>> *selectedAnnotations;

/**
 Selects an annotation and displays a callout popover for it.

 If the annotation is of type `MGLPointAnnotation` and is offscreen, the map is
 panned so that the annotation and its callout are brought just onscreen. The
 annotation is *not* centered within the viewport.

 @param annotation The annotation object to select.

 @note In versions prior to `4.0.0` selecting an offscreen annotation did not
 change the camera.
 */
- (void)selectAnnotation:(id <MGLAnnotation>)annotation;

/**
 Deselects an annotation and hides its callout popover.

 @param annotation The annotation object to deselect.
 */
- (void)deselectAnnotation:(nullable id <MGLAnnotation>)annotation;

/**
 A common view controller for managing a callout popover’s content view.

 Like any instance of `NSPopover`, an annotation callout manages its contents
 with a view controller. The annotation object is the view controller’s
 represented object. This means that you can bind controls in the view
 controller’s content view to KVO-compliant properties of the annotation object,
 such as `title` and `subtitle`.

 This property defines a common view controller that is used for every
 annotation’s callout view. If you set this property to `nil`, a default view
 controller will be used that manages a simple title label and subtitle label.
 If you need distinct view controllers for different annotations, the map view’s
 delegate should implement `-mapView:calloutViewControllerForAnnotation:`
 instead.
 */
@property (nonatomic, strong, null_resettable) IBOutlet NSViewController *calloutViewController;

#pragma mark Finding Annotations

/**
 Returns a point annotation located at the given point.

 @param point A point in the view’s coordinate system.
 @return A point annotation whose annotation image coincides with the point. If
    multiple point annotations coincide with the point, the return value is the
    annotation that would be selected if the user clicks at this point.
 */
- (id <MGLAnnotation>)annotationAtPoint:(NSPoint)point;

#pragma mark Overlaying the Map

/**
 The complete list of overlays associated with the receiver. (read-only)

 The objects in this array must adopt the `MGLOverlay` protocol. If no
 overlays are associated with the map view, the value of this property is
 empty array.
 */
@property (nonatomic, readonly, nonnull) NSArray<id <MGLOverlay>> *overlays;

/**
 Adds a single overlay to the map.

 To remove an overlay from a map, use the `-removeOverlay:` method.

 @param overlay The overlay object to add. This object must conform to the
     `MGLOverlay` protocol.
 */
- (void)addOverlay:(id <MGLOverlay>)overlay;

/**
 Adds an array of overlays to the map.

 To remove multiple overlays from a map, use the `-removeOverlays:` method.

 @param overlays An array of objects, each of which must conform to the
     `MGLOverlay` protocol.
 */
- (void)addOverlays:(NSArray<id <MGLOverlay>> *)overlays;

/**
 Removes a single overlay from the map.

 If the specified overlay is not currently associated with the map view, this
 method does nothing.

 @param overlay The overlay object to remove.
 */
- (void)removeOverlay:(id <MGLOverlay>)overlay;

/**
 Removes an array of overlays from the map.

 If a given overlay object is not associated with the map view, it is ignored.

 @param overlays An array of objects, each of which conforms to the `MGLOverlay`
     protocol.
 */
- (void)removeOverlays:(NSArray<id <MGLOverlay>> *)overlays;

#pragma mark Accessing the Underlying Map Data

/**
 Returns an array of rendered map features that intersect with a given point.

 This method may return features from any of the map’s style layers. To restrict
 the search to a particular layer or layers, use the
 `-visibleFeaturesAtPoint:inStyleLayersWithIdentifiers:` method. For more
 information about searching for map features, see that method’s documentation.

 @param point A point expressed in the map view’s coordinate system.
 @return An array of objects conforming to the `MGLFeature` protocol that
    represent features in the sources used by the current style.
 */
- (NSArray<id <MGLFeature>> *)visibleFeaturesAtPoint:(NSPoint)point NS_SWIFT_NAME(visibleFeatures(at:));

/**
 Returns an array of rendered map features that intersect with a given point,
 restricted to the given style layers.

 This method returns all the intersecting features from the specified layers. To
 filter the returned features, use the
 `-visibleFeaturesAtPoint:inStyleLayersWithIdentifiers:predicate:` method. For
 more information about searching for map features, see that method’s
 documentation.

 @param point A point expressed in the map view’s coordinate system.
 @param styleLayerIdentifiers A set of strings that correspond to the names of
    layers defined in the current style. Only the features contained in these
    layers are included in the returned array.
 @return An array of objects conforming to the `MGLFeature` protocol that
    represent features in the sources used by the current style.
 */
- (NSArray<id <MGLFeature>> *)visibleFeaturesAtPoint:(NSPoint)point inStyleLayersWithIdentifiers:(nullable NSSet<NSString *> *)styleLayerIdentifiers NS_SWIFT_NAME(visibleFeatures(at:styleLayerIdentifiers:));

/**
 Returns an array of rendered map features that intersect with a given point,
 restricted to the given style layers and filtered by the given predicate.
 
 Each object in the returned array represents a feature rendered by the
 current style and provides access to attributes specified by the relevant map
 content sources. The returned array includes features loaded by
 `MGLShapeSource` and `MGLVectorTileSource` objects but does not include
 anything from `MGLRasterTileSource` objects, or from video or canvas sources,
 which are unsupported by this SDK.

 The returned features are drawn by a style layer in the current style. For
 example, suppose the current style uses the
 <a href="https://www.mapbox.com/vector-tiles/mapbox-streets/">Mapbox Streets source</a>,
 but none of the specified style layers includes features that have the `maki`
 property set to `bus`. If you pass a point corresponding to the location of a
 bus stop into this method, the bus stop feature does not appear in the
 resulting array. On the other hand, if the style does include bus stops, an
 `MGLFeature` object representing that bus stop is returned and its
 `attributes` dictionary has the `maki` key set to `bus` (along with other
 attributes). The dictionary contains only the attributes provided by the
 tile source; it does not include computed attribute values or rules about how
 the feature is rendered by the current style.

 The returned array is sorted by z-order, starting with the topmost rendered
 feature and ending with the bottommost rendered feature. A feature that is
 rendered multiple times due to wrapping across the antimeridian at low zoom
 levels is included only once, subject to the caveat that follows.

 Features come from tiled vector data or GeoJSON data that is converted to tiles
 internally, so feature geometries are clipped at tile boundaries and features
 may appear duplicated across tiles. For example, suppose the specified point
 lies along a road that spans the screen. The resulting array includes those
 parts of the road that lie within the map tile that contain the specified
 point, even if the road extends into other tiles.

 To find out the layer names in a particular style, view the style in
 <a href="https://www.mapbox.com/studio/">Mapbox Studio</a>.
 
 Only visible features are returned. To obtain features regardless of
 visibility, use the
 `-[MGLVectorTileSource featuresInSourceLayersWithIdentifiers:predicate:]` and
 `-[MGLShapeSource featuresMatchingPredicate:]` methods on the relevant sources.

 @note Layer identifiers are not guaranteed to exist across styles or different
    versions of the same style. Applications that use this API must first set
    the style URL to an explicitly versioned style using a convenience method
    like `+[MGLStyle outdoorsStyleURLWithVersion:]`, `MGLMapView`’s “Style URL”
    inspectable in Interface Builder, or a manually constructed `NSURL`. This
    approach also avoids layer identifer name changes that will occur in the
    default style’s layers over time.
 
 @param point A point expressed in the map view’s coordinate system.
 @param styleLayerIdentifiers A set of strings that correspond to the names of
    layers defined in the current style. Only the features contained in these
    layers are included in the returned array.
 @param predicate A predicate to filter the returned features.
 @return An array of objects conforming to the `MGLFeature` protocol that
    represent features in the sources used by the current style.
 */
- (NSArray<id <MGLFeature>> *)visibleFeaturesAtPoint:(NSPoint)point inStyleLayersWithIdentifiers:(nullable NSSet<NSString *> *)styleLayerIdentifiers predicate:(nullable NSPredicate *)predicate NS_SWIFT_NAME(visibleFeatures(at:styleLayerIdentifiers:predicate:));

/**
 Returns an array of rendered map features that intersect with the given
 rectangle.

 This method may return features from any of the map’s style layers. To restrict
 the search to a particular layer or layers, use the
 `-visibleFeaturesAtPoint:inStyleLayersWithIdentifiers:` method. For more
 information about searching for map features, see that method’s documentation.

 @param rect A rectangle expressed in the map view’s coordinate system.
 @return An array of objects conforming to the `MGLFeature` protocol that
    represent features in the sources used by the current style.
 */
- (NSArray<id <MGLFeature>> *)visibleFeaturesInRect:(NSRect)rect NS_SWIFT_NAME(visibleFeatures(in:));

/**
 Returns an array of rendered map features that intersect with the given
 rectangle, restricted to the given style layers.
 
 This method returns all the intersecting features from the specified layers. To
 filter the returned features, use the
 `-visibleFeaturesAtPoint:inStyleLayersWithIdentifiers:predicate:` method. For
 more information about searching for map features, see that method’s
 documentation.

 @param rect A rectangle expressed in the map view’s coordinate system.
 @param styleLayerIdentifiers A set of strings that correspond to the names of
    layers defined in the current style. Only the features contained in these
    layers are included in the returned array.
 @return An array of objects conforming to the `MGLFeature` protocol that
    represent features in the sources used by the current style.
 */
- (NSArray<id <MGLFeature>> *)visibleFeaturesInRect:(NSRect)rect inStyleLayersWithIdentifiers:(nullable NSSet<NSString *> *)styleLayerIdentifiers NS_SWIFT_NAME(visibleFeatures(at:styleLayerIdentifiers:));

/**
 Returns an array of rendered map features that intersect with the given
 rectangle, restricted to the given style layers and filtered by the given
 predicate.
 
 Each object in the returned array represents a feature rendered by the
 current style and provides access to attributes specified by the relevant map
 content sources. The returned array includes features loaded by
 `MGLShapeSource` and `MGLVectorTileSource` objects but does not include
 anything from `MGLRasterTileSource` objects, or from video or canvas sources,
 which are unsupported by this SDK.

 The returned features are drawn by a style layer in the current style. For
 example, suppose the current style uses the
 <a href="https://www.mapbox.com/vector-tiles/mapbox-streets/">Mapbox Streets source</a>,
 but none of the specified style layers includes features that have the `maki`
 property set to `bus`. If you pass a rectangle containing the location of a bus
 stop into this method, the bus stop feature does not appear in the resulting
 array. On the other hand, if the style does include bus stops, an `MGLFeature`
 object representing that bus stop is returned and its `attributes` dictionary
 has the `maki` key set to `bus` (along with other attributes). The dictionary
 contains only the attributes provided by the tile source; it does not include
 computed attribute values or rules about how the feature is rendered by the
 current style.

 The returned array is sorted by z-order, starting with the topmost rendered
 feature and ending with the bottommost rendered feature. A feature that is
 rendered multiple times due to wrapping across the antimeridian at low zoom
 levels is included only once, subject to the caveat that follows.

 Features come from tiled vector data or GeoJSON data that is converted to tiles
 internally, so feature geometries are clipped at tile boundaries and features
 may appear duplicated across tiles. For example, suppose the specified
 rectangle intersects with a road that spans the screen. The resulting array
 includes those parts of the road that lie within the map tiles covering the
 specified rectangle, even if the road extends into other tiles. The portion of
 the road within each map tile is included individually.

 To find out the layer names in a particular style, view the style in
 <a href="https://www.mapbox.com/studio/">Mapbox Studio</a>.
 
 Only visible features are returned. To obtain features regardless of
 visibility, use the
 `-[MGLVectorTileSource featuresInSourceLayersWithIdentifiers:predicate:]` and
 `-[MGLShapeSource featuresMatchingPredicate:]` methods on the relevant sources.

 @note Layer identifiers are not guaranteed to exist across styles or different
    versions of the same style. Applications that use this API must first set
    the style URL to an explicitly versioned style using a convenience method
    like `+[MGLStyle outdoorsStyleURLWithVersion:]`, `MGLMapView`’s “Style URL”
    inspectable in Interface Builder, or a manually constructed `NSURL`. This
    approach also avoids layer identifer name changes that will occur in the
    default style’s layers over time.
 
 @param rect A rectangle expressed in the map view’s coordinate system.
 @param styleLayerIdentifiers A set of strings that correspond to the names of
    layers defined in the current style. Only the features contained in these
    layers are included in the returned array.
 @param predicate A predicate to filter the returned features.
 @return An array of objects conforming to the `MGLFeature` protocol that
    represent features in the sources used by the current style.
 */
- (NSArray<id <MGLFeature>> *)visibleFeaturesInRect:(NSRect)rect inStyleLayersWithIdentifiers:(nullable NSSet<NSString *> *)styleLayerIdentifiers predicate:(nullable NSPredicate *)predicate NS_SWIFT_NAME(visibleFeatures(in:styleLayerIdentifiers:predicate:));

#pragma mark Converting Geographic Coordinates

/**
 Converts a geographic coordinate to a point in the given view’s coordinate
 system.

 @param coordinate The geographic coordinate to convert.
 @param view The view in whose coordinate system the returned point should be
    expressed. If this parameter is `nil`, the returned point is expressed in
    the window’s coordinate system. If `view` is not `nil`, it must belong to
    the same window as the map view.
 @return The point (in the appropriate view or window coordinate system)
    corresponding to the given geographic coordinate.
 */
- (NSPoint)convertCoordinate:(CLLocationCoordinate2D)coordinate toPointToView:(nullable NSView *)view;

/**
 Converts a point in the given view’s coordinate system to a geographic
 coordinate.

 @param point The point to convert.
 @param view The view in whose coordinate system the point is expressed.
 @return The geographic coordinate at the given point.
 */
- (CLLocationCoordinate2D)convertPoint:(NSPoint)point toCoordinateFromView:(nullable NSView *)view;

/**
 Converts a geographic bounding box to a rectangle in the given view’s
 coordinate system.
 
 To bring both sides of the antimeridian or international date line into view,
 specify some longitudes less than −180 degrees or greater than 180 degrees. For
 example, to show both Tokyo and San Francisco simultaneously, you could set the
 visible bounds to extend from (35.68476, −220.24257) to (37.78428, −122.41310).

 @param bounds The geographic bounding box to convert.
 @param view The view in whose coordinate system the returned rectangle should
    be expressed. If this parameter is `nil`, the returned rectangle is
    expressed in the window’s coordinate system. If `view` is not `nil`, it must
    belong to the same window as the map view.
 */
- (NSRect)convertCoordinateBounds:(MGLCoordinateBounds)bounds toRectToView:(nullable NSView *)view;

/**
 Converts a rectangle in the given view’s coordinate system to a geographic
 bounding box.
 
 If a longitude is less than −180 degrees or greater than 180 degrees, the
 bounding box straddles the antimeridian or international date line.

 @param rect The rectangle to convert.
 @param view The view in whose coordinate system the rectangle is expressed.
 @return The geographic bounding box coextensive with the given rectangle.
 */
- (MGLCoordinateBounds)convertRect:(NSRect)rect toCoordinateBoundsFromView:(nullable NSView *)view;

/**
 Returns the distance spanned by one point in the map view’s coordinate system
 at the given latitude and current zoom level.

 The distance between points decreases as the latitude approaches the poles.
 This relationship parallels the relationship between longitudinal coordinates
 at different latitudes.

 @param latitude The latitude of the geographic coordinate represented by the
    point.
 @return The distance in meters spanned by a single point.
 */
- (CLLocationDistance)metersPerPointAtLatitude:(CLLocationDegrees)latitude;

#pragma mark Giving Feedback to Improve the Map

/**
 Opens one or more webpages in the default Web browser in which the user can
 provide feedback about the map data.

 You should add a menu item to the Help menu of your application that invokes
 this method. Title it “Improve This Map” or similar. Set its target to the
 first responder and its action to `giveFeedback:`.

 This map view searches the current style’s sources for webpages to open.
 Specifically, each source’s tile set has an `attribution` property containing
 HTML code; if an <code>&lt;a></code> tag (link) within that code has an
 <code>class</code> attribute set to <code>mapbox-improve-map</code>, its
 <code>href</code> attribute defines the URL to open. Such links are omitted
 from the attribution view.
 */
- (IBAction)giveFeedback:(id)sender;

#pragma mark Debugging the Map

/**
 The options that determine which debugging aids are shown on the map.

 These options are all disabled by default and should remain disabled in
 released software for performance and aesthetic reasons.
 */
@property (nonatomic) MGLMapDebugMaskOptions debugMask;

@end

NS_ASSUME_NONNULL_END<|MERGE_RESOLUTION|>--- conflicted
+++ resolved
@@ -300,21 +300,18 @@
 /**
  Moves the viewpoint to a different location without using a transition.
  
-<<<<<<< HEAD
-=======
  @param camera The new viewpoint.
  @param edgePadding The minimum padding (in screen points) that would be visible
- 
+
  */
 - (void)setCamera:(MGLMapCamera *)camera edgePadding:(NSEdgeInsets)edgePadding;
 
 /**
  Moves the viewpoint to a different location without using a transition.
- 
->>>>>>> 9d984d2f
+
  @param camera The new viewpoint.
  @param edgePadding The minimum padding (in screen points) that would be visible
- 
+
  */
 - (void)setCamera:(MGLMapCamera *)camera edgePadding:(NSEdgeInsets)edgePadding;
 
@@ -336,7 +333,7 @@
  /**
  Moves the viewpoint to a different location with respect to the map with an
  optional transition duration and timing function.
- 
+
  @param camera The new viewpoint.
  @param duration The amount of time, measured in seconds, that the transition
  animation should take. Specify `0` to jump to the new viewpoint
@@ -406,7 +403,7 @@
  Changing the value of this property updates the receiver immediately. If you
  want to animate the change, use the `-setVisibleCoordinateBounds:animated:`
  method instead.
- 
+
  If a longitude is less than −180 degrees or greater than 180 degrees, the
  visible bounds straddles the antimeridian or international date line. For
  example, if both Tokyo and San Francisco are visible, the visible bounds might
@@ -417,7 +414,7 @@
 /**
  Changes the receiver’s viewport to fit the given coordinate bounds, optionally
  animating the change.
- 
+
  To bring both sides of the antimeridian or international date line into view,
  specify some longitudes less than −180 degrees or greater than 180 degrees. For
  example, to show both Tokyo and San Francisco simultaneously, you could set the
@@ -498,7 +495,7 @@
 /**
  Returns the camera that best fits the given coordinate bounds, with the specified camera,
  optionally with some additional padding on each side.
- 
+
  @param camera The camera that the return camera should adhere to. All values
     on this camera will be manipulated except for pitch and direction.
  @param bounds The coordinate bounds to fit to the receiver’s viewport.
@@ -514,7 +511,7 @@
 /**
  Returns the camera that best fits the given shape, with the specified camera,
  optionally with some additional padding on each side.
- 
+
  @param camera The camera that the return camera should adhere to. All values
     on this camera will be manipulated except for pitch and direction.
  @param shape The shape to fit to the receiver’s viewport.
@@ -534,7 +531,7 @@
  @param direction The direction of the viewport, measured in degrees clockwise from true north.
  @param insets The minimum padding (in screen points) that would be visible
     around the returned camera object if it were set as the receiver’s camera.
- @return A camera object centered on the shape's center with zoom level as high 
+ @return A camera object centered on the shape's center with zoom level as high
     (close to the ground) as possible while still including the entire shape. The
     camera object uses the current pitch.
  */
@@ -912,7 +909,7 @@
 /**
  Returns an array of rendered map features that intersect with a given point,
  restricted to the given style layers and filtered by the given predicate.
- 
+
  Each object in the returned array represents a feature rendered by the
  current style and provides access to attributes specified by the relevant map
  content sources. The returned array includes features loaded by
@@ -947,7 +944,7 @@
 
  To find out the layer names in a particular style, view the style in
  <a href="https://www.mapbox.com/studio/">Mapbox Studio</a>.
- 
+
  Only visible features are returned. To obtain features regardless of
  visibility, use the
  `-[MGLVectorTileSource featuresInSourceLayersWithIdentifiers:predicate:]` and
@@ -960,7 +957,7 @@
     inspectable in Interface Builder, or a manually constructed `NSURL`. This
     approach also avoids layer identifer name changes that will occur in the
     default style’s layers over time.
- 
+
  @param point A point expressed in the map view’s coordinate system.
  @param styleLayerIdentifiers A set of strings that correspond to the names of
     layers defined in the current style. Only the features contained in these
@@ -989,7 +986,7 @@
 /**
  Returns an array of rendered map features that intersect with the given
  rectangle, restricted to the given style layers.
- 
+
  This method returns all the intersecting features from the specified layers. To
  filter the returned features, use the
  `-visibleFeaturesAtPoint:inStyleLayersWithIdentifiers:predicate:` method. For
@@ -1009,7 +1006,7 @@
  Returns an array of rendered map features that intersect with the given
  rectangle, restricted to the given style layers and filtered by the given
  predicate.
- 
+
  Each object in the returned array represents a feature rendered by the
  current style and provides access to attributes specified by the relevant map
  content sources. The returned array includes features loaded by
@@ -1045,7 +1042,7 @@
 
  To find out the layer names in a particular style, view the style in
  <a href="https://www.mapbox.com/studio/">Mapbox Studio</a>.
- 
+
  Only visible features are returned. To obtain features regardless of
  visibility, use the
  `-[MGLVectorTileSource featuresInSourceLayersWithIdentifiers:predicate:]` and
@@ -1058,7 +1055,7 @@
     inspectable in Interface Builder, or a manually constructed `NSURL`. This
     approach also avoids layer identifer name changes that will occur in the
     default style’s layers over time.
- 
+
  @param rect A rectangle expressed in the map view’s coordinate system.
  @param styleLayerIdentifiers A set of strings that correspond to the names of
     layers defined in the current style. Only the features contained in these
@@ -1098,7 +1095,7 @@
 /**
  Converts a geographic bounding box to a rectangle in the given view’s
  coordinate system.
- 
+
  To bring both sides of the antimeridian or international date line into view,
  specify some longitudes less than −180 degrees or greater than 180 degrees. For
  example, to show both Tokyo and San Francisco simultaneously, you could set the
@@ -1115,7 +1112,7 @@
 /**
  Converts a rectangle in the given view’s coordinate system to a geographic
  bounding box.
- 
+
  If a longitude is less than −180 degrees or greater than 180 degrees, the
  bounding box straddles the antimeridian or international date line.
 
