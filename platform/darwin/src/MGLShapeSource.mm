#import "MGLShapeSource_Private.h"
#import "MGLAbstractShapeSource_Private.h"

#import "MGLMapView_Private.h"
#import "MGLSource_Private.h"
#import "MGLFeature_Private.h"
#import "MGLShape_Private.h"

#import "NSURL+MGLAdditions.h"

#include <mbgl/map/map.hpp>
#include <mbgl/style/sources/geojson_source.hpp>



@interface MGLShapeSource ()

- (instancetype)initWithRawSource:(mbgl::style::GeoJSONSource *)rawSource NS_DESIGNATED_INITIALIZER;

@property (nonatomic, readwrite) NSDictionary *options;
@property (nonatomic) mbgl::style::GeoJSONSource *rawSource;

@end

@implementation MGLShapeSource {
    std::unique_ptr<mbgl::style::GeoJSONSource> _pendingSource;
}

- (instancetype)initWithIdentifier:(NSString *)identifier URL:(NSURL *)url options:(NS_DICTIONARY_OF(NSString *, id) *)options {
    if (self = [super initWithIdentifier:identifier]) {
        auto geoJSONOptions = MGLGeoJSONOptionsFromDictionary(options);
        auto source = std::make_unique<mbgl::style::GeoJSONSource>(identifier.UTF8String, geoJSONOptions);

        _pendingSource = std::move(source);
        self.rawSource = _pendingSource.get();

        self.URL = url;
    }
    return self;
}

- (instancetype)initWithIdentifier:(NSString *)identifier shape:(nullable MGLShape *)shape options:(NS_DICTIONARY_OF(MGLShapeSourceOption, id) *)options {
    if (self = [super initWithIdentifier:identifier]) {
        auto geoJSONOptions = MGLGeoJSONOptionsFromDictionary(options);
        auto source = std::make_unique<mbgl::style::GeoJSONSource>(identifier.UTF8String, geoJSONOptions);

        _pendingSource = std::move(source);
        self.rawSource = _pendingSource.get();

        self.shape = shape;
    }
    return self;
}

- (instancetype)initWithIdentifier:(NSString *)identifier features:(NS_ARRAY_OF(MGLShape<MGLFeature> *) *)features options:(nullable NS_DICTIONARY_OF(MGLShapeSourceOption, id) *)options {
    for (id <MGLFeature> feature in features) {
        if (![feature conformsToProtocol:@protocol(MGLFeature)]) {
            [NSException raise:NSInvalidArgumentException format:@"The object %@ included in the features argument does not conform to the MGLFeature protocol.", feature];
        }
    }
    MGLShapeCollectionFeature *shapeCollectionFeature = [MGLShapeCollectionFeature shapeCollectionWithShapes:features];
    return [self initWithIdentifier:identifier shape:shapeCollectionFeature options:options];
}

- (instancetype)initWithIdentifier:(NSString *)identifier shapes:(NS_ARRAY_OF(MGLShape *) *)shapes options:(nullable NS_DICTIONARY_OF(MGLShapeSourceOption, id) *)options {
    MGLShapeCollection *shapeCollection = [MGLShapeCollection shapeCollectionWithShapes:shapes];
    return [self initWithIdentifier:identifier shape:shapeCollection options:options];
}

- (instancetype)initWithRawSource:(mbgl::style::GeoJSONSource *)rawSource {
    return [super initWithRawSource:rawSource];
}

- (void)addToMapView:(MGLMapView *)mapView {
    if (_pendingSource == nullptr) {
        [NSException raise:@"MGLRedundantSourceException"
                    format:@"This instance %@ was already added to %@. Adding the same source instance " \
                            "to the style more than once is invalid.", self, mapView.style];
    }

    mapView.mbglMap->addSource(std::move(_pendingSource));
}

- (void)removeFromMapView:(MGLMapView *)mapView {
    if (self.rawSource != mapView.mbglMap->getSource(self.identifier.UTF8String)) {
        return;
    }

    auto removedSource = mapView.mbglMap->removeSource(self.identifier.UTF8String);

    mbgl::style::GeoJSONSource *source = dynamic_cast<mbgl::style::GeoJSONSource *>(removedSource.get());
    if (!source) {
        return;
    }

    removedSource.release();

    _pendingSource = std::unique_ptr<mbgl::style::GeoJSONSource>(source);
    self.rawSource = _pendingSource.get();
}

- (mbgl::style::GeoJSONSource *)rawSource {
    return (mbgl::style::GeoJSONSource *)super.rawSource;
}

- (void)setRawSource:(mbgl::style::GeoJSONSource *)rawSource {
    super.rawSource = rawSource;
}

- (NSURL *)URL {
    auto url = self.rawSource->getURL();
    return url ? [NSURL URLWithString:@(url->c_str())] : nil;
}

- (void)setURL:(NSURL *)url {
    if (url) {
        self.rawSource->setURL(url.mgl_URLByStandardizingScheme.absoluteString.UTF8String);
        _shape = nil;
    } else {
        self.shape = nil;
    }
}

- (void)setShape:(MGLShape *)shape {
    self.rawSource->setGeoJSON({ shape.geoJSONObject });
    _shape = shape;
}

- (NSString *)description {
    return [NSString stringWithFormat:@"<%@: %p; identifier = %@; URL = %@; shape = %@>",
            NSStringFromClass([self class]), (void *)self, self.identifier, self.URL, self.shape];
}

<<<<<<< HEAD
@end
=======
@end

mbgl::style::GeoJSONOptions MGLGeoJSONOptionsFromDictionary(NS_DICTIONARY_OF(MGLShapeSourceOption, id) *options) {
    auto geoJSONOptions = mbgl::style::GeoJSONOptions();

    if (NSNumber *value = options[MGLShapeSourceOptionMaximumZoomLevel]) {
        if (![value isKindOfClass:[NSNumber class]]) {
            [NSException raise:NSInvalidArgumentException
                        format:@"MGLShapeSourceOptionMaximumZoomLevel must be an NSNumber."];
        }
        geoJSONOptions.maxzoom = value.integerValue;
    }

    if (NSNumber *value = options[MGLShapeSourceOptionBuffer]) {
        if (![value isKindOfClass:[NSNumber class]]) {
            [NSException raise:NSInvalidArgumentException
                        format:@"MGLShapeSourceOptionBuffer must be an NSNumber."];
        }
        geoJSONOptions.buffer = value.integerValue;
    }

    if (NSNumber *value = options[MGLShapeSourceOptionSimplificationTolerance]) {
        if (![value isKindOfClass:[NSNumber class]]) {
            [NSException raise:NSInvalidArgumentException
                        format:@"MGLShapeSourceOptionSimplificationTolerance must be an NSNumber."];
        }
        geoJSONOptions.tolerance = value.doubleValue;
    }

    if (NSNumber *value = options[MGLShapeSourceOptionClusterRadius]) {
        if (![value isKindOfClass:[NSNumber class]]) {
            [NSException raise:NSInvalidArgumentException
                        format:@"MGLShapeSourceOptionClusterRadius must be an NSNumber."];
        }
        geoJSONOptions.clusterRadius = value.integerValue;
    }

    if (NSNumber *value = options[MGLShapeSourceOptionMaximumZoomLevelForClustering]) {
        if (![value isKindOfClass:[NSNumber class]]) {
            [NSException raise:NSInvalidArgumentException
                        format:@"MGLShapeSourceOptionMaximumZoomLevelForClustering must be an NSNumber."];
        }
        geoJSONOptions.clusterMaxZoom = value.integerValue;
    }

    if (NSNumber *value = options[MGLShapeSourceOptionClustered]) {
        if (![value isKindOfClass:[NSNumber class]]) {
            [NSException raise:NSInvalidArgumentException
                        format:@"MGLShapeSourceOptionClustered must be an NSNumber."];
        }
        geoJSONOptions.cluster = value.boolValue;
    }

    return geoJSONOptions;
}
>>>>>>> f28d75dc
<|MERGE_RESOLUTION|>--- conflicted
+++ resolved
@@ -11,7 +11,12 @@
 #include <mbgl/map/map.hpp>
 #include <mbgl/style/sources/geojson_source.hpp>
 
-
+const MGLShapeSourceOption MGLShapeSourceOptionClustered = @"MGLShapeSourceOptionClustered";
+const MGLShapeSourceOption MGLShapeSourceOptionClusterRadius = @"MGLShapeSourceOptionClusterRadius";
+const MGLShapeSourceOption MGLShapeSourceOptionMaximumZoomLevelForClustering = @"MGLShapeSourceOptionMaximumZoomLevelForClustering";
+const MGLShapeSourceOption MGLShapeSourceOptionMaximumZoomLevel = @"MGLShapeSourceOptionMaximumZoomLevel";
+const MGLShapeSourceOption MGLShapeSourceOptionBuffer = @"MGLShapeSourceOptionBuffer";
+const MGLShapeSourceOption MGLShapeSourceOptionSimplificationTolerance = @"MGLShapeSourceOptionSimplificationTolerance";
 
 @interface MGLShapeSource ()
 
@@ -131,62 +136,4 @@
             NSStringFromClass([self class]), (void *)self, self.identifier, self.URL, self.shape];
 }
 
-<<<<<<< HEAD
-@end
-=======
-@end
-
-mbgl::style::GeoJSONOptions MGLGeoJSONOptionsFromDictionary(NS_DICTIONARY_OF(MGLShapeSourceOption, id) *options) {
-    auto geoJSONOptions = mbgl::style::GeoJSONOptions();
-
-    if (NSNumber *value = options[MGLShapeSourceOptionMaximumZoomLevel]) {
-        if (![value isKindOfClass:[NSNumber class]]) {
-            [NSException raise:NSInvalidArgumentException
-                        format:@"MGLShapeSourceOptionMaximumZoomLevel must be an NSNumber."];
-        }
-        geoJSONOptions.maxzoom = value.integerValue;
-    }
-
-    if (NSNumber *value = options[MGLShapeSourceOptionBuffer]) {
-        if (![value isKindOfClass:[NSNumber class]]) {
-            [NSException raise:NSInvalidArgumentException
-                        format:@"MGLShapeSourceOptionBuffer must be an NSNumber."];
-        }
-        geoJSONOptions.buffer = value.integerValue;
-    }
-
-    if (NSNumber *value = options[MGLShapeSourceOptionSimplificationTolerance]) {
-        if (![value isKindOfClass:[NSNumber class]]) {
-            [NSException raise:NSInvalidArgumentException
-                        format:@"MGLShapeSourceOptionSimplificationTolerance must be an NSNumber."];
-        }
-        geoJSONOptions.tolerance = value.doubleValue;
-    }
-
-    if (NSNumber *value = options[MGLShapeSourceOptionClusterRadius]) {
-        if (![value isKindOfClass:[NSNumber class]]) {
-            [NSException raise:NSInvalidArgumentException
-                        format:@"MGLShapeSourceOptionClusterRadius must be an NSNumber."];
-        }
-        geoJSONOptions.clusterRadius = value.integerValue;
-    }
-
-    if (NSNumber *value = options[MGLShapeSourceOptionMaximumZoomLevelForClustering]) {
-        if (![value isKindOfClass:[NSNumber class]]) {
-            [NSException raise:NSInvalidArgumentException
-                        format:@"MGLShapeSourceOptionMaximumZoomLevelForClustering must be an NSNumber."];
-        }
-        geoJSONOptions.clusterMaxZoom = value.integerValue;
-    }
-
-    if (NSNumber *value = options[MGLShapeSourceOptionClustered]) {
-        if (![value isKindOfClass:[NSNumber class]]) {
-            [NSException raise:NSInvalidArgumentException
-                        format:@"MGLShapeSourceOptionClustered must be an NSNumber."];
-        }
-        geoJSONOptions.cluster = value.boolValue;
-    }
-
-    return geoJSONOptions;
-}
->>>>>>> f28d75dc
+@end