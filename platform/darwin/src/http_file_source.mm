#include <mbgl/storage/http_file_source.hpp>
#include <mbgl/storage/resource.hpp>
#include <mbgl/storage/response.hpp>

#include <mbgl/util/http_header.hpp>
#include <mbgl/util/async_task.hpp>
#include <mbgl/util/version.hpp>

#import <Foundation/Foundation.h>
#import "MGLLoggingConfiguration_Private.h"
#import "MGLNetworkConfiguration.h"

#include <mutex>
#include <chrono>

@interface MBGLBundleCanary : NSObject
@end

@implementation MBGLBundleCanary
@end

namespace mbgl {

// Data that is shared between the requesting thread and the thread running the completion handler.
class HTTPRequestShared {
public:
    HTTPRequestShared(Response& response_, util::AsyncTask& async_)
        : response(response_),
          async(async_) {
    }

    void notify(const Response& response_) {
        std::lock_guard<std::mutex> lock(mutex);
        if (!cancelled) {
            response = response_;
            async.send();
        }
    }

    void cancel() {
        std::lock_guard<std::mutex> lock(mutex);
        cancelled = true;
    }

private:
    std::mutex mutex;
    bool cancelled = false;

    Response& response;
    util::AsyncTask& async;
};

class HTTPRequest : public AsyncRequest {
public:
    HTTPRequest(FileSource::Callback callback_)
        : shared(std::make_shared<HTTPRequestShared>(response, async)),
          callback(callback_) {
    }

    ~HTTPRequest() override {
        shared->cancel();
        if (task) {
            [task cancel];
        }
    }

    std::shared_ptr<HTTPRequestShared> shared;
    NSURLSessionDataTask* task = nil;

private:
    FileSource::Callback callback;
    Response response;

    util::AsyncTask async { [this] {
        // Calling `callback` may result in deleting `this`. Copy data to temporaries first.
        auto callback_ = callback;
        auto response_ = response;
        callback_(response_);
    } };
};

class HTTPFileSource::Impl {
public:
    Impl() {
        @autoreleasepool {

<<<<<<< HEAD
            // app might provide a NSURLSessionDelegate for authentication and such
            id<NSURLSessionDelegate> sessionDelegate = nil;
            NSDictionary *info = [[NSBundle mainBundle] infoDictionary];
            NSString *delegateClassName = [info valueForKey:@"MGLNSURLSessionDelegateClassName"];
            if (delegateClassName) {
                sessionDelegate = [[NSClassFromString(delegateClassName) alloc] init];
            }
            
            session = [NSURLSession sessionWithConfiguration:sessionConfig
                                                    delegate:sessionDelegate
                                               delegateQueue:nil];
=======
            NSURLSessionConfiguration *sessionConfig =
            [MGLNetworkConfiguration sharedManager].sessionConfiguration;
            
            session = [NSURLSession sessionWithConfiguration:sessionConfig];
>>>>>>> 1fc7a9b8

            userAgent = getUserAgent();

            accountType = [[NSUserDefaults standardUserDefaults] integerForKey:@"MGLMapboxAccountType"];
        }
    }

    NSURLSession* session = nil;
    NSString* userAgent = nil;
    NSInteger accountType = 0;

private:
    NSString* getUserAgent() const;
    NSBundle* getSDKBundle() const;
};

NSString *HTTPFileSource::Impl::getUserAgent() const {
    NSMutableArray *userAgentComponents = [NSMutableArray array];

    NSBundle *appBundle = [NSBundle mainBundle];
    if (appBundle) {
        NSString *appName = appBundle.infoDictionary[@"CFBundleName"];
        [userAgentComponents addObject:[NSString stringWithFormat:@"%@/%@",
                                        appName.length ? appName : appBundle.infoDictionary[@"CFBundleIdentifier"],
                                        appBundle.infoDictionary[@"CFBundleShortVersionString"]]];
    } else {
        [userAgentComponents addObject:[NSProcessInfo processInfo].processName];
    }

    NSBundle *sdkBundle = HTTPFileSource::Impl::getSDKBundle();
    if (sdkBundle) {
        NSString *versionString = sdkBundle.infoDictionary[@"MGLSemanticVersionString"];
        if (!versionString) {
            versionString = sdkBundle.infoDictionary[@"CFBundleShortVersionString"];
        }
        if (versionString) {
            [userAgentComponents addObject:[NSString stringWithFormat:@"%@/%@",
                                            sdkBundle.infoDictionary[@"CFBundleName"], versionString]];
        }
    }

    // Avoid %s here because it inserts hidden bidirectional markers on macOS when the system
    // language is set to a right-to-left language.
    [userAgentComponents addObject:[NSString stringWithFormat:@"MapboxGL/0.0.0 (%@)",
                                    @(mbgl::version::revision)]];

    NSString *systemName = @"Darwin";
#if TARGET_OS_IPHONE
    systemName = @"iOS";
#elif TARGET_OS_MAC
    systemName = @"macOS";
#elif TARGET_OS_WATCH
    systemName = @"watchOS";
#elif TARGET_OS_TV
    systemName = @"tvOS";
#endif
#if TARGET_OS_SIMULATOR
    systemName = [systemName stringByAppendingString:@" Simulator"];
#endif
    NSString *systemVersion = nil;
    if ([NSProcessInfo instancesRespondToSelector:@selector(operatingSystemVersion)]) {
        NSOperatingSystemVersion osVersion = [NSProcessInfo processInfo].operatingSystemVersion;
        systemVersion = [NSString stringWithFormat:@"%ld.%ld.%ld",
                         (long)osVersion.majorVersion, (long)osVersion.minorVersion, (long)osVersion.patchVersion];
    }
    if (systemVersion) {
        [userAgentComponents addObject:[NSString stringWithFormat:@"%@/%@", systemName, systemVersion]];
    }

    NSString *cpu = nil;
#if TARGET_CPU_X86
    cpu = @"x86";
#elif TARGET_CPU_X86_64
    cpu = @"x86_64";
#elif TARGET_CPU_ARM
    cpu = @"arm";
#elif TARGET_CPU_ARM64
    cpu = @"arm64";
#endif
    if (cpu) {
        [userAgentComponents addObject:[NSString stringWithFormat:@"(%@)", cpu]];
    }

    return [userAgentComponents componentsJoinedByString:@" "];
}

NSBundle *HTTPFileSource::Impl::getSDKBundle() const {
    NSBundle *bundle = [NSBundle bundleForClass:[MBGLBundleCanary class]];
    if (bundle && ![bundle.infoDictionary[@"CFBundlePackageType"] isEqualToString:@"FMWK"]) {
        // For static frameworks, the class is contained in the application bundle rather than the
        // framework bundle.
        bundle = [NSBundle bundleWithPath:[bundle.privateFrameworksPath
                                           stringByAppendingPathComponent:@"Mapbox.framework"]];
    }
    return bundle;
}

HTTPFileSource::HTTPFileSource()
    : impl(std::make_unique<Impl>()) {
}

HTTPFileSource::~HTTPFileSource() = default;

std::unique_ptr<AsyncRequest> HTTPFileSource::request(const Resource& resource, Callback callback) {
    auto request = std::make_unique<HTTPRequest>(callback);
    auto shared = request->shared; // Explicit copy so that it also gets copied into the completion handler block below.

    @autoreleasepool {
        NSURL* url = [NSURL URLWithString:@(resource.url.c_str())];
        MGLLogDebug(@"Requesting URI: %@", url.relativePath);
        if (impl->accountType == 0 &&
            ([url.host isEqualToString:@"mapbox.com"] || [url.host hasSuffix:@".mapbox.com"])) {
            NSString* absoluteString = [url.absoluteString
                stringByAppendingFormat:(url.query ? @"&%@" : @"?%@"), @"events=true"];
            url = [NSURL URLWithString:absoluteString];
        }

        NSMutableURLRequest* req = [NSMutableURLRequest requestWithURL:url];
        if (resource.priorEtag) {
            [req addValue:@(resource.priorEtag->c_str())
                 forHTTPHeaderField:@"If-None-Match"];
        } else if (resource.priorModified) {
            [req addValue:@(util::rfc1123(*resource.priorModified).c_str())
                 forHTTPHeaderField:@"If-Modified-Since"];
        }

        [req addValue:impl->userAgent forHTTPHeaderField:@"User-Agent"];

        request->task = [impl->session
            dataTaskWithRequest:req
              completionHandler:^(NSData* data, NSURLResponse* res, NSError* error) {
                if (error && [error code] == NSURLErrorCancelled) {
                    return;
                }

                Response response;
                using Error = Response::Error;

                if (error) {
                    MGLLogError(@"Requesting: %@ failed with error: %@", res.URL.relativePath, error);
                    
                    if (data) {
                        response.data =
                            std::make_shared<std::string>((const char*)[data bytes], [data length]);
                    }

                    switch ([error code]) {
                    case NSURLErrorBadServerResponse: // 5xx errors
                        response.error = std::make_unique<Error>(
                            Error::Reason::Server, [[error localizedDescription] UTF8String]);
                        break;

                    case NSURLErrorNetworkConnectionLost:
                    case NSURLErrorCannotFindHost:
                    case NSURLErrorCannotConnectToHost:
                    case NSURLErrorDNSLookupFailed:
                    case NSURLErrorNotConnectedToInternet:
                    case NSURLErrorInternationalRoamingOff:
                    case NSURLErrorCallIsActive:
                    case NSURLErrorDataNotAllowed:
                    case NSURLErrorTimedOut:
                        response.error = std::make_unique<Error>(
                            Error::Reason::Connection, [[error localizedDescription] UTF8String]);
                        break;

                    default:
                        response.error = std::make_unique<Error>(
                            Error::Reason::Other, [[error localizedDescription] UTF8String]);
                        break;
                    }
                } else if ([res isKindOfClass:[NSHTTPURLResponse class]]) {
                    const long responseCode = [(NSHTTPURLResponse *)res statusCode];
                    MGLLogDebug(@"Requesting %@ returned responseCode: %lu", res.URL.relativePath, responseCode);

                    NSDictionary *headers = [(NSHTTPURLResponse *)res allHeaderFields];
                    NSString *cache_control = [headers objectForKey:@"Cache-Control"];
                    if (cache_control) {
                        const auto cc = http::CacheControl::parse([cache_control UTF8String]);
                        response.expires = cc.toTimePoint();
                        response.mustRevalidate = cc.mustRevalidate;
                    }

                    NSString *expires = [headers objectForKey:@"Expires"];
                    if (expires) {
                        response.expires = util::parseTimestamp([expires UTF8String]);
                    }

                    NSString *last_modified = [headers objectForKey:@"Last-Modified"];
                    if (last_modified) {
                        response.modified = util::parseTimestamp([last_modified UTF8String]);
                    }

                    NSString *etag = [headers objectForKey:@"ETag"];
                    if (etag) {
                        response.etag = std::string([etag UTF8String]);
                    }

                    if (responseCode == 200) {
                        response.data = std::make_shared<std::string>((const char *)[data bytes], [data length]);
                    } else if (responseCode == 204 || (responseCode == 404 && resource.kind == Resource::Kind::Tile)) {
                        response.noContent = true;
                    } else if (responseCode == 304) {
                        response.notModified = true;
                    } else if (responseCode == 404) {
                        response.error =
                            std::make_unique<Error>(Error::Reason::NotFound, "HTTP status code 404");
                    } else if (responseCode == 429) {
                        // Get the standard header
                        optional<std::string> retryAfter;
                        NSString *retryAfterHeader = headers[@"Retry-After"];
                        if (retryAfterHeader) {
                            retryAfter = std::string([retryAfterHeader UTF8String]);
                        }

                        // Fallback mapbox specific header
                        optional<std::string> xRateLimitReset;
                        NSString *xReset = headers[@"x-rate-limit-reset"];
                        if (xReset) {
                            xRateLimitReset = std::string([xReset UTF8String]);
                        }

                        response.error = std::make_unique<Error>(Error::Reason::RateLimit, "HTTP status code 429", http::parseRetryHeaders(retryAfter, xRateLimitReset));
                    } else if (responseCode >= 500 && responseCode < 600) {
                        response.error =
                            std::make_unique<Error>(Error::Reason::Server, std::string{ "HTTP status code " } +
                                                                               std::to_string(responseCode));
                    } else {
                        response.error =
                            std::make_unique<Error>(Error::Reason::Other, std::string{ "HTTP status code " } +
                                                                              std::to_string(responseCode));
                    }
                } else {
                    // This should never happen.
                    response.error = std::make_unique<Error>(Error::Reason::Other,
                                                              "Response class is not NSHTTPURLResponse");
                }

                shared->notify(response);
            }];

        [request->task resume];
    }

    return std::move(request);
}

}<|MERGE_RESOLUTION|>--- conflicted
+++ resolved
@@ -84,7 +84,9 @@
     Impl() {
         @autoreleasepool {
 
-<<<<<<< HEAD
+            NSURLSessionConfiguration *sessionConfig =
+            [MGLNetworkConfiguration sharedManager].sessionConfiguration;
+
             // app might provide a NSURLSessionDelegate for authentication and such
             id<NSURLSessionDelegate> sessionDelegate = nil;
             NSDictionary *info = [[NSBundle mainBundle] infoDictionary];
@@ -96,12 +98,6 @@
             session = [NSURLSession sessionWithConfiguration:sessionConfig
                                                     delegate:sessionDelegate
                                                delegateQueue:nil];
-=======
-            NSURLSessionConfiguration *sessionConfig =
-            [MGLNetworkConfiguration sharedManager].sessionConfiguration;
-            
-            session = [NSURLSession sessionWithConfiguration:sessionConfig];
->>>>>>> 1fc7a9b8
 
             userAgent = getUserAgent();
 
