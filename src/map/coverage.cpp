--- conflicted
+++ resolved
@@ -67,11 +67,7 @@
     if (bc.dy) _scanSpans(ca, bc, ymin, ymax, scanLine);
 }
 
-<<<<<<< HEAD
 std::forward_list<llmr::Tile::ID> llmr::covering_tiles(int32_t zoom, const box& points, const bool use_raster, const bool use_retina) {
-=======
-std::forward_list<llmr::Tile::ID> llmr::covering_tiles(int32_t zoom, const box& points) {
->>>>>>> bdfa761c
     int32_t dim = pow(2, zoom);
     std::forward_list<llmr::Tile::ID> tiles;
 
@@ -79,22 +75,20 @@
         int32_t x;
         if (y >= 0 && y <= ymax) {
             for (x = x0; x < x1; x++) {
-<<<<<<< HEAD
                 if (use_raster) {
                     uint32_t search_zoom = zoom;
                     search_zoom += (uint32_t)((llmr::util::tileSize / 256.0f) - 1.0f);
                     if (use_retina) {
                         search_zoom += 1;
                     }
-                    for (const Tile::ID& id : Tile::children({ x, y, zoom }, search_zoom)) {
-                        tiles.emplace_front(id.x, id.y, id.z);
+                    Tile::ID id = Tile::ID(zoom, x, y);
+                    auto ids = id.children(search_zoom);
+                    for (const Tile::ID& child_id : ids) {
+                        tiles.emplace_front(child_id.z, child_id.x, child_id.y);
                     }
                 } else {
-                    tiles.emplace_front(x, y, zoom);
+                    tiles.emplace_front(zoom, x, y);
                 }
-=======
-                tiles.emplace_front(zoom, x, y);
->>>>>>> bdfa761c
             }
         }
     };
@@ -107,11 +101,7 @@
     _scanTriangle(points.br, points.bl, points.tl, 0, dim, scanLine);
 
     const vec2<double>& center = points.center;
-<<<<<<< HEAD
-    tiles.sort([&center](const llmr::Tile::ID& a, const llmr::Tile::ID& b) {
-=======
     tiles.sort([&center](const Tile::ID& a, const Tile::ID& b) {
->>>>>>> bdfa761c
         // Sorts by distance from the box center
         return fabs(a.x - center.x) + fabs(a.y - center.y) <
                fabs(b.x - center.x) + fabs(b.y - center.y);
