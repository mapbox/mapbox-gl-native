--- conflicted
+++ resolved
@@ -19,15 +19,9 @@
     return pos;
 }
 
-<<<<<<< HEAD
-std::forward_list<Tile::ID> Tile::children(const ID& id, int32_t z) {
-    assert(z > id.z);
-    int32_t factor = pow(2, z - id.z);
-=======
 std::forward_list<Tile::ID> Tile::ID::children(int32_t child_z) const {
     assert(child_z > z);
     int32_t factor = pow(2, child_z - z);
->>>>>>> bdfa761c
 
     std::forward_list<ID> children;
     for (int32_t ty = y * factor, y_max = (y + 1) * factor; ty < y_max; ++ty) {
@@ -38,13 +32,6 @@
     return children;
 }
 
-<<<<<<< HEAD
-Tile::ID Tile::normalize(const ID& id) {
-    ID pos(id);
-    int32_t dim = pow(2, id.z);
-    while (pos.x < 0) pos.x += dim;
-    while (pos.x >= dim) pos.x -= dim;
-=======
 void Tile::ID::normalize() {
     int32_t dim = pow(2, z);
     while (x < 0) x += dim;
@@ -54,6 +41,5 @@
 Tile::ID Tile::ID::normalized() const {
     ID pos(z, x, y);
     pos.normalize();
->>>>>>> bdfa761c
     return pos;
 }