#include <llmr/map/tile.hpp>

#include <llmr/style/style.hpp>
#include <llmr/map/vector_tile.hpp>
#include <llmr/geometry/fill_buffer.hpp>
#include <llmr/geometry/line_buffer.hpp>
#include <llmr/geometry/point_buffer.hpp>
#include <llmr/geometry/elements_buffer.hpp>
#include <llmr/renderer/fill_bucket.hpp>
#include <llmr/renderer/line_bucket.hpp>
#include <llmr/renderer/point_bucket.hpp>
#include <llmr/util/pbf.hpp>
#include <llmr/util/string.hpp>

using namespace llmr;

Tile::ID Tile::parent(const ID& id, int32_t z) {
    assert(z < id.z);
    ID pos(id);
    while (pos.z > z) {
        --pos.z;
        pos.x = floor(pos.x / 2);
        pos.y = floor(pos.y / 2);
    }
    return pos;
}


std::forward_list<Tile::ID> Tile::children(const ID& id, int32_t z) {
    assert(z > id.z);
    int32_t factor = pow(2, z - id.z);

    std::forward_list<ID> children;
    for (int32_t y = id.y * factor, y_max = (id.y + 1) * factor; y < y_max; ++y) {
        for (int32_t x = id.x * factor, x_max = (id.x + 1) * factor; x < x_max; ++x) {
            children.emplace_front(x, y, z);
        }
    }
    return children;
}


Tile::Tile(ID id, const Style& style, bool use_raster)
    : id(id),
      state(initial),
      use_raster(use_raster),
      raster(),
      fillVertexBuffer(std::make_shared<FillVertexBuffer>()),
      lineVertexBuffer(std::make_shared<LineVertexBuffer>()),
      pointVertexBuffer(std::make_shared<PointVertexBuffer>()),
      triangleElementsBuffer(std::make_shared<TriangleElementsBuffer>()),
      lineElementsBuffer(std::make_shared<LineElementsBuffer>()),
      pointElementsBuffer(std::make_shared<PointElementsBuffer>()),
      style(style) {

    // Initialize tile debug coordinates
    char coord[32];
    snprintf(coord, sizeof(coord), "%d/%d/%d", id.z, id.x, id.y);
    debugFontBuffer.addText(coord, 50, 200, 5);
}

Tile::~Tile() {
}

const std::string Tile::toString() const {
    return util::sprintf("[tile %d/%d/%d]", id.z, id.x, id.y);
}

void Tile::request() {
    state = Tile::loading;

    // Create http request
    std::string url = util::sprintf((use_raster ? kTileRasterURL : kTileVectorURL),
        id.z, id.x, id.y);

    // Note: Somehow this feels slower than the change to request_http()
    std::shared_ptr<Tile> tile = shared_from_this();
    platform::Request request = platform::request_http(url, [=](platform::Response& res) {
        if (res.code == 200 && tile->state != obsolete) {
            tile->state = Tile::loaded;
            tile->data.swap(res.body);
            tile->parse();
        } else if (tile->state != obsolete) {
            fprintf(stderr, "tile loading failed\n");
        }
    }, []() {
        platform::restart();
    });
    req = request;
}

void Tile::cancel() {
    // TODO: thread safety
    if (state != obsolete) {
        state = obsolete;
        platform::cancel_request_http(req);
    } else {
        assert((!"logic error? multiple cancelleations"));
    }
}

bool Tile::parse() {
    // std::lock_guard<std::mutex> lock(mtx);

<<<<<<< HEAD
    if (use_raster) {
        raster = std::make_shared<util::Raster>();
        raster->load(data);
        state = ready;
        return true;
    }

    if (state == obsolete) {
=======
    if (state != loaded) {
>>>>>>> a31fab1e
        return false;
    }

    try {
        VectorTile tile(pbf((const uint8_t *)data.data(), data.size()));
        parseStyleLayers(tile, style.layers);
    } catch (const std::exception& ex) {
        fprintf(stderr, "[%p] exception [%d/%d/%d]... failed: %s\n", this, id.z, id.x, id.y, ex.what());
        cancel();
        return false;
    }

    if (state == obsolete) {
        return false;
    } else {
        state = parsed;
    }

    return true;
}

void Tile::parseStyleLayers(const VectorTile& tile, const std::vector<LayerDescription>& layers) {
    for (const LayerDescription& layer_desc : layers) {
        if (layer_desc.child_layer.size()) {
            // This is a layer group.
            // TODO: create framebuffer
            parseStyleLayers(tile, layer_desc.child_layer);
            // TODO: render framebuffer on previous framebuffer
        } else {
            // This is a singular layer. Check if this bucket already exists. If not,
            // parse this bucket.
            auto bucket_it = buckets.find(layer_desc.bucket_name);
            if (bucket_it == buckets.end()) {
                auto bucket_it = style.buckets.find(layer_desc.bucket_name);
                if (bucket_it != style.buckets.end()) {
                    // Only create the new bucket if we have an actual specification
                    // for it.
                    std::shared_ptr<Bucket> bucket = createBucket(tile, bucket_it->second);
                    if (bucket) {
                        // Bucket creation might fail because the data tile may not
                        // contain any data that falls into this bucket.
                        buckets[layer_desc.bucket_name] = bucket;
                    }
                } else {
                    // There is no proper specification for this bucket, even though
                    // it is referenced in the stylesheet.
                    fprintf(stderr, "Stylesheet specifies bucket %s, but it is not defined\n", layer_desc.bucket_name.c_str());
                }
            }
        }
    }
}

std::shared_ptr<Bucket> Tile::createBucket(const VectorTile& tile, const BucketDescription& bucket_desc) {
    auto layer_it = tile.layers.find(bucket_desc.source_layer);
    if (layer_it != tile.layers.end()) {
        const VectorTileLayer& layer = layer_it->second;
        if (bucket_desc.type == BucketType::Fill) {
            return createFillBucket(layer, bucket_desc);
        } else if (bucket_desc.type == BucketType::Line) {
            return createLineBucket(layer, bucket_desc);
        } else if (bucket_desc.type == BucketType::Point) {
            return createPointBucket(layer, bucket_desc);
        } else {
            // TODO: create other bucket types.
        }
    } else {
        // The layer specified in the bucket does not exist. Do nothing.
    }

    return nullptr;
}

std::shared_ptr<Bucket> Tile::createFillBucket(const VectorTileLayer& layer, const BucketDescription& bucket_desc) {
    std::shared_ptr<FillBucket> bucket = std::make_shared<FillBucket>(fillVertexBuffer, triangleElementsBuffer, lineElementsBuffer, bucket_desc);

    FilteredVectorTileLayer filtered_layer(layer, bucket_desc);
    for (pbf feature : filtered_layer) {
        while (feature.next(4)) { // geometry
            pbf geometry_pbf = feature.message();
            if (geometry_pbf) {
                bucket->addGeometry(geometry_pbf);
            }
        }
    }

    return bucket;
}

std::shared_ptr<Bucket> Tile::createLineBucket(const VectorTileLayer& layer, const BucketDescription& bucket_desc) {
    std::shared_ptr<LineBucket> bucket = std::make_shared<LineBucket>(lineVertexBuffer, triangleElementsBuffer, pointElementsBuffer, bucket_desc);

    FilteredVectorTileLayer filtered_layer(layer, bucket_desc);
    for (pbf feature : filtered_layer) {
        while (feature.next(4)) { // geometry
            pbf geometry_pbf = feature.message();
            if (geometry_pbf) {
                bucket->addGeometry(geometry_pbf);
            }
        }
    }

    return bucket;
}

std::shared_ptr<Bucket> Tile::createPointBucket(const VectorTileLayer& layer, const BucketDescription& bucket_desc) {
    std::shared_ptr<PointBucket> bucket = std::make_shared<PointBucket>(pointVertexBuffer, bucket_desc);

    FilteredVectorTileLayer filtered_layer(layer, bucket_desc);
    for (pbf feature : filtered_layer) {
        while (feature.next(4)) { // geometry
            pbf geometry_pbf = feature.message();
            if (geometry_pbf) {
                bucket->addGeometry(geometry_pbf);
            }
        }
    }

    return bucket;
}<|MERGE_RESOLUTION|>--- conflicted
+++ resolved
@@ -102,18 +102,14 @@
 bool Tile::parse() {
     // std::lock_guard<std::mutex> lock(mtx);
 
-<<<<<<< HEAD
     if (use_raster) {
         raster = std::make_shared<util::Raster>();
         raster->load(data);
-        state = ready;
+        state = parsed;
         return true;
     }
 
-    if (state == obsolete) {
-=======
     if (state != loaded) {
->>>>>>> a31fab1e
         return false;
     }
 
