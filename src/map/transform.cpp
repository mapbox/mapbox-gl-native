#include <mbgl/map/transform.hpp>
#include <mbgl/map/view.hpp>
#include <mbgl/util/constants.hpp>
#include <mbgl/util/mat4.hpp>
#include <mbgl/util/std.hpp>
#include <mbgl/util/math.hpp>
#include <mbgl/util/time.hpp>
#include <mbgl/util/uv_detail.hpp>
#include <mbgl/util/transition.hpp>
#include <mbgl/platform/platform.hpp>
#include <cstdio>

using namespace mbgl;

const double DEG2RAD = M_PI / 180.0;
const double RAD2DEG = 180.0 / M_PI;
const double M2PI = 2 * M_PI;
const double MIN_ROTATE_SCALE = 8;
const double EARTH_RADIUS_M = 6378137;
const double LATITUDE_MAX = 85.05113;

Transform::Transform(View &view) : view(view), mtx(std::make_unique<uv::rwlock>()) {
    setScale(current.scale);
    setAngle(current.angle);
}

#pragma mark - Map View

bool Transform::resize(const uint16_t w, const uint16_t h, const float ratio,
                       const uint16_t fb_w, const uint16_t fb_h) {
    uv::writelock lock(mtx);

    if (final.width != w || final.height != h || final.pixelRatio != ratio ||
        final.framebuffer[0] != fb_w || final.framebuffer[1] != fb_h) {

        view.notify_map_change(MapChangeRegionWillChange);

        current.width = final.width = w;
        current.height = final.height = h;
        current.pixelRatio = final.pixelRatio = ratio;
        current.framebuffer[0] = final.framebuffer[0] = fb_w;
        current.framebuffer[1] = final.framebuffer[1] = fb_h;
        if (!canRotate() && current.angle) _setAngle(0);
        constrain(current.scale, current.y);

        view.notify_map_change(MapChangeRegionDidChange);

        return true;
    } else {
        return false;
    }
}

#pragma mark - Position

void Transform::moveBy(const double dx, const double dy, const timestamp duration) {
    uv::writelock lock(mtx);

    _moveBy(dx, dy, duration);
}

void Transform::_moveBy(const double dx, const double dy, const timestamp duration) {
    // This is only called internally, so we don't need a lock here.

    view.notify_map_change(duration ?
                           MapChangeRegionWillChangeAnimated :
                           MapChangeRegionWillChange);

    final.x = current.x + std::cos(current.angle) * dx + std::sin(current.angle) * dy;
    final.y = current.y + std::cos(current.angle) * dy + std::sin(-current.angle) * dx;

    constrain(final.scale, final.y);

    // Un-rotate when rotated and panning far enough to show off-world in corners.
    double w = final.scale * util::tileSize / 2;
    double m = std::sqrt(std::pow((current.width / 2), 2) + pow((current.height / 2), 2));
    double x = std::abs(sqrt(std::pow(final.x, 2) + std::pow(final.y, 2)));
    if (current.angle && w - x < m) _setAngle(0);

    if (duration == 0) {
        current.x = final.x;
        current.y = final.y;
    } else {
        // Use a common start time for all of the transitions to avoid divergent transitions.
        timestamp start = util::now();
        transitions.emplace_front(
            std::make_shared<util::ease_transition<double>>(current.x, final.x, current.x, start, duration));
        transitions.emplace_front(
            std::make_shared<util::ease_transition<double>>(current.y, final.y, current.y, start, duration));
    }

    view.notify_map_change(duration ?
                           MapChangeRegionDidChangeAnimated :
                           MapChangeRegionDidChange,
                           duration);
}

void Transform::setLatLng(const LatLng latLng, const timestamp duration) {
    uv::writelock lock(mtx);

    const double m = 1 - 1e-15;
    const double f = std::fmin(std::fmax(std::sin(DEG2RAD * latLng.latitude), -m), m);

    double xn = -latLng.longitude * Bc;
    double yn = 0.5 * Cc * std::log((1 + f) / (1 - f));

    _setScaleXY(current.scale, xn, yn, duration);
}

void Transform::setLatLngZoom(const LatLng latLng, const double zoom, const timestamp duration) {
    uv::writelock lock(mtx);

    double new_scale = std::pow(2.0, zoom);

    const double s = new_scale * util::tileSize;
    Bc = s / 360;
    Cc = s / M2PI;

    const double m = 1 - 1e-15;
    const double f = std::fmin(std::fmax(std::sin(DEG2RAD * latLng.latitude), -m), m);

    double xn = -latLng.longitude * Bc;
    double yn = 0.5 * Cc * std::log((1 + f) / (1 - f));

    _setScaleXY(new_scale, xn, yn, duration);
}

const LatLng Transform::getLatLng() const {
    uv::readlock lock(mtx);

    LatLng ll;

    ll.longitude = -final.x / Bc;
    ll.latitude  = RAD2DEG * (2 * std::atan(std::exp(final.y / Cc)) - 0.5 * M_PI);

    return ll;
}

void Transform::getLatLngZoom(LatLng &latLng, double &zoom) const {
    latLng = getLatLng();

    uv::readlock lock(mtx);
    zoom = getZoom();
}

void Transform::startPanning() {
    uv::writelock lock(mtx);

    _clearPanning();

    // Add a 200ms timeout for resetting this to false
    current.panning = true;
    timestamp start = util::now();
    pan_timeout = std::make_shared<util::timeout<bool>>(false, current.panning, start, 200_milliseconds);
    transitions.emplace_front(pan_timeout);
}

void Transform::stopPanning() {
    uv::writelock lock(mtx);

    _clearPanning();
}

void Transform::_clearPanning() {
    current.panning = false;
    if (pan_timeout) {
        transitions.remove(pan_timeout);
        pan_timeout.reset();
    }
}

#pragma mark - Zoom

void Transform::scaleBy(const double ds, const double cx, const double cy, const timestamp duration) {
    uv::writelock lock(mtx);

    // clamp scale to min/max values
    double new_scale = current.scale * ds;
    if (new_scale < min_scale) {
        new_scale = min_scale;
    } else if (new_scale > max_scale) {
        new_scale = max_scale;
    }

    _setScale(new_scale, cx, cy, duration);
}

void Transform::setScale(const double scale, const double cx, const double cy,
                         const timestamp duration) {
    uv::writelock lock(mtx);

    _setScale(scale, cx, cy, duration);
}

void Transform::setZoom(const double zoom, const timestamp duration) {
    uv::writelock lock(mtx);

    _setScale(std::pow(2.0, zoom), -1, -1, duration);
}

double Transform::getZoom() const {
    uv::readlock lock(mtx);

    return std::log(final.scale) / M_LN2;
}

double Transform::getScale() const {
    uv::readlock lock(mtx);

    return final.scale;
}

void Transform::startScaling() {
    uv::writelock lock(mtx);

    _clearScaling();

    // Add a 200ms timeout for resetting this to false
    current.scaling = true;
    timestamp start = util::now();
    scale_timeout = std::make_shared<util::timeout<bool>>(false, current.scaling, start, 200_milliseconds);
    transitions.emplace_front(scale_timeout);
}

void Transform::stopScaling() {
    uv::writelock lock(mtx);

    _clearScaling();
}

double Transform::getMinZoom() const {
    double test_scale = current.scale;
    double test_y = current.y;
    constrain(test_scale, test_y);

    return std::log2(std::fmin(min_scale, test_scale));
}

double Transform::getMaxZoom() const {
    return std::log2(max_scale);
}

void Transform::_clearScaling() {
    // This is only called internally, so we don't need a lock here.

    current.scaling = false;
    if (scale_timeout) {
        transitions.remove(scale_timeout);
        scale_timeout.reset();
    }
}

void Transform::_setScale(double new_scale, double cx, double cy, const timestamp duration) {
    // This is only called internally, so we don't need a lock here.

    // Ensure that we don't zoom in further than the maximum allowed.
    if (new_scale < min_scale) {
        new_scale = min_scale;
    } else if (new_scale > max_scale) {
        new_scale = max_scale;
    }

    // Zoom in on the center if we don't have click or gesture anchor coordinates.
    if (cx < 0 || cy < 0) {
        cx = current.width / 2;
        cy = current.height / 2;
    }

    // Account for the x/y offset from the center (= where the user clicked or pinched)
    const double factor = new_scale / current.scale;
    const double dx = (cx - current.width / 2) * (1.0 - factor);
    const double dy = (cy - current.height / 2) * (1.0 - factor);

    // Account for angle
    const double angle_sin = std::sin(-current.angle);
    const double angle_cos = std::cos(-current.angle);
    const double ax = angle_cos * dx - angle_sin * dy;
    const double ay = angle_sin * dx + angle_cos * dy;

    const double xn = current.x * factor + ax;
    const double yn = current.y * factor + ay;

    _setScaleXY(new_scale, xn, yn, duration);
}

void Transform::_setScaleXY(const double new_scale, const double xn, const double yn,
                            const timestamp duration) {
    // This is only called internally, so we don't need a lock here.

    view.notify_map_change(duration ?
                           MapChangeRegionWillChangeAnimated :
                           MapChangeRegionWillChange);

    final.scale = new_scale;
    final.x = xn;
    final.y = yn;

    constrain(final.scale, final.y);

    // Undo rotation at low zooms.
    if (!canRotate() && current.angle) _setAngle(0);

    if (duration == 0) {
        current.scale = final.scale;
        current.x = final.x;
        current.y = final.y;
    } else {
        // Use a common start time for all of the transitions to avoid divergent transitions.
        timestamp start = util::now();
        transitions.emplace_front(std::make_shared<util::ease_transition<double>>(
            current.scale, final.scale, current.scale, start, duration));
        transitions.emplace_front(
            std::make_shared<util::ease_transition<double>>(current.x, final.x, current.x, start, duration));
        transitions.emplace_front(
            std::make_shared<util::ease_transition<double>>(current.y, final.y, current.y, start, duration));
    }

    const double s = final.scale * util::tileSize;
    Bc = s / 360;
    Cc = s / M2PI;

    view.notify_map_change(duration ?
                           MapChangeRegionDidChangeAnimated :
                           MapChangeRegionDidChange,
                           duration);
}

#pragma mark - Constraints

void Transform::constrain(double& scale, double& y) const {
    // Constrain minimum zoom to avoid zooming out far enough to show off-world areas.
    if (scale < (current.height / util::tileSize)) scale = (current.height / util::tileSize);

    // Constrain min/max vertical pan to avoid showing off-world areas.
    double max_y = ((scale * util::tileSize) - current.height) / 2;

    if (y > max_y) y = max_y;
    if (y < -max_y) y = -max_y;
}

#pragma mark - Angle

void Transform::rotateBy(const double start_x, const double start_y, const double end_x,
                         const double end_y, const timestamp duration) {
    uv::writelock lock(mtx);

    double center_x = current.width / 2, center_y = current.height / 2;

    const double begin_center_x = start_x - center_x;
    const double begin_center_y = start_y - center_y;

    const double beginning_center_dist =
        std::sqrt(begin_center_x * begin_center_x + begin_center_y * begin_center_y);

    // If the first click was too close to the center, move the center of rotation by 200 pixels
    // in the direction of the click.
    if (beginning_center_dist < 200) {
        const double offset_x = -200, offset_y = 0;
        const double rotate_angle = std::atan2(begin_center_y, begin_center_x);
        const double rotate_angle_sin = std::sin(rotate_angle);
        const double rotate_angle_cos = std::cos(rotate_angle);
        center_x = start_x + rotate_angle_cos * offset_x - rotate_angle_sin * offset_y;
        center_y = start_y + rotate_angle_sin * offset_x + rotate_angle_cos * offset_y;
    }

    const double first_x = start_x - center_x, first_y = start_y - center_y;
    const double second_x = end_x - center_x, second_y = end_y - center_y;

    const double ang = current.angle + util::angle_between(first_x, first_y, second_x, second_y);

    _setAngle(ang, duration);
}

void Transform::setAngle(const double new_angle, const timestamp duration) {
    uv::writelock lock(mtx);

    _setAngle(new_angle, duration);
}

void Transform::setAngle(const double new_angle, const double cx, const double cy) {
    uv::writelock lock(mtx);

    double dx = 0, dy = 0;

    if (cx >= 0 && cy >= 0) {
        dx = (final.width / 2) - cx;
        dy = (final.height / 2) - cy;
        _moveBy(dx, dy, 0);
    }

    _setAngle(new_angle, 0);

    if (cx >= 0 && cy >= 0) {
        _moveBy(-dx, -dy, 0);
    }
}

void Transform::_setAngle(double new_angle, const timestamp duration) {
    // This is only called internally, so we don't need a lock here.

    view.notify_map_change(duration ?
                           MapChangeRegionWillChangeAnimated :
                           MapChangeRegionWillChange);

    while (new_angle > M_PI)
        new_angle -= M2PI;
    while (new_angle <= -M_PI)
        new_angle += M2PI;

    final.angle = new_angle;

    // Prevent rotation at low zooms.
    if (!canRotate()) final.angle = 0;

    if (duration == 0) {
        current.angle = final.angle;
    } else {
        timestamp start = util::now();
        transitions.emplace_front(std::make_shared<util::ease_transition<double>>(
            current.angle, final.angle, current.angle, start, duration));
    }

    view.notify_map_change(duration ?
                           MapChangeRegionDidChangeAnimated :
                           MapChangeRegionDidChange,
                           duration);
}

double Transform::getAngle() const {
    uv::readlock lock(mtx);

    return final.angle;
}

void Transform::startRotating() {
    uv::writelock lock(mtx);

    _clearRotating();

    // Add a 200ms timeout for resetting this to false
    current.rotating = true;
    timestamp start = util::now();
    rotate_timeout = std::make_shared<util::timeout<bool>>(false, current.rotating, start, 200_milliseconds);
    transitions.emplace_front(rotate_timeout);
}

void Transform::stopRotating() {
    uv::writelock lock(mtx);

    _clearRotating();
}

void Transform::_clearRotating() {
    // This is only called internally, so we don't need a lock here.

    current.rotating = false;
    if (rotate_timeout) {
        transitions.remove(rotate_timeout);
        rotate_timeout.reset();
    }
}

bool Transform::canRotate() {
    return (current.scale > MIN_ROTATE_SCALE);
}

#pragma mark - Projection & conversion

void Transform::getWorldBoundsMeters(ProjectedMeters &sw, ProjectedMeters &ne) const {
    const double d = EARTH_RADIUS_M * M_PI;

    sw.easting  = -d;
    sw.northing = -d;

    ne.easting  =  d;
    ne.northing =  d;
}

void Transform::getWorldBoundsLatLng(LatLng &sw, LatLng &ne) const {
    ProjectedMeters projectedMetersSW, projectedMetersNE;

    getWorldBoundsMeters(projectedMetersSW, projectedMetersNE);

    sw = latLngForProjectedMeters(projectedMetersSW);
    ne = latLngForProjectedMeters(projectedMetersNE);
}

void Transform::getViewportBoundsMeters(ProjectedMeters &sw, ProjectedMeters &ne) const {
    LatLng ll;
    double zoom;
    getLatLngZoom(ll, zoom);

    uv::readlock lock(mtx);

    const ProjectedMeters center = projectedMetersForLatLng(ll);
    const double metersPerPixel = getMetersPerPixelAtLatitude(ll.latitude, zoom);

    const double deltaY = (final.height / 2) * metersPerPixel;
    const double deltaX = (final.width  / 2) * metersPerPixel;

    sw = { center.northing - deltaY, center.easting - deltaX };
    ne = { center.northing + deltaY, center.easting + deltaX };
}

void Transform::getViewportBoundsLatLng(LatLng &sw, LatLng &ne) const {
    ProjectedMeters projectedSW, projectedNE;

    getViewportBoundsMeters(projectedSW, projectedNE);

    uv::readlock lock(mtx);

    sw = latLngForProjectedMeters(projectedSW);
    ne = latLngForProjectedMeters(projectedNE);
}

double Transform::getMetersPerPixelAtLatitude(const double lat, const double zoom) const {
<<<<<<< HEAD
    const double mapPixelWidthAtZoom = std::pow(2.0, zoom) * util::tileSize;
    const double constrainedLatitude = std::fmax(std::fmin(lat, LATITUDE_MAX), -LATITUDE_MAX);
=======
    const double mapPixelWidthAtZoom = std::pow(2, zoom) * 512;
    const double constrainedLatitude = std::fmin(std::fmax(lat, -LATITUDE_MAX), LATITUDE_MAX);
>>>>>>> da5b5d4c

    return std::cos(constrainedLatitude * DEG2RAD) * M2PI * EARTH_RADIUS_M / mapPixelWidthAtZoom;
}

const ProjectedMeters Transform::projectedMetersForLatLng(const LatLng latLng) const {
    const double constrainedLatitude = std::fmin(std::fmax(latLng.latitude, -LATITUDE_MAX), LATITUDE_MAX);

    const double m = 1 - 1e-15;
    const double f = std::fmin(std::fmax(std::sin(DEG2RAD * constrainedLatitude), -m), m);

    const double easting  = EARTH_RADIUS_M * latLng.longitude * DEG2RAD;
    const double northing = 0.5 * EARTH_RADIUS_M * std::log((1 + f) / (1 - f));

    return { northing, easting };
}

const LatLng Transform::latLngForProjectedMeters(const ProjectedMeters projectedMeters) const {
    double latitude = (2 * std::atan(std::exp(projectedMeters.northing / EARTH_RADIUS_M)) - (M_PI / 2)) * RAD2DEG;
    const double longitude = projectedMeters.easting * RAD2DEG / EARTH_RADIUS_M;

    latitude = std::fmin(std::fmax(latitude, -LATITUDE_MAX), LATITUDE_MAX);

    return { latitude, longitude };
}

void Transform::offsetForLatLng(const LatLng latLng, double &x, double &y) const {
    // FIXME: angles

    LatLng ll;
    double zoom;
    getLatLngZoom(ll, zoom);

    uv::readlock lock(mtx);

    const ProjectedMeters a = projectedMetersForLatLng(ll);
    const ProjectedMeters b = projectedMetersForLatLng(latLng);

    const double metersPerPixel = getMetersPerPixelAtLatitude(ll.latitude, zoom);

    x = (final.width  / 2) - ((a.easting  - b.easting)  / metersPerPixel);
    y = (final.height / 2) - ((a.northing - b.northing) / metersPerPixel);
}

const LatLng Transform::latLngForOffset(const double x, const double y) const {
    // FIXME: angles

    LatLng ll;
    double zoom;
    getLatLngZoom(ll, zoom);

    uv::readlock lock(mtx);

    const ProjectedMeters a = projectedMetersForLatLng(ll);

    const double metersPerPixel = getMetersPerPixelAtLatitude(ll.latitude, zoom);

    const double easting  = a.easting  - (((final.width  / 2) - x) * metersPerPixel);
    const double northing = a.northing - (((final.height / 2) - y) * metersPerPixel);

    return latLngForProjectedMeters({ northing, easting });
}

#pragma mark - Transition

bool Transform::needsTransition() const {
    uv::readlock lock(mtx);

    return !transitions.empty();
}

void Transform::updateTransitions(const timestamp now) {
    uv::writelock lock(mtx);

    transitions.remove_if([now](const std::shared_ptr<util::transition> &transition) {
        return transition->update(now) == util::transition::complete;
    });
}

void Transform::cancelTransitions() {
    uv::writelock lock(mtx);

    transitions.clear();
}

#pragma mark - Transform state

const TransformState Transform::currentState() const {
    uv::readlock lock(mtx);

    return current;
}

const TransformState Transform::finalState() const {
    uv::readlock lock(mtx);

    return final;
}<|MERGE_RESOLUTION|>--- conflicted
+++ resolved
@@ -514,13 +514,8 @@
 }
 
 double Transform::getMetersPerPixelAtLatitude(const double lat, const double zoom) const {
-<<<<<<< HEAD
     const double mapPixelWidthAtZoom = std::pow(2.0, zoom) * util::tileSize;
-    const double constrainedLatitude = std::fmax(std::fmin(lat, LATITUDE_MAX), -LATITUDE_MAX);
-=======
-    const double mapPixelWidthAtZoom = std::pow(2, zoom) * 512;
     const double constrainedLatitude = std::fmin(std::fmax(lat, -LATITUDE_MAX), LATITUDE_MAX);
->>>>>>> da5b5d4c
 
     return std::cos(constrainedLatitude * DEG2RAD) * M2PI * EARTH_RADIUS_M / mapPixelWidthAtZoom;
 }
