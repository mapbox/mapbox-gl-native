--- conflicted
+++ resolved
@@ -132,13 +132,8 @@
     return *workers;
 }
 
-<<<<<<< HEAD
 void Map::start(bool start_paused) {
-    assert(uv_thread_self() == main_thread);
-=======
-void Map::start() {
     assert(uv_thread_self() == mainThread);
->>>>>>> 50669307
     assert(!async);
 
     // When starting map rendering in another thread, we perform async/continuously
@@ -190,17 +185,12 @@
         painter.cleanup();
     });
 
-<<<<<<< HEAD
     // Do we need to pause first?
     if (start_paused) {
         pause();
     }
 
-    uv_thread_create(*thread, [](void *arg) {
-        Map *map = static_cast<Map *>(arg);
-=======
     thread = std::make_unique<uv::thread>([this]() {
->>>>>>> 50669307
 #ifndef NDEBUG
         mapThread = uv_thread_self();
 #endif
@@ -655,20 +645,15 @@
    return style->getAppliedClasses();
 }
 
-<<<<<<< HEAD
-void Map::setDefaultTransitionDuration(uint64_t duration_milliseconds) {
-    defaultTransitionDuration = duration_milliseconds;
+void Map::setDefaultTransitionDuration(uint64_t milliseconds) {
+    defaultTransitionDuration = milliseconds;
     if (style) {
-        style->setDefaultTransitionDuration(duration_milliseconds);
+        style->setDefaultTransitionDuration(milliseconds);
     }
 }
 
 uint64_t Map::getDefaultTransitionDuration() {
     return defaultTransitionDuration;
-=======
-void Map::setDefaultTransitionDuration(uint64_t milliseconds) {
-    style->setDefaultTransitionDuration(milliseconds);
->>>>>>> 50669307
 }
 
 void Map::updateSources() {
