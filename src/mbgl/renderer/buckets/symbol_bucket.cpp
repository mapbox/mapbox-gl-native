#include <mbgl/renderer/buckets/symbol_bucket.hpp>
#include <mbgl/renderer/layers/render_symbol_layer.hpp>
#include <mbgl/renderer/bucket_parameters.hpp>
#include <mbgl/style/layers/symbol_layer_impl.hpp>
#include <mbgl/text/cross_tile_symbol_index.hpp>
#include <mbgl/text/glyph_atlas.hpp>
#include <mbgl/text/placement.hpp>

namespace mbgl {

using namespace style;
namespace {
std::atomic<uint32_t> maxBucketInstanceId;
} // namespace

SymbolBucket::SymbolBucket(Immutable<style::SymbolLayoutProperties::PossiblyEvaluated> layout_,
                           const std::map<std::string, Immutable<style::LayerProperties>>& paintProperties_,
                           const style::PropertyValue<float>& textSize,
                           const style::PropertyValue<float>& iconSize,
                           float zoom,
                           bool iconsNeedLinear_,
                           bool sortFeaturesByY_,
                           const std::string bucketName_,
                           const std::vector<SymbolInstance>&& symbolInstances_,
                           float tilePixelRatio_,
                           bool allowVerticalPlacement_,
                           std::vector<style::TextWritingModeType> placementModes_)
    : layout(std::move(layout_)),
      bucketLeaderID(std::move(bucketName_)),
      iconsNeedLinear(iconsNeedLinear_ || iconSize.isDataDriven() || !iconSize.isZoomConstant()),
      sortFeaturesByY(sortFeaturesByY_),
      staticUploaded(false),
      placementChangesUploaded(false),
      dynamicUploaded(false),
      sortUploaded(false),
      justReloaded(false),
      hasVariablePlacement(false),
      symbolInstances(std::move(symbolInstances_)),
      textSizeBinder(SymbolSizeBinder::create(zoom, textSize, TextSize::defaultValue())),
      iconSizeBinder(SymbolSizeBinder::create(zoom, iconSize, IconSize::defaultValue())),
      tilePixelRatio(tilePixelRatio_),
      bucketInstanceId(++maxBucketInstanceId),
      allowVerticalPlacement(allowVerticalPlacement_),
      placementModes(std::move(placementModes_)) {

    for (const auto& pair : paintProperties_) {
        const auto& evaluated = getEvaluated<SymbolLayerProperties>(pair.second);
        paintProperties.emplace(
            std::piecewise_construct,
            std::forward_as_tuple(pair.first),
            std::forward_as_tuple(PaintProperties {
                { RenderSymbolLayer::iconPaintProperties(evaluated), zoom },
                { RenderSymbolLayer::textPaintProperties(evaluated), zoom }
            }));
    }
}

SymbolBucket::~SymbolBucket() = default;

void SymbolBucket::upload(gfx::UploadPass& uploadPass) {
    if (hasTextData()) {
        if (!staticUploaded) {
            text.indexBuffer = uploadPass.createIndexBuffer(std::move(text.triangles), sortFeaturesByY ? gfx::BufferUsageType::StreamDraw : gfx::BufferUsageType::StaticDraw);
            text.vertexBuffer = uploadPass.createVertexBuffer(std::move(text.vertices));
            for (auto& pair : paintProperties) {
                pair.second.textBinders.upload(uploadPass);
            }
        } else if (!sortUploaded) {
            uploadPass.updateIndexBuffer(*text.indexBuffer, std::move(text.triangles));
        }

        if (!dynamicUploaded) {
            if (!text.dynamicVertexBuffer) {
                text.dynamicVertexBuffer = uploadPass.createVertexBuffer(std::move(text.dynamicVertices), gfx::BufferUsageType::StreamDraw);
            } else {
                uploadPass.updateVertexBuffer(*text.dynamicVertexBuffer, std::move(text.dynamicVertices));
            }
        }
        if (!placementChangesUploaded) {
            if (!text.opacityVertexBuffer) {
                text.opacityVertexBuffer = uploadPass.createVertexBuffer(std::move(text.opacityVertices), gfx::BufferUsageType::StreamDraw);
            } else {
                uploadPass.updateVertexBuffer(*text.opacityVertexBuffer, std::move(text.opacityVertices));
            }
        }
    }

    auto updateIconBuffer = [&](Buffer& iconBuffer) {
        if (!staticUploaded) {
            iconBuffer.indexBuffer = uploadPass.createIndexBuffer(std::move(iconBuffer.triangles), sortFeaturesByY ? gfx::BufferUsageType::StreamDraw : gfx::BufferUsageType::StaticDraw);
            iconBuffer.vertexBuffer = uploadPass.createVertexBuffer(std::move(iconBuffer.vertices));
            for (auto& pair : paintProperties) {
                pair.second.iconBinders.upload(uploadPass);
            }
        } else if (!sortUploaded) {
            uploadPass.updateIndexBuffer(*iconBuffer.indexBuffer, std::move(iconBuffer.triangles));
        }
        if (!dynamicUploaded) {
            if (!iconBuffer.dynamicVertexBuffer) {
                iconBuffer.dynamicVertexBuffer = uploadPass.createVertexBuffer(std::move(iconBuffer.dynamicVertices), gfx::BufferUsageType::StreamDraw);
            } else {
                uploadPass.updateVertexBuffer(*iconBuffer.dynamicVertexBuffer, std::move(iconBuffer.dynamicVertices));
            }
        }
        if (!placementChangesUploaded) {
            if (!iconBuffer.opacityVertexBuffer) {
                iconBuffer.opacityVertexBuffer = uploadPass.createVertexBuffer(std::move(iconBuffer.opacityVertices), gfx::BufferUsageType::StreamDraw);
            } else {
                uploadPass.updateVertexBuffer(*iconBuffer.opacityVertexBuffer, std::move(iconBuffer.opacityVertices));
            }
        }
    };
    if (hasIconData()) {
        updateIconBuffer(icon);
    }

    if (hasSdfIconData()) {
        updateIconBuffer(sdfIcon);
    }

    if (hasCollisionBoxData()) {
        if (!staticUploaded) {
            collisionBox->indexBuffer = uploadPass.createIndexBuffer(std::move(collisionBox->lines));
            collisionBox->vertexBuffer = uploadPass.createVertexBuffer(std::move(collisionBox->vertices));
        }
        if (!placementChangesUploaded) {
            if (!collisionBox->dynamicVertexBuffer) {
                collisionBox->dynamicVertexBuffer = uploadPass.createVertexBuffer(std::move(collisionBox->dynamicVertices), gfx::BufferUsageType::StreamDraw);
            } else {
                uploadPass.updateVertexBuffer(*collisionBox->dynamicVertexBuffer, std::move(collisionBox->dynamicVertices));
            }
        }
    }

    if (hasCollisionCircleData()) {
        if (!staticUploaded) {
            collisionCircle->indexBuffer = uploadPass.createIndexBuffer(std::move(collisionCircle->triangles));
            collisionCircle->vertexBuffer = uploadPass.createVertexBuffer(std::move(collisionCircle->vertices));
        }
        if (!placementChangesUploaded) {
            if (!collisionCircle->dynamicVertexBuffer) {
                collisionCircle->dynamicVertexBuffer = uploadPass.createVertexBuffer(std::move(collisionCircle->dynamicVertices), gfx::BufferUsageType::StreamDraw);
            } else {
                uploadPass.updateVertexBuffer(*collisionCircle->dynamicVertexBuffer, std::move(collisionCircle->dynamicVertices));
            }
        }
    }

    uploaded = true;
    staticUploaded = true;
    placementChangesUploaded = true;
    dynamicUploaded = true;
    sortUploaded = true;
}

bool SymbolBucket::hasData() const {
    return hasTextData() || hasIconData() || hasSdfIconData() || hasCollisionBoxData();
}

bool SymbolBucket::hasTextData() const {
    return !text.segments.empty();
}

bool SymbolBucket::hasIconData() const {
    return !icon.segments.empty();
}

bool SymbolBucket::hasSdfIconData() const {
    return !sdfIcon.segments.empty();
}

bool SymbolBucket::hasCollisionBoxData() const {
    return collisionBox && !collisionBox->segments.empty();
}

bool SymbolBucket::hasCollisionCircleData() const {
    return collisionCircle && !collisionCircle->segments.empty();
}

void addPlacedSymbol(gfx::IndexVector<gfx::Triangles>& triangles, const PlacedSymbol& placedSymbol) {
    auto endIndex = placedSymbol.vertexStartIndex + placedSymbol.glyphOffsets.size() * 4;
    for (auto vertexIndex = placedSymbol.vertexStartIndex; vertexIndex < endIndex; vertexIndex += 4) {
        triangles.emplace_back(vertexIndex + 0, vertexIndex + 1, vertexIndex + 2);
        triangles.emplace_back(vertexIndex + 1, vertexIndex + 2, vertexIndex + 3);
    }
}

void SymbolBucket::sortFeatures(const float angle) {
    if (!sortFeaturesByY) {
        return;
    }
    assert(angle != std::numeric_limits<float>::max());

    if (sortedAngle == angle) {
        return;
    }

    sortedAngle = angle;

    // The current approach to sorting doesn't sort across text and icon segments so don't try.
    // Sorting within segments separately seemed not to be worth the complexity.
    if (text.segments.size() > 1 || (icon.segments.size() > 1 || sdfIcon.segments.size() > 1)) {
        return;
    }

    sortUploaded = false;
    uploaded = false;

    text.triangles.clear();
    icon.triangles.clear();
    sdfIcon.triangles.clear();

    featureSortOrder = std::make_unique<std::vector<size_t>>();
    featureSortOrder->reserve(symbolInstances.size());

    // If the symbols are allowed to overlap sort them by their vertical screen position.
    // The index array buffer is rewritten to reference the (unchanged) vertices in the
    // sorted order.
    for (const SymbolInstance& symbolInstance : getSortedSymbols(angle)) {
        featureSortOrder->push_back(symbolInstance.dataFeatureIndex);

        if (symbolInstance.placedRightTextIndex) {
            addPlacedSymbol(text.triangles, text.placedSymbols[*symbolInstance.placedRightTextIndex]);
        }

        if (symbolInstance.placedCenterTextIndex && !symbolInstance.singleLine) {
            addPlacedSymbol(text.triangles, text.placedSymbols[*symbolInstance.placedCenterTextIndex]);
        }

        if (symbolInstance.placedLeftTextIndex && !symbolInstance.singleLine) {
            addPlacedSymbol(text.triangles, text.placedSymbols[*symbolInstance.placedLeftTextIndex]);
        }

        if (symbolInstance.placedVerticalTextIndex) {
            addPlacedSymbol(text.triangles, text.placedSymbols[*symbolInstance.placedVerticalTextIndex]);
        }

<<<<<<< HEAD
        auto& iconBuffer = symbolInstance.hasSdfIcon() ? sdfIcon : icon;
=======
        auto& iconBuffer = symbolInstance.hasSdfIcon ? sdfIcon : icon;
>>>>>>> 2d8733d7
        if (symbolInstance.placedIconIndex) {
            addPlacedSymbol(iconBuffer.triangles,
                            iconBuffer.placedSymbols[*symbolInstance.placedIconIndex]);
        }

        if (symbolInstance.placedVerticalIconIndex) {
            addPlacedSymbol(iconBuffer.triangles,
                            iconBuffer.placedSymbols[*symbolInstance.placedVerticalIconIndex]);
           
        }
    }
}

std::vector<std::reference_wrapper<const SymbolInstance>> SymbolBucket::getSortedSymbols(const float angle) const {
    std::vector<std::reference_wrapper<const SymbolInstance>> result(symbolInstances.begin(), symbolInstances.end());
    const float sin = std::sin(angle);
    const float cos = std::cos(angle);

    std::sort(result.begin(), result.end(), [sin, cos](const SymbolInstance& a, const SymbolInstance& b) {
        const auto aRotated = ::lround(sin * a.anchor.point.x + cos * a.anchor.point.y);
        const auto bRotated = ::lround(sin * b.anchor.point.x + cos * b.anchor.point.y);
        if (aRotated != bRotated) {
            return aRotated < bRotated;
        }
        return a.dataFeatureIndex > b.dataFeatureIndex;  // aRotated == bRotated
    });

    return result;
}

bool SymbolBucket::hasFormatSectionOverrides() const {
    if (!hasFormatSectionOverrides_) {
        hasFormatSectionOverrides_= SymbolLayerPaintPropertyOverrides::hasOverrides(layout->get<TextField>());
    }
    return *hasFormatSectionOverrides_;
}

std::pair<uint32_t, bool> SymbolBucket::registerAtCrossTileIndex(CrossTileSymbolLayerIndex& index, const OverscaledTileID& tileID, uint32_t& maxCrossTileID) {
    bool firstTimeAdded = index.addBucket(tileID, *this, maxCrossTileID);
    return std::make_pair(bucketInstanceId, firstTimeAdded);
}

void SymbolBucket::place(Placement& placement, const BucketPlacementParameters& params, std::set<uint32_t>& seenIds) {
    placement.placeBucket(*this, params, seenIds);
}

void SymbolBucket::updateVertices(Placement& placement, bool updateOpacities, const TransformState& state, const RenderTile& tile, std::set<uint32_t>& seenIds) {
    if (updateOpacities) {
        placement.updateBucketOpacities(*this, state, seenIds);
        placementChangesUploaded = false;
        uploaded = false;
    }

    if (placement.updateBucketDynamicVertices(*this, state, tile)) {
        dynamicUploaded = false;
        uploaded = false;
    }
}

} // namespace mbgl<|MERGE_RESOLUTION|>--- conflicted
+++ resolved
@@ -235,11 +235,7 @@
             addPlacedSymbol(text.triangles, text.placedSymbols[*symbolInstance.placedVerticalTextIndex]);
         }
 
-<<<<<<< HEAD
-        auto& iconBuffer = symbolInstance.hasSdfIcon() ? sdfIcon : icon;
-=======
         auto& iconBuffer = symbolInstance.hasSdfIcon ? sdfIcon : icon;
->>>>>>> 2d8733d7
         if (symbolInstance.placedIconIndex) {
             addPlacedSymbol(iconBuffer.triangles,
                             iconBuffer.placedSymbols[*symbolInstance.placedIconIndex]);
