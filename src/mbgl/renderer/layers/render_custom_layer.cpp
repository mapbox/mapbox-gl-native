--- conflicted
+++ resolved
@@ -6,10 +6,7 @@
 #include <mbgl/style/layers/custom_layer_impl.hpp>
 #include <mbgl/map/transform_state.hpp>
 #include <mbgl/gl/gl.hpp>
-<<<<<<< HEAD
-=======
 #include <mbgl/util/mat4.hpp>
->>>>>>> a45670cf
 
 namespace mbgl {
 
@@ -50,21 +47,11 @@
 void RenderCustomLayer::render(PaintParameters& paintParameters, RenderSource*) {
     if (host != impl().host) {
         //If the context changed, deinitialize the previous one before initializing the new one.
-<<<<<<< HEAD
-        if (context && !contextDestroyed && impl().deinitializeFn) {
-            MBGL_CHECK_ERROR(impl().deinitializeFn(context));
-        }
-        context = impl().context;
-        assert(impl().initializeFn);
-        MBGL_CHECK_ERROR(impl().initializeFn(impl().context));
-        initialized = true;
-=======
         if (host && !contextDestroyed) {
             MBGL_CHECK_ERROR(host->deinitialize());
         }
         host = impl().host;
         MBGL_CHECK_ERROR(host->initialize());
->>>>>>> a45670cf
     }
 
     gl::Context& glContext = paintParameters.context;
@@ -90,12 +77,7 @@
     state.getProjMatrix(projMatrix);
     parameters.projectionMatrix = projMatrix;
 
-<<<<<<< HEAD
-    assert(impl().renderFn);
-    MBGL_CHECK_ERROR(impl().renderFn(context, parameters));
-=======
     MBGL_CHECK_ERROR(host->render(parameters));
->>>>>>> a45670cf
 
     // Reset the view back to our original one, just in case the CustomLayer changed
     // the viewport or Framebuffer.
