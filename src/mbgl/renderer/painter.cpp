--- conflicted
+++ resolved
@@ -229,11 +229,7 @@
 
     drawClippingMasks(sources);
 
-<<<<<<< HEAD
-    recordZoom(time, transform.finalState().getNormalizedZoom());
-=======
-    frameHistory.record(time, state.getNormalizedZoom());
->>>>>>> 3a84a7d2
+    frameHistory.record(time, transform.finalState().getNormalizedZoom());
 
     // Actually render the layers
     if (debug::renderTree) { std::cout << "{" << std::endl; indent++; }
@@ -381,14 +377,9 @@
         if ((properties.opacity >= 1.0f) != (pass == RenderPass::Opaque))
             return;
 
-<<<<<<< HEAD
-        SpriteAtlasPosition imagePos = spriteAtlas.getPosition(properties.image, true);
-        float zoomFraction = transform.finalState().getZoomFraction();
-=======
         SpriteAtlasPosition imagePosA = spriteAtlas.getPosition(properties.image.from, true);
         SpriteAtlasPosition imagePosB = spriteAtlas.getPosition(properties.image.to, true);
-        float zoomFraction = state.getZoomFraction();
->>>>>>> 3a84a7d2
+        float zoomFraction = transform.finalState().getZoomFraction();
 
         useProgram(patternShader->program);
         patternShader->u_matrix = identityMatrix;
@@ -399,30 +390,9 @@
         patternShader->u_mix = properties.image.t;
         patternShader->u_opacity = properties.opacity;
 
-<<<<<<< HEAD
-        std::array<float, 2> size = imagePos.size;
         LatLng latLng = transform.getLatLng();
         double centerX, centerY;
         transform.pixelForLatLng(latLng, centerX, centerY);
-        float scale = 1 / std::pow(2, zoomFraction);
-
-        mat3 matrix;
-        matrix::identity(matrix);
-        matrix::scale(matrix, matrix,
-                      1.0f / size[0],
-                      1.0f / size[1]);
-        matrix::translate(matrix, matrix,
-                          std::fmod(centerX * 512, size[0]),
-                          std::fmod(centerY * 512, size[1]));
-        matrix::rotate(matrix, matrix, -transform.finalState().getAngle());
-        matrix::scale(matrix, matrix,
-                       scale * transform.finalState().getWidth()  / 2,
-                      -scale * transform.finalState().getHeight() / 2);
-        patternShader->u_patternmatrix = matrix;
-=======
-        double lon, lat;
-        state.getLonLat(lon, lat);
-        std::array<float, 2> center = state.locationCoordinate(lon, lat);
         float scale = 1 / std::pow(2, zoomFraction);
 
         std::array<float, 2> sizeA = imagePosA.size;
@@ -432,12 +402,12 @@
                       1.0f / (sizeA[0] * properties.image.fromScale),
                       1.0f / (sizeA[1] * properties.image.fromScale));
         matrix::translate(matrixA, matrixA,
-                          std::fmod(center[0] * 512, sizeA[0] * properties.image.fromScale),
-                          std::fmod(center[1] * 512, sizeA[1] * properties.image.fromScale));
-        matrix::rotate(matrixA, matrixA, -state.getAngle());
+                          std::fmod(centerX * 512, sizeA[0] * properties.image.fromScale),
+                          std::fmod(centerY * 512, sizeA[1] * properties.image.fromScale));
+        matrix::rotate(matrixA, matrixA, -transform.finalState().getAngle());
         matrix::scale(matrixA, matrixA,
-                       scale * state.getWidth()  / 2,
-                      -scale * state.getHeight() / 2);
+                       scale * transform.finalState().getWidth()  / 2,
+                      -scale * transform.finalState().getHeight() / 2);
 
         std::array<float, 2> sizeB = imagePosB.size;
         mat3 matrixB;
@@ -446,16 +416,15 @@
                       1.0f / (sizeB[0] * properties.image.toScale),
                       1.0f / (sizeB[1] * properties.image.toScale));
         matrix::translate(matrixB, matrixB,
-                          std::fmod(center[0] * 512, sizeB[0] * properties.image.toScale),
-                          std::fmod(center[1] * 512, sizeB[1] * properties.image.toScale));
-        matrix::rotate(matrixB, matrixB, -state.getAngle());
+                          std::fmod(centerX * 512, sizeB[0] * properties.image.toScale),
+                          std::fmod(centerY * 512, sizeB[1] * properties.image.toScale));
+        matrix::rotate(matrixB, matrixB, -transform.finalState().getAngle());
         matrix::scale(matrixB, matrixB,
-                       scale * state.getWidth()  / 2,
-                      -scale * state.getHeight() / 2);
+                       scale * transform.finalState().getWidth()  / 2,
+                      -scale * transform.finalState().getHeight() / 2);
 
         patternShader->u_patternmatrix_a = matrixA;
         patternShader->u_patternmatrix_b = matrixB;
->>>>>>> 3a84a7d2
 
         backgroundBuffer.bind();
         patternShader->bind(0);
