#include <mbgl/gl/custom_layer.hpp>
#include <mbgl/sprite/sprite_loader.hpp>
#include <mbgl/storage/file_source.hpp>
#include <mbgl/storage/resource.hpp>
#include <mbgl/storage/response.hpp>
#include <mbgl/style/image_impl.hpp>
#include <mbgl/style/layer_impl.hpp>
#include <mbgl/style/layers/background_layer.hpp>
#include <mbgl/style/layers/circle_layer.hpp>
#include <mbgl/style/layers/fill_extrusion_layer.hpp>
#include <mbgl/style/layers/fill_layer.hpp>
#include <mbgl/style/layers/heatmap_layer.hpp>
#include <mbgl/style/layers/hillshade_layer.hpp>
#include <mbgl/style/layers/line_layer.hpp>
#include <mbgl/style/layers/raster_layer.hpp>
#include <mbgl/style/layers/symbol_layer.hpp>
#include <mbgl/style/observer.hpp>
#include <mbgl/style/parser.hpp>
#include <mbgl/style/source_impl.hpp>
#include <mbgl/style/style_impl.hpp>
#include <mbgl/style/transition_options.hpp>
#include <mbgl/util/async_request.hpp>
#include <mbgl/util/exception.hpp>
#include <mbgl/util/logging.hpp>
#include <mbgl/util/string.hpp>
#include <sstream>

namespace mbgl {
namespace style {

static Observer nullObserver;

StyleImpl::StyleImpl(std::shared_ptr<FileSource> fileSource_, float pixelRatio)
    : annotationManager(*this),
      fileSource(std::move(fileSource_)),
      spriteLoader(std::make_unique<SpriteLoader>(pixelRatio)),
      light(std::make_unique<Light>()) {
    spriteLoader->setObserver(this);
    light->setObserver(this);
}

StyleImpl::~StyleImpl() = default;

void StyleImpl::loadJSON(const std::string& json_) {
    lastError = nullptr;
    for (auto &observer: observers)
        observer->onStyleLoading();

    url.clear();
    parse(json_);
}

void StyleImpl::loadURL(const std::string& url_) {
    if (!fileSource) {
        for (auto &observer: observers) {
            observer->onStyleError(
                std::make_exception_ptr(util::StyleLoadException("Unable to find resource provider for style url.")));
        }
        return;
    }

    lastError = nullptr;
    for (auto &observer: observers)
        observer->onStyleLoading();

    loaded = false;
    url = url_;

    styleRequest = fileSource->request(Resource::style(url), [this](Response res) {
        // Don't allow a loaded, mutated style to be overwritten with a new version.
        if (mutated && loaded) {
            return;
        }

        if (res.error) {
            const std::string message = "loading style failed: " + res.error->message;
            Log::Error(Event::Setup, message.c_str());
            for (auto &observer: observers) {
                observer->onStyleError(std::make_exception_ptr(util::StyleLoadException(message)));
                observer->onResourceError(std::make_exception_ptr(std::runtime_error(res.error->message)));
            }
        } else if (res.notModified || res.noContent) {
            return;
        } else {
            parse(*res.data);
        }
    });
}

void StyleImpl::parse(const std::string& json_) {
    Parser parser;

    if (auto error = parser.parse(json_)) {
        std::string message = "Failed to parse style: " + util::toString(error);
        Log::Error(Event::ParseStyle, message.c_str());
        for (auto &observer: observers) {
            observer->onStyleError(std::make_exception_ptr(util::StyleParseException(message)));
            observer->onResourceError(error);
        }
        return;
    }

    mutated = false;
    loaded = false;
    json = json_;

    sources.clear();
    layers.clear();
    images = makeMutable<ImageImpls>();

    transitionOptions = parser.transition;

    for (auto& source : parser.sources) {
        addSource(std::move(source));
    }

    for (auto& layer : parser.layers) {
        addLayer(std::move(layer));
    }

    name = parser.name;
    defaultCamera.center = parser.latLng;
    defaultCamera.zoom = parser.zoom;
    defaultCamera.bearing = parser.bearing;
    defaultCamera.pitch = parser.pitch;

    setLight(std::make_unique<Light>(parser.light));

    spriteLoaded = false;
    if (fileSource) {
        spriteLoader->load(parser.spriteURL, *fileSource);
    } else {
        onSpriteError(std::make_exception_ptr(std::runtime_error("Unable to find resource provider for sprite url.")));
    }
    glyphURL = parser.glyphURL;

    loaded = true;

    annotationManager.onStyleLoaded();
    for (auto &observer: observers)
        observer->onStyleLoaded();
}

std::string StyleImpl::getJSON() const {
    return json;
}

std::string StyleImpl::getURL() const {
    return url;
}

void StyleImpl::setTransitionOptions(const TransitionOptions& options) {
    transitionOptions = options;
}

TransitionOptions StyleImpl::getTransitionOptions() const {
    return transitionOptions;
}

void StyleImpl::addSource(std::unique_ptr<Source> source) {
    if (sources.get(source->getID())) {
        std::string msg = "Source " + source->getID() + " already exists";
        throw std::runtime_error(msg.c_str());
    }

    source->setObserver(this);
    auto item = sources.add(std::move(source));
    if (fileSource) {
        item->loadDescription(*fileSource);
    }
}

std::unique_ptr<Source> StyleImpl::removeSource(const std::string& id) {
    // Check if source is in use
    for (const auto& layer: layers) {
        if (layer->getSourceID() == id) {
            Log::Warning(Event::General, "Source '%s' is in use, cannot remove", id.c_str());
            return nullptr;
        }
    }

    std::unique_ptr<Source> source = sources.remove(id);

    if (source) {
        source->setObserver(nullptr);
    }

    return source;
}

std::vector<Layer*> StyleImpl::getLayers() {
    return layers.getWrappers();
}

std::vector<const Layer*> StyleImpl::getLayers() const {
    auto wrappers = layers.getWrappers();
    return std::vector<const Layer*>(wrappers.begin(), wrappers.end());
}

Layer* StyleImpl::getLayer(const std::string& id) const {
    return layers.get(id);
}

Layer* StyleImpl::addLayer(std::unique_ptr<Layer> layer, optional<std::string> before) {
    // TODO: verify source
    if (Source* source = sources.get(layer->getSourceID())) {
        if (!source->supportsLayerType(layer->baseImpl->getTypeInfo())) {
            std::ostringstream message;
            message << "Layer '" << layer->getID() << "' is not compatible with source '" << layer->getSourceID()
                    << "'";

            throw std::runtime_error(message.str());
        }
    }

    if (layers.get(layer->getID())) {
        throw std::runtime_error(std::string{"Layer "} + layer->getID() + " already exists");
    }

    layer->setObserver(this);
    Layer* result = layers.add(std::move(layer), before);
    for (auto &observer: observers)
        observer->onUpdate();

    return result;
}

std::unique_ptr<Layer> StyleImpl::removeLayer(const std::string& id) {
    std::unique_ptr<Layer> layer = layers.remove(id);

    if (layer) {
        layer->setObserver(nullptr);
        for (auto &observer: observers)
            observer->onUpdate();
    }

    return layer;
}

void StyleImpl::setLight(std::unique_ptr<Light> light_) {
    light = std::move(light_);
    light->setObserver(this);
    onLightChanged(*light);
}

Light* StyleImpl::getLight() const {
    return light.get();
}

std::string StyleImpl::getName() const {
    return name;
}

CameraOptions StyleImpl::getDefaultCamera() const {
    return defaultCamera;
}

std::vector<Source*> StyleImpl::getSources() {
    return sources.getWrappers();
}

std::vector<const Source*> StyleImpl::getSources() const {
    auto wrappers = sources.getWrappers();
    return std::vector<const Source*>(wrappers.begin(), wrappers.end());
}

Source* StyleImpl::getSource(const std::string& id) const {
    return sources.get(id);
}

bool StyleImpl::isLoaded() const {
    if (!loaded) {
        return false;
    }

    if (!spriteLoaded) {
        return false;
    }

    for (const auto& source: sources) {
        if (!source->loaded) {
            return false;
        }
    }

    return true;
}

<<<<<<< HEAD
void StyleImpl::addImage(std::unique_ptr<style::Image> image) {
    images.remove(image->getID()); // We permit using addImage to update.
    images.add(std::move(image));
    for (auto &observer: observers)
        observer->onUpdate();
}

void StyleImpl::removeImage(const std::string& id) {
    images.remove(id);
}

const style::Image* StyleImpl::getImage(const std::string& id) const {
    return images.get(id);
=======
void Style::Impl::addImage(std::unique_ptr<style::Image> image) {
    auto newImages = makeMutable<ImageImpls>(*images);
    auto it =
        std::lower_bound(newImages->begin(), newImages->end(), image->getID(), [](const auto& a, const std::string& b) {
            return a->id < b;
        });
    if (it != newImages->end() && (*it)->id == image->getID()) {
        // We permit using addImage to update.
        *it = std::move(image->baseImpl);
    } else {
        newImages->insert(it, std::move(image->baseImpl));
    }
    images = std::move(newImages);
    observer->onUpdate();
}

void Style::Impl::removeImage(const std::string& id) {
    auto newImages = makeMutable<ImageImpls>(*images);
    auto found =
        std::find_if(newImages->begin(), newImages->end(), [&id](const auto& image) { return image->id == id; });
    if (found == images->end()) {
        Log::Warning(Event::General, "Image '%s' is not present in style, cannot remove", id.c_str());
        return;
    }
    newImages->erase(found);
    images = std::move(newImages);
}

optional<Immutable<style::Image::Impl>> Style::Impl::getImage(const std::string& id) const {
    auto found = std::find_if(images->begin(), images->end(), [&id](const auto& image) { return image->id == id; });
    if (found == images->end()) return nullopt;
    return *found;
>>>>>>> d3535f1c
}

void StyleImpl::addObserver(style::Observer* observer) {
    observers.insert(observer);
}

void StyleImpl::removeObserver(Observer *observer)
{
    observers.erase(observer);
}

void StyleImpl::onSourceLoaded(Source& source) {
    sources.update(source);
    for (auto &observer: observers)
        observer->onSourceLoaded(source);
    for (auto &observer: observers)
        observer->onUpdate();
}

void StyleImpl::onSourceChanged(Source& source) {
    sources.update(source);
    for (auto &observer: observers)
        observer->onSourceChanged(source);
    for (auto &observer: observers)
        observer->onUpdate();
}

void StyleImpl::onSourceError(Source& source, std::exception_ptr error) {
    lastError = error;
    Log::Error(Event::Style, "Failed to load source %s: %s",
               source.getID().c_str(), util::toString(error).c_str());
    for (auto &observer: observers)
        observer->onSourceError(source, error);
    for (auto &observer: observers)
        observer->onResourceError(error);
}

void StyleImpl::onSourceDescriptionChanged(Source& source) {
    sources.update(source);
    for (auto &observer: observers)
        observer->onSourceDescriptionChanged(source);
    if (!source.loaded && fileSource) {
        source.loadDescription(*fileSource);
    }
}

<<<<<<< HEAD
void StyleImpl::onSpriteLoaded(std::vector<std::unique_ptr<Image>>&& images_) {
    for (auto& image : images_) {
        addImage(std::move(image));
    }
=======
void Style::Impl::onSpriteLoaded(std::vector<Immutable<style::Image::Impl>> images_) {
    auto newImages = makeMutable<ImageImpls>(*images);
    newImages->insert(
        newImages->end(), std::make_move_iterator(images_.begin()), std::make_move_iterator(images_.end()));
    std::sort(newImages->begin(), newImages->end(), [](const auto& a, const auto& b) { return a->id < b->id; });
    images = std::move(newImages);
>>>>>>> d3535f1c
    spriteLoaded = true;
    for (auto &observer: observers)
        observer->onUpdate(); // For *-pattern properties.
}

void StyleImpl::onSpriteError(std::exception_ptr error) {
    lastError = error;
    Log::Error(Event::Style, "Failed to load sprite: %s", util::toString(error).c_str());
    for (auto &observer: observers)
        observer->onResourceError(error);
    // Unblock rendering tiles (even though sprite request has failed).
    spriteLoaded = true;
    for (auto &observer: observers)
        observer->onUpdate();
}

void StyleImpl::onLayerChanged(Layer& layer) {
    layers.update(layer);
    for (auto &observer: observers)
        observer->onUpdate();
}

void StyleImpl::onLightChanged(const Light&) {
    for (auto &observer: observers)
        observer->onUpdate();
}

void StyleImpl::dumpDebugLogs() const {
    Log::Info(Event::General, "styleURL: %s", url.c_str());
    for (const auto& source : sources) {
        source->dumpDebugLogs();
    }
}

const std::string& StyleImpl::getGlyphURL() const {
    return glyphURL;
}

<<<<<<< HEAD
Immutable<std::vector<Immutable<Image::Impl>>> StyleImpl::getImageImpls() const {
    return images.getImpls();
=======
Immutable<std::vector<Immutable<Image::Impl>>> Style::Impl::getImageImpls() const {
    return images;
>>>>>>> d3535f1c
}

Immutable<std::vector<Immutable<Source::Impl>>> StyleImpl::getSourceImpls() const {
    return sources.getImpls();
}

Immutable<std::vector<Immutable<Layer::Impl>>> StyleImpl::getLayerImpls() const {
    return layers.getImpls();
}

} // namespace style
} // namespace mbgl<|MERGE_RESOLUTION|>--- conflicted
+++ resolved
@@ -286,22 +286,7 @@
     return true;
 }
 
-<<<<<<< HEAD
 void StyleImpl::addImage(std::unique_ptr<style::Image> image) {
-    images.remove(image->getID()); // We permit using addImage to update.
-    images.add(std::move(image));
-    for (auto &observer: observers)
-        observer->onUpdate();
-}
-
-void StyleImpl::removeImage(const std::string& id) {
-    images.remove(id);
-}
-
-const style::Image* StyleImpl::getImage(const std::string& id) const {
-    return images.get(id);
-=======
-void Style::Impl::addImage(std::unique_ptr<style::Image> image) {
     auto newImages = makeMutable<ImageImpls>(*images);
     auto it =
         std::lower_bound(newImages->begin(), newImages->end(), image->getID(), [](const auto& a, const std::string& b) {
@@ -314,10 +299,11 @@
         newImages->insert(it, std::move(image->baseImpl));
     }
     images = std::move(newImages);
-    observer->onUpdate();
-}
-
-void Style::Impl::removeImage(const std::string& id) {
+    for (auto &observer: observers)
+        observer->onUpdate();
+}
+
+void StyleImpl::removeImage(const std::string& id) {
     auto newImages = makeMutable<ImageImpls>(*images);
     auto found =
         std::find_if(newImages->begin(), newImages->end(), [&id](const auto& image) { return image->id == id; });
@@ -329,11 +315,10 @@
     images = std::move(newImages);
 }
 
-optional<Immutable<style::Image::Impl>> Style::Impl::getImage(const std::string& id) const {
+optional<Immutable<style::Image::Impl>> StyleImpl::getImage(const std::string& id) const {
     auto found = std::find_if(images->begin(), images->end(), [&id](const auto& image) { return image->id == id; });
     if (found == images->end()) return nullopt;
     return *found;
->>>>>>> d3535f1c
 }
 
 void StyleImpl::addObserver(style::Observer* observer) {
@@ -380,19 +365,12 @@
     }
 }
 
-<<<<<<< HEAD
-void StyleImpl::onSpriteLoaded(std::vector<std::unique_ptr<Image>>&& images_) {
-    for (auto& image : images_) {
-        addImage(std::move(image));
-    }
-=======
-void Style::Impl::onSpriteLoaded(std::vector<Immutable<style::Image::Impl>> images_) {
+void StyleImpl::onSpriteLoaded(std::vector<Immutable<style::Image::Impl>> images_) {
     auto newImages = makeMutable<ImageImpls>(*images);
     newImages->insert(
         newImages->end(), std::make_move_iterator(images_.begin()), std::make_move_iterator(images_.end()));
     std::sort(newImages->begin(), newImages->end(), [](const auto& a, const auto& b) { return a->id < b->id; });
     images = std::move(newImages);
->>>>>>> d3535f1c
     spriteLoaded = true;
     for (auto &observer: observers)
         observer->onUpdate(); // For *-pattern properties.
@@ -431,13 +409,8 @@
     return glyphURL;
 }
 
-<<<<<<< HEAD
 Immutable<std::vector<Immutable<Image::Impl>>> StyleImpl::getImageImpls() const {
-    return images.getImpls();
-=======
-Immutable<std::vector<Immutable<Image::Impl>>> Style::Impl::getImageImpls() const {
     return images;
->>>>>>> d3535f1c
 }
 
 Immutable<std::vector<Immutable<Source::Impl>>> StyleImpl::getSourceImpls() const {
