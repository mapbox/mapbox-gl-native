--- conflicted
+++ resolved
@@ -98,20 +98,20 @@
     void parse(const std::string&);
 
     // SpriteLoaderObserver implementation.
-    void onSpriteLoaded(std::vector<std::unique_ptr<Image>>&&) override;
-    void onSpriteError(std::exception_ptr) override;
+    //void onSpriteLoaded(std::vector<std::unique_ptr<Image>>&&) override;
+    //void onSpriteError(std::exception_ptr) override;
 
     // SourceObserver implementation.
-    void onSourceLoaded(Source&) override;
-    void onSourceChanged(Source&) override;
-    void onSourceError(Source&, std::exception_ptr) override;
-    void onSourceDescriptionChanged(Source&) override;
+    //void onSourceLoaded(Source&) override;
+    //void onSourceChanged(Source&) override;
+    //void onSourceError(Source&, std::exception_ptr) override;
+    //void onSourceDescriptionChanged(Source&) override;
 
     // LayerObserver implementation.
-    void onLayerChanged(Layer&) override;
+    //void onLayerChanged(Layer&) override;
 
     // LightObserver implementation.
-    void onLightChanged(const Light&) override;
+    //void onLightChanged(const Light&) override;
 
 public:
     bool mutated = false;
@@ -138,9 +138,9 @@
     // Defaults
     std::string name;
     CameraOptions defaultCamera;
-<<<<<<< HEAD
+//<<<<<<< HEAD
     std::set<Observer*> observers;
-=======
+//=======
 
     // SpriteLoaderObserver implementation.
     void onSpriteLoaded(std::vector<Immutable<style::Image::Impl>>) override;
@@ -158,10 +158,6 @@
     // LightObserver implementation.
     void onLightChanged(const Light&) override;
 
-    Observer nullObserver;
-    Observer* observer = &nullObserver;
-
->>>>>>> d3535f1c
     std::exception_ptr lastError;
 };
 
