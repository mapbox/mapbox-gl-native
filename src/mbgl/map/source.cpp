#include <mbgl/map/source.hpp>
#include <mbgl/map/map_data.hpp>
#include <mbgl/map/transform.hpp>
#include <mbgl/map/tile.hpp>
#include <mbgl/map/vector_tile.hpp>
#include <mbgl/annotation/annotation_tile.hpp>
#include <mbgl/tile/geojson_tile.hpp>
#include <mbgl/renderer/painter.hpp>
#include <mbgl/util/exception.hpp>
#include <mbgl/util/constants.hpp>
#include <mbgl/storage/resource.hpp>
#include <mbgl/storage/response.hpp>
#include <mbgl/util/math.hpp>
#include <mbgl/util/box.hpp>
#include <mbgl/util/tile_coordinate.hpp>
#include <mbgl/util/mapbox.hpp>
#include <mbgl/storage/file_source.hpp>
#include <mbgl/style/style_layer.hpp>
#include <mbgl/style/style_update_parameters.hpp>
#include <mbgl/platform/log.hpp>
#include <mbgl/util/std.hpp>
#include <mbgl/util/token.hpp>
#include <mbgl/util/string.hpp>
#include <mbgl/util/tile_cover.hpp>
#include <mbgl/util/tile_coordinate.hpp>

#include <mbgl/map/vector_tile_data.hpp>
#include <mbgl/map/raster_tile_data.hpp>
#include <mbgl/style/style.hpp>
#include <mbgl/gl/debugging.hpp>

#include <rapidjson/error/en.h>

#include <algorithm>

#include <boost/function_output_iterator.hpp>

namespace mbgl {

Source::Source() {}

Source::~Source() = default;

bool Source::isLoaded() const {
    if (!loaded) {
        return false;
    }

    for (const auto& tile : tiles) {
        if (tile.second->data->getState() != TileData::State::parsed) {
            return false;
        }
    }

    return true;
}

// Note: This is a separate function that must be called exactly once after creation
// The reason this isn't part of the constructor is that calling shared_from_this() in
// the constructor fails.
void Source::load() {
    if (info.url.empty()) {
        loaded = true;
        return;
    }

    // URL may either be a TileJSON file, or a GeoJSON file.
    FileSource* fs = util::ThreadContext::getFileSource();
    req = fs->request({ Resource::Kind::Source, info.url }, [this](Response res) {
        if (res.stale) {
            // Only handle fresh responses.
            return;
        }
        req = nullptr;

        if (res.error) {
            std::stringstream message;
            message <<  "Failed to load [" << info.url << "]: " << res.error->message;
            emitSourceLoadingFailed(message.str());
            return;
        }

        rapidjson::Document d;
        d.Parse<0>(res.data->c_str());

        if (d.HasParseError()) {
            std::stringstream message;
            message << "Failed to parse [" << info.url << "]: " << d.GetErrorOffset() << " - " << rapidjson::GetParseError_En(d.GetParseError());
            emitSourceLoadingFailed(message.str());
            return;
        }

        if (info.type == SourceType::Vector || info.type == SourceType::Raster) {
            info.parseTileJSONProperties(d);
        } else if (info.type == SourceType::GeoJSON) {
            info.parseGeoJSON(d);
        }

        loaded = true;

        emitSourceLoaded();
    });
}

void Source::updateMatrices(const mat4 &projMatrix, const TransformState &transform) {
    for (const auto& pair : tiles) {
        Tile &tile = *pair.second;
        transform.matrixFor(tile.matrix, tile.id, std::min(static_cast<int8_t>(info.max_zoom), tile.id.z));
        matrix::multiply(tile.matrix, projMatrix, tile.matrix);
    }
}

void Source::drawClippingMasks(Painter &painter) {
    for (const auto& pair : tiles) {
        Tile &tile = *pair.second;
        MBGL_DEBUG_GROUP(std::string { "mask: " } + std::string(tile.id));
        painter.drawClippingMask(tile.matrix, tile.clip);
    }
}

void Source::finishRender(Painter &painter) {
    for (const auto& pair : tiles) {
        Tile &tile = *pair.second;
        painter.renderTileDebug(tile);
    }
}

std::forward_list<Tile*> Source::getLoadedTiles() const {
    std::forward_list<Tile*> ptrs;
    auto it = ptrs.before_begin();
    for (const auto& pair : tiles) {
        if (pair.second->data->isReady()) {
            it = ptrs.insert_after(it, pair.second.get());
        }
    }
    return ptrs;
}

const std::vector<Tile*>& Source::getTiles() const {
    return tilePtrs;
}

TileData::State Source::hasTile(const TileID& id) {
    auto it = tiles.find(id);
    if (it != tiles.end()) {
        Tile& tile = *it->second;
        if (tile.id == id && tile.data) {
            return tile.data->getState();
        }
    }

    return TileData::State::invalid;
}

bool Source::handlePartialTile(const TileID& id, Worker&) {
    const TileID normalized_id = id.normalized();

    auto it = tileDataMap.find(normalized_id);
    if (it == tileDataMap.end()) {
        return true;
    }

    auto tileData = it->second.lock();
    if (!tileData) {
        return true;
    }

    return tileData->parsePending([this]() {
        emitTileLoaded(false);
    });
}

TileData::State Source::addTile(const TileID& id, const StyleUpdateParameters& parameters) {
    const TileData::State state = hasTile(id);

    if (state != TileData::State::invalid) {
        return state;
    }

    auto newTile = std::make_unique<Tile>(id);

    // We couldn't find the tile in the list. Create a new one.
    // Try to find the associated TileData object.
    const TileID normalized_id = id.normalized();

    auto it = tileDataMap.find(normalized_id);
    if (it != tileDataMap.end()) {
        // Create a shared_ptr handle. Note that this might be empty!
        newTile->data = it->second.lock();
    }

    if (newTile->data && newTile->data->getState() == TileData::State::obsolete) {
        // Do not consider the tile if it's already obsolete.
        newTile->data.reset();
    }

    if (!newTile->data) {
        newTile->data = cache.get(normalized_id.to_uint64());
    }

    if (!newTile->data) {
        auto callback = std::bind(&Source::tileLoadingCompleteCallback, this, normalized_id, parameters.transformState, parameters.debugOptions & MapDebugOptions::Collision);

        // If we don't find working tile data, we're just going to load it.
        if (info.type == SourceType::Raster) {
            auto tileData = std::make_shared<RasterTileData>(normalized_id,
                                                             parameters.texturePool,
                                                             info,
                                                             parameters.worker);

            tileData->request(parameters.pixelRatio, callback);
            newTile->data = tileData;
        } else {
            std::unique_ptr<GeometryTileMonitor> monitor;

            if (info.type == SourceType::Vector) {
                monitor = std::make_unique<VectorTileMonitor>(info, normalized_id, parameters.pixelRatio);
            } else if (info.type == SourceType::Annotations) {
                monitor = std::make_unique<AnnotationTileMonitor>(normalized_id, parameters.data);
            } else if (info.type == SourceType::GeoJSON) {
                monitor = std::make_unique<GeoJSONTileMonitor>(info.geojsonvt.get(), normalized_id);
            } else {
                Log::Warning(Event::Style, "Source type '%s' is not implemented", SourceTypeClass(info.type).c_str());
                return TileData::State::invalid;
            }

            newTile->data = std::make_shared<VectorTileData>(normalized_id,
                                                             std::move(monitor),
                                                             info.source_id,
                                                             parameters.style,
                                                             callback);
        }

        tileDataMap.emplace(newTile->data->id, newTile->data);
    }

    const auto newState = newTile->data->getState();
    tiles.emplace(id, std::move(newTile));
    return newState;
}

double Source::getZoom(const TransformState& state) const {
    double offset = std::log(util::tileSize / info.tile_size) / std::log(2);
    return state.getZoom() + offset;
}

int32_t Source::coveringZoomLevel(const TransformState& state) const {
    double zoom = getZoom(state);
    if (info.type == SourceType::Raster || info.type == SourceType::Video) {
        zoom = ::round(zoom);
    } else {
        zoom = std::floor(zoom);
    }
    return zoom;
}

std::forward_list<TileID> Source::coveringTiles(const TransformState& state) const {
    int32_t z = coveringZoomLevel(state);

    auto actualZ = z;
    const bool reparseOverscaled =
        info.type == SourceType::Vector ||
        info.type == SourceType::Annotations;

    if (z < info.min_zoom) return {{}};
    if (z > info.max_zoom) z = info.max_zoom;

    // Map four viewport corners to pixel coordinates
    box points = state.cornersToBox(z);
    const TileCoordinate center = state.pointToCoordinate({ state.getWidth() / 2.0f, state.getHeight()/ 2.0f }).zoomTo(z);

    std::forward_list<TileID> covering_tiles = tileCover(z, points, reparseOverscaled ? actualZ : z);

    covering_tiles.sort([&center](const TileID& a, const TileID& b) {
        // Sorts by distance from the box center
        return std::fabs(a.x - center.column) + std::fabs(a.y - center.row) <
               std::fabs(b.x - center.column) + std::fabs(b.y - center.row);
    });

    return covering_tiles;
}

/**
 * Recursively find children of the given tile that are already loaded.
 *
 * @param id The tile ID that we should find children for.
 * @param maxCoveringZoom The maximum zoom level of children to look for.
 * @param retain An object that we add the found tiles to.
 *
 * @return boolean Whether the children found completely cover the tile.
 */
bool Source::findLoadedChildren(const TileID& id, int32_t maxCoveringZoom, std::forward_list<TileID>& retain) {
    bool complete = true;
    int32_t z = id.z;
    auto ids = id.children(info.max_zoom);
    for (const auto& child_id : ids) {
        const TileData::State state = hasTile(child_id);
        if (TileData::isReadyState(state)) {
            retain.emplace_front(child_id);
        }
        if (state != TileData::State::parsed) {
            complete = false;
            if (z < maxCoveringZoom) {
                // Go further down the hierarchy to find more unloaded children.
                findLoadedChildren(child_id, maxCoveringZoom, retain);
            }
        }
    }
    return complete;
}

/**
 * Find a loaded parent of the given tile.
 *
 * @param id The tile ID that we should find children for.
 * @param minCoveringZoom The minimum zoom level of parents to look for.
 * @param retain An object that we add the found tiles to.
 *
 * @return boolean Whether a parent was found.
 */
void Source::findLoadedParent(const TileID& id, int32_t minCoveringZoom, std::forward_list<TileID>& retain) {
    for (int32_t z = id.z - 1; z >= minCoveringZoom; --z) {
        const TileID parent_id = id.parent(z, info.max_zoom);
        const TileData::State state = hasTile(parent_id);
        if (TileData::isReadyState(state)) {
            retain.emplace_front(parent_id);
            if (state == TileData::State::parsed) {
                return;
            }
        }
    }
}

bool Source::update(const StyleUpdateParameters& parameters) {
    bool allTilesUpdated = true;

    if (!loaded || parameters.animationTime <= updated) {
        return allTilesUpdated;
    }

    double zoom = getZoom(parameters.transformState);
    if (info.type == SourceType::Raster || info.type == SourceType::Video) {
        zoom = ::round(zoom);
    } else {
        zoom = std::floor(zoom);
    }
    std::forward_list<TileID> required = coveringTiles(parameters.transformState);

    // Determine the overzooming/underzooming amounts.
    int32_t minCoveringZoom = util::clamp<int32_t>(zoom - 10, info.min_zoom, info.max_zoom);
    int32_t maxCoveringZoom = util::clamp<int32_t>(zoom + 1,  info.min_zoom, info.max_zoom);

    // Retain is a list of tiles that we shouldn't delete, even if they are not
    // the most ideal tile for the current viewport. This may include tiles like
    // parent or child tiles that are *already* loaded.
    std::forward_list<TileID> retain(required);

    // Add existing child/parent tiles if the actual tile is not yet loaded
    for (const auto& id : required) {
        TileData::State state = hasTile(id);

        switch (state) {
        case TileData::State::partial:
            if (parameters.shouldReparsePartialTiles) {
                if (!handlePartialTile(id, parameters.worker)) {
                    allTilesUpdated = false;
                }
            }
            break;
        case TileData::State::invalid:
            state = addTile(id, parameters);
            break;
        default:
            break;
        }

        if (!TileData::isReadyState(state)) {
            // The tile we require is not yet loaded. Try to find a parent or
            // child tile that we already have.

            // First, try to find existing child tiles that completely cover the
            // missing tile.
            bool complete = findLoadedChildren(id, maxCoveringZoom, retain);

            // Then, if there are no complete child tiles, try to find existing
            // parent tiles that completely cover the missing tile.
            if (!complete) {
                findLoadedParent(id, minCoveringZoom, retain);
            }
        }
    }

    if (info.type != SourceType::Raster && cache.getSize() == 0) {
        size_t conservativeCacheSize = ((float)parameters.transformState.getWidth()  / util::tileSize) *
                                       ((float)parameters.transformState.getHeight() / util::tileSize) *
                                       (parameters.transformState.getMaxZoom() - parameters.transformState.getMinZoom() + 1) *
                                       0.5;
        cache.setSize(conservativeCacheSize);
    }

    auto& tileCache = cache;
    auto& type = info.type;

    // Remove tiles that we definitely don't need, i.e. tiles that are not on
    // the required list.
    std::set<TileID> retain_data;
    util::erase_if(tiles, [&retain, &retain_data, &tileCache, &type](std::pair<const TileID, std::unique_ptr<Tile>> &pair) {
        Tile &tile = *pair.second;
        bool obsolete = std::find(retain.begin(), retain.end(), tile.id) == retain.end();
        if (!obsolete) {
            retain_data.insert(tile.data->id);
        } else if (type != SourceType::Raster && tile.data->getState() == TileData::State::parsed) {
            // Partially parsed tiles are never added to the cache because otherwise
            // they never get updated if the go out from the viewport and the pending
            // resources arrive.
            tileCache.add(tile.id.normalized().to_uint64(), tile.data);
        }
        return obsolete;
    });

    // Remove all the expired pointers from the set.
    util::erase_if(tileDataMap, [&retain_data, &tileCache](std::pair<const TileID, std::weak_ptr<TileData>> &pair) {
        const util::ptr<TileData> tile = pair.second.lock();
        if (!tile) {
            return true;
        }

        bool obsolete = retain_data.find(tile->id) == retain_data.end();
        if (obsolete) {
            if (!tileCache.has(tile->id.normalized().to_uint64())) {
                tile->cancel();
            }
            return true;
        } else {
            return false;
        }
    });

    updateTilePtrs();

    for (auto& tilePtr : tilePtrs) {
        tilePtr->data->redoPlacement(
            { parameters.transformState.getAngle(), parameters.transformState.getPitch(), parameters.debugOptions & MapDebugOptions::Collision });
    }

    updated = parameters.animationTime;

    return allTilesUpdated;
}

void Source::updateTilePtrs() {
    tilePtrs.clear();
    for (const auto& pair : tiles) {
        tilePtrs.push_back(pair.second.get());
    }
}

void Source::setCacheSize(size_t size) {
    cache.setSize(size);
}

void Source::onLowMemory() {
    cache.clear();
}

void Source::setObserver(Observer* observer) {
    observer_ = observer;
}

void Source::tileLoadingCompleteCallback(const TileID& normalized_id, const TransformState& transformState, bool collisionDebug) {
    auto it = tileDataMap.find(normalized_id);
    if (it == tileDataMap.end()) {
        return;
    }

    util::ptr<TileData> tileData = it->second.lock();
    if (!tileData) {
        return;
    }

    if (tileData->getState() == TileData::State::obsolete && !tileData->getError().empty()) {
        emitTileLoadingFailed(tileData->getError());
        return;
    }

    tileData->redoPlacement({ transformState.getAngle(), transformState.getPitch(), collisionDebug });
    emitTileLoaded(true);
}

void Source::emitSourceLoaded() {
    if (observer_) {
        observer_->onSourceLoaded();
    }
}

void Source::emitSourceLoadingFailed(const std::string& message) {
    if (!observer_) {
        return;
    }

    auto error = std::make_exception_ptr(util::SourceLoadingException(message));
    observer_->onSourceLoadingFailed(error);
}

void Source::emitTileLoaded(bool isNewTile) {
    if (observer_) {
        observer_->onTileLoaded(isNewTile);
    }
}

void Source::emitTileLoadingFailed(const std::string& message) {
    if (!observer_) {
        return;
    }

    auto error = std::make_exception_ptr(util::TileLoadingException(message));
    observer_->onTileLoadingFailed(error);
}

void Source::dumpDebugLogs() const {
    Log::Info(Event::General, "Source::id: %s", info.source_id.c_str());
    Log::Info(Event::General, "Source::loaded: %d", loaded);

    for (const auto& tile : tiles) {
        tile.second->data->dumpDebugLogs();
    }
}

<<<<<<< HEAD
std::vector<FeatureDescription> Source::featureDescriptionsAt(const PrecisionPoint point, const uint16_t radius, const TransformState& transform) const {
    // First, we figure out the tile being queried, bounded by
    // the source's max zoom.
    //
    // We project the point into Spherical Mercator unit space
    // in order to simplify tile math.
    LatLng p = transform.pointToLatLng(point);

    const double sine = std::sin(p.latitude * M_PI / 180);
    const double x = p.longitude / 360 + 0.5;
    double y = 0.5 - 0.25 * std::log((1 + sine) / (1 - sine)) / M_PI;

    y = y < -1 ? -1 : y > 1 ? 1 : y;

    // Then we determine the tile in the source's max zoom
    // in which the query point resides.
    const uint8_t z = ::floor(transform.getZoom());
    const uint8_t sourceMaxZ = ::fmin(z, info.max_zoom);
    const uint32_t z2 = ::powf(2, sourceMaxZ);

    TileID id(z, ::floor(x * z2), ::floor(y * z2), sourceMaxZ);

    // Second, we determine the query point (zero radius) or
    // box (non-zero radius) in terms of tile extent space. To
    // do this, we factor in the current incremental transform
    // scale.
    const uint16_t extent = 4096;

    TileCoordinate coordinate = transform.pointToCoordinate(point);
    coordinate = coordinate.zoomTo(::fmin(id.z, info.max_zoom));

    vec2<uint16_t> position((coordinate.column - id.x) * extent, (coordinate.row - id.y) * extent);

    const uint32_t tileScale = ::pow(2, id.z);
    const double scale = util::tileSize * transform.getScale() / (tileScale / id.overscaling);

    const int16_t r = radius * extent / scale;

    const int16_t left   = position.x - r;
    const int16_t right  = position.x + r;
    const int16_t bottom = position.y - r;
    const int16_t top    = position.y + r;

    FeatureBox queryBox = {{ left, bottom }, { right, top }};

    // Third, we query the appropriate tile data object's
    // feature tree for matching features.
    std::vector<FeatureDescription> results;

    const auto tileIter = tiles.find(id);
    if (tileIter != tiles.end()) {
        const auto& queryTile = tileIter->second;
        if (queryTile->data->getState() == TileData::State::parsed) {
            queryTile->data->featureTree.query(boost::geometry::index::intersects(queryBox),
                                               boost::make_function_output_iterator([&](const auto& val) {
                results.push_back(val.second);
            }));
        }
    }

    return results;
}

}
=======
} // namespace mbgl
>>>>>>> d2d722a5
<|MERGE_RESOLUTION|>--- conflicted
+++ resolved
@@ -526,7 +526,6 @@
     }
 }
 
-<<<<<<< HEAD
 std::vector<FeatureDescription> Source::featureDescriptionsAt(const PrecisionPoint point, const uint16_t radius, const TransformState& transform) const {
     // First, we figure out the tile being queried, bounded by
     // the source's max zoom.
@@ -590,7 +589,4 @@
     return results;
 }
 
-}
-=======
-} // namespace mbgl
->>>>>>> d2d722a5
+} // namespace mbgl