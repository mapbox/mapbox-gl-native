#include <mbgl/map/map.hpp>
#include <mbgl/map/camera.hpp>
#include <mbgl/map/view.hpp>
#include <mbgl/map/backend.hpp>
#include <mbgl/map/transform.hpp>
#include <mbgl/map/transform_state.hpp>
#include <mbgl/annotation/annotation_manager.hpp>
#include <mbgl/style/style.hpp>
#include <mbgl/style/source.hpp>
#include <mbgl/style/layer.hpp>
#include <mbgl/style/observer.hpp>
#include <mbgl/style/transition_options.hpp>
#include <mbgl/style/update_parameters.hpp>
#include <mbgl/style/query_parameters.hpp>
#include <mbgl/renderer/painter.hpp>
#include <mbgl/storage/file_source.hpp>
#include <mbgl/storage/resource.hpp>
#include <mbgl/storage/response.hpp>
#include <mbgl/util/projection.hpp>
#include <mbgl/util/math.hpp>
#include <mbgl/util/exception.hpp>
#include <mbgl/util/async_task.hpp>
#include <mbgl/util/mapbox.hpp>
#include <mbgl/util/tile_coordinate.hpp>
#include <mbgl/actor/scheduler.hpp>
#include <mbgl/platform/log.hpp>

namespace mbgl {

using namespace style;

enum class RenderState : uint8_t {
    Never,
    Partial,
    Fully,
};

struct StillImageRequest {
    StillImageRequest(View& view_, Map::StillImageCallback&& callback_)
        : view(view_), callback(std::move(callback_)) {
    }

    View& view;
    Map::StillImageCallback callback;
};

class Map::Impl : public style::Observer {
public:
    Impl(Backend&,
         float pixelRatio,
         FileSource&,
         Scheduler&,
         MapMode,
         GLContextMode,
         ConstrainMode,
         ViewportMode);

    void onSourceAttributionChanged(style::Source&, const std::string&) override;
    void onUpdate(Update) override;
    void onStyleLoaded() override;
    void onStyleError() override;
    void onResourceError(std::exception_ptr) override;

    void update();
    void render(View&);

    void loadStyleJSON(const std::string&);

    Backend& backend;
    FileSource& fileSource;
    Scheduler& scheduler;

    RenderState renderState = RenderState::Never;
    Transform transform;

    const MapMode mode;
    const GLContextMode contextMode;
    const float pixelRatio;

    MapDebugOptions debugOptions { MapDebugOptions::NoDebug };

    Update updateFlags = Update::Nothing;
    util::AsyncTask asyncUpdate;

    std::unique_ptr<AnnotationManager> annotationManager;
    std::unique_ptr<Painter> painter;
    std::unique_ptr<Style> style;

    std::string styleURL;
    std::string styleJSON;
    bool styleMutated = false;

    std::unique_ptr<AsyncRequest> styleRequest;

    std::unique_ptr<StillImageRequest> stillImageRequest;
    size_t sourceCacheSize;
    TimePoint timePoint;
    bool loading = false;
};

Map::Map(Backend& backend,
         const Size size,
         const float pixelRatio,
         FileSource& fileSource,
         Scheduler& scheduler,
         MapMode mapMode,
         GLContextMode contextMode,
         ConstrainMode constrainMode,
         ViewportMode viewportMode)
    : impl(std::make_unique<Impl>(backend,
                                  pixelRatio,
                                  fileSource,
                                  scheduler,
                                  mapMode,
                                  contextMode,
                                  constrainMode,
                                  viewportMode)) {
    impl->transform.resize(size);
}

Map::Impl::Impl(Backend& backend_,
                float pixelRatio_,
                FileSource& fileSource_,
                Scheduler& scheduler_,
                MapMode mode_,
                GLContextMode contextMode_,
                ConstrainMode constrainMode_,
                ViewportMode viewportMode_)
    : backend(backend_),
      fileSource(fileSource_),
      scheduler(scheduler_),
      transform([this](MapChange change) { backend.notifyMapChange(change); },
                constrainMode_,
                viewportMode_),
      mode(mode_),
      contextMode(contextMode_),
      pixelRatio(pixelRatio_),
      asyncUpdate([this] { update(); }),
      annotationManager(std::make_unique<AnnotationManager>(pixelRatio)) {
}

Map::~Map() {
    impl->backend.activate();

    impl->styleRequest = nullptr;

    // Explicit resets currently necessary because these abandon resources that need to be
    // cleaned up by context.reset();
    impl->style.reset();
    impl->annotationManager.reset();
    impl->painter.reset();

    impl->backend.deactivate();
}

void Map::renderStill(View& view, StillImageCallback callback) {
    if (!callback) {
        Log::Error(Event::General, "StillImageCallback not set");
        return;
    }

    if (impl->mode != MapMode::Still) {
        callback(std::make_exception_ptr(util::MisuseException("Map is not in still image render mode")));
        return;
    }

    if (impl->stillImageRequest) {
        callback(std::make_exception_ptr(util::MisuseException("Map is currently rendering an image")));
        return;
    }

    if (!impl->style) {
        callback(std::make_exception_ptr(util::MisuseException("Map doesn't have a style")));
        return;
    }

    if (impl->style->getLastError()) {
        callback(impl->style->getLastError());
        return;
    }

    impl->stillImageRequest = std::make_unique<StillImageRequest>(view, std::move(callback));
    impl->updateFlags |= Update::RenderStill;
    impl->asyncUpdate.send();
}

void Map::render(View& view) {
    if (!impl->style) {
        return;
    }

    if (impl->renderState == RenderState::Never) {
        impl->backend.notifyMapChange(MapChangeWillStartRenderingMap);
    }

    impl->backend.notifyMapChange(MapChangeWillStartRenderingFrame);

    const Update flags = impl->transform.updateTransitions(Clock::now());

    impl->render(view);

    impl->backend.notifyMapChange(isFullyLoaded() ?
        MapChangeDidFinishRenderingFrameFullyRendered :
        MapChangeDidFinishRenderingFrame);

    if (!isFullyLoaded()) {
        impl->renderState = RenderState::Partial;
    } else if (impl->renderState != RenderState::Fully) {
        impl->renderState = RenderState::Fully;
        impl->backend.notifyMapChange(MapChangeDidFinishRenderingMapFullyRendered);
        if (impl->loading) {
            impl->loading = false;
            impl->backend.notifyMapChange(MapChangeDidFinishLoadingMap);
        }
    }

    // Triggers an asynchronous update, that eventually triggers a view
    // invalidation, causing renderSync to be called again if in transition.
    if (flags != Update::Nothing) {
        impl->onUpdate(flags);
    }
}

void Map::triggerRepaint() {
    impl->backend.invalidate();
}

void Map::Impl::update() {
    if (!style) {
        updateFlags = Update::Nothing;
    }

    if (updateFlags == Update::Nothing || (mode == MapMode::Still && !stillImageRequest)) {
        return;
    }

    // This time point is used to:
    // - Calculate style property transitions;
    // - Hint style sources to notify when all its tiles are loaded;
    timePoint = Clock::now();

    if (style->loaded && updateFlags & Update::AnnotationStyle) {
        annotationManager->updateStyle(*style);
        updateFlags |= Update::Classes;
    }

    if (updateFlags & Update::AnnotationData) {
        annotationManager->updateData();
    }

    if (updateFlags & Update::Classes) {
        style->cascade(timePoint, mode);
    }

    if (updateFlags & Update::Classes || updateFlags & Update::RecalculateStyle) {
        style->recalculate(transform.getZoom(), timePoint, mode);
    }

    if (updateFlags & Update::Layout) {
        style->relayout();
    }

    style::UpdateParameters parameters(pixelRatio,
                                       debugOptions,
                                       transform.getState(),
                                       scheduler,
                                       fileSource,
                                       mode,
                                       *annotationManager,
                                       *style);

    style->updateTiles(parameters);

    if (mode == MapMode::Continuous) {
        backend.invalidate();
    } else if (stillImageRequest && style->isLoaded()) {
        // TODO: determine whether we need activate/deactivate
        backend.activate();
        render(stillImageRequest->view);
        backend.deactivate();
    }

    updateFlags = Update::Nothing;
}

void Map::Impl::render(View& view) {
    if (!painter) {
        painter = std::make_unique<Painter>(backend.getContext(), transform.getState());
    }

    FrameData frameData { timePoint,
                          pixelRatio,
                          mode,
                          contextMode,
                          debugOptions };

    painter->render(*style,
                    frameData,
                    view,
                    annotationManager->getSpriteAtlas());

    if (mode == MapMode::Still) {
        auto request = std::move(stillImageRequest);
        request->callback(nullptr);
    }

    painter->cleanup();

    if (style->hasTransitions()) {
        updateFlags |= Update::RecalculateStyle;
        asyncUpdate.send();
    } else if (painter->needsAnimation()) {
        updateFlags |= Update::Repaint;
        asyncUpdate.send();
    }
}

#pragma mark - Style

void Map::setStyleURL(const std::string& url) {
    if (impl->styleURL == url) {
        return;
    }

    impl->loading = true;

    impl->backend.notifyMapChange(MapChangeWillStartLoadingMap);

    impl->styleRequest = nullptr;
    impl->styleURL = url;
    impl->styleJSON.clear();
    impl->styleMutated = false;

    impl->style = std::make_unique<Style>(impl->fileSource, impl->pixelRatio);

    impl->styleRequest = impl->fileSource.request(Resource::style(impl->styleURL), [this](Response res) {
        // Once we get a fresh style, or the style is mutated, stop revalidating.
        if (res.isFresh() || impl->styleMutated) {
            impl->styleRequest.reset();
        }

        // Don't allow a loaded, mutated style to be overwritten with a new version.
        if (impl->styleMutated && impl->style->loaded) {
            return;
        }

        if (res.error) {
            if (res.error->reason == Response::Error::Reason::NotFound &&
                util::mapbox::isMapboxURL(impl->styleURL)) {
                Log::Error(Event::Setup, "style %s could not be found or is an incompatible legacy map or style", impl->styleURL.c_str());
            } else {
                Log::Error(Event::Setup, "loading style failed: %s", res.error->message.c_str());
            }
            impl->onStyleError();
            impl->onResourceError(std::make_exception_ptr(std::runtime_error(res.error->message)));
        } else if (res.notModified || res.noContent) {
            return;
        } else {
            impl->loadStyleJSON(*res.data);
        }
    });
}

void Map::setStyleJSON(const std::string& json) {
    if (impl->styleJSON == json) {
        return;
    }

    impl->loading = true;

    impl->backend.notifyMapChange(MapChangeWillStartLoadingMap);

    impl->styleURL.clear();
    impl->styleJSON.clear();
    impl->styleMutated = false;

    impl->style = std::make_unique<Style>(impl->fileSource, impl->pixelRatio);

    impl->loadStyleJSON(json);
}

void Map::Impl::loadStyleJSON(const std::string& json) {
    style->setObserver(this);
    style->setJSON(json);
    styleJSON = json;

    // force style cascade, causing all pending transitions to complete.
    style->cascade(Clock::now(), mode);

    updateFlags |= Update::Classes | Update::RecalculateStyle | Update::AnnotationStyle;
    asyncUpdate.send();
}

std::string Map::getStyleURL() const {
    return impl->styleURL;
}

std::string Map::getStyleJSON() const {
    return impl->styleJSON;
}

#pragma mark - Transitions

void Map::cancelTransitions() {
    impl->transform.cancelTransitions();
    impl->onUpdate(Update::Repaint);
}

void Map::setGestureInProgress(bool inProgress) {
    impl->transform.setGestureInProgress(inProgress);
    impl->onUpdate(Update::Repaint);
}

bool Map::isGestureInProgress() const {
    return impl->transform.isGestureInProgress();
}

bool Map::isRotating() const {
    return impl->transform.isRotating();
}

bool Map::isScaling() const {
    return impl->transform.isScaling();
}

bool Map::isPanning() const {
    return impl->transform.isPanning();
}

#pragma mark -

CameraOptions Map::getCameraOptions(optional<EdgeInsets> padding) const {
    return impl->transform.getCameraOptions(padding);
}

void Map::jumpTo(const CameraOptions& camera) {
    impl->transform.jumpTo(camera);
    impl->onUpdate(camera.zoom ? Update::RecalculateStyle : Update::Repaint);
}

void Map::easeTo(const CameraOptions& camera, const AnimationOptions& animation) {
    impl->transform.easeTo(camera, animation);
    impl->onUpdate(camera.zoom ? Update::RecalculateStyle : Update::Repaint);
}

void Map::flyTo(const CameraOptions& camera, const AnimationOptions& animation) {
    impl->transform.flyTo(camera, animation);
    impl->onUpdate(Update::RecalculateStyle);
}

#pragma mark - Position

void Map::moveBy(const ScreenCoordinate& point, const Duration& duration) {
    impl->transform.moveBy(point, duration);
    impl->onUpdate(Update::Repaint);
}

void Map::setLatLng(const LatLng& latLng, const Duration& duration) {
    setLatLng(latLng, optional<ScreenCoordinate> {}, duration);
}

void Map::setLatLng(const LatLng& latLng, optional<EdgeInsets> padding, const Duration& duration) {
    impl->transform.setLatLng(latLng, padding, duration);
    impl->onUpdate(Update::Repaint);
}

void Map::setLatLng(const LatLng& latLng, optional<ScreenCoordinate> anchor, const Duration& duration) {
    impl->transform.setLatLng(latLng, anchor, duration);
    impl->onUpdate(Update::Repaint);
}

LatLng Map::getLatLng(optional<EdgeInsets> padding) const {
    return impl->transform.getLatLng(padding);
}

void Map::resetPosition(optional<EdgeInsets> padding) {
    CameraOptions camera;
    camera.angle = 0;
    camera.pitch = 0;
    camera.center = LatLng(0, 0);
    camera.padding = padding;
    camera.zoom = 0;
    impl->transform.jumpTo(camera);
    impl->onUpdate(Update::RecalculateStyle);
}


#pragma mark - Scale

void Map::scaleBy(double ds, optional<ScreenCoordinate> anchor, const Duration& duration) {
    impl->transform.scaleBy(ds, anchor, duration);
    impl->onUpdate(Update::RecalculateStyle);
}

void Map::setScale(double scale, optional<ScreenCoordinate> anchor, const Duration& duration) {
    impl->transform.setScale(scale, anchor, duration);
    impl->onUpdate(Update::RecalculateStyle);
}

double Map::getScale() const {
    return impl->transform.getScale();
}

void Map::setZoom(double zoom, const Duration& duration) {
    setZoom(zoom, {}, duration);
}

void Map::setZoom(double zoom, optional<EdgeInsets> padding, const Duration& duration) {
    impl->transform.setZoom(zoom, padding, duration);
    impl->onUpdate(Update::RecalculateStyle);
}

double Map::getZoom() const {
    return impl->transform.getZoom();
}

void Map::setLatLngZoom(const LatLng& latLng, double zoom, const Duration& duration) {
    setLatLngZoom(latLng, zoom, {}, duration);
}

void Map::setLatLngZoom(const LatLng& latLng, double zoom, optional<EdgeInsets> padding, const Duration& duration) {
    impl->transform.setLatLngZoom(latLng, zoom, padding, duration);
    impl->onUpdate(Update::RecalculateStyle);
}

CameraOptions Map::cameraForLatLngBounds(const LatLngBounds& bounds, optional<EdgeInsets> padding) const {
    return cameraForLatLngs({
        bounds.northwest(),
        bounds.southwest(),
        bounds.southeast(),
        bounds.northeast(),
    }, padding);
}

CameraOptions Map::cameraForLatLngs(const std::vector<LatLng>& latLngs, optional<EdgeInsets> padding) const {
    CameraOptions options;
    if (latLngs.empty()) {
        return options;
    }

    // Calculate the bounds of the possibly rotated shape with respect to the viewport.
    ScreenCoordinate nePixel = {-INFINITY, -INFINITY};
    ScreenCoordinate swPixel = {INFINITY, INFINITY};
    double viewportHeight = getSize().height;
    for (LatLng latLng : latLngs) {
        ScreenCoordinate pixel = pixelForLatLng(latLng);
        swPixel.x = std::min(swPixel.x, pixel.x);
        nePixel.x = std::max(nePixel.x, pixel.x);
        swPixel.y = std::min(swPixel.y, viewportHeight - pixel.y);
        nePixel.y = std::max(nePixel.y, viewportHeight - pixel.y);
    }
    double width = nePixel.x - swPixel.x;
    double height = nePixel.y - swPixel.y;

    // Calculate the zoom level.
    double minScale = INFINITY;
    if (width > 0 || height > 0) {
        double scaleX = double(getSize().width) / width;
        double scaleY = double(getSize().height) / height;
        if (padding && *padding) {
            scaleX -= (padding->left + padding->right) / width;
            scaleY -= (padding->top + padding->bottom) / height;
        }
        minScale = util::min(scaleX, scaleY);
    }
    double zoom = util::log2(getScale() * minScale);
    zoom = util::clamp(zoom, getMinZoom(), getMaxZoom());

    // Calculate the center point of a virtual bounds that is extended in all directions by padding.
    ScreenCoordinate centerPixel = nePixel + swPixel;
    if (padding && *padding) {
        ScreenCoordinate paddedNEPixel = {
            padding->right / minScale,
            padding->top / minScale,
        };
        ScreenCoordinate paddedSWPixel = {
            padding->left / minScale,
            padding->bottom / minScale,
        };
        centerPixel = centerPixel + paddedNEPixel - paddedSWPixel;
    }
    centerPixel /= 2.0;

    // CameraOptions origin is at the top-left corner.
    centerPixel.y = viewportHeight - centerPixel.y;

    options.center = latLngForPixel(centerPixel);
    options.zoom = zoom;
    return options;
}

void Map::resetZoom() {
    setZoom(0);
}

void Map::setMinZoom(const double minZoom) {
    impl->transform.setMinZoom(minZoom);
    if (getZoom() < minZoom) {
        setZoom(minZoom);
    }
}

double Map::getMinZoom() const {
    return impl->transform.getState().getMinZoom();
}

void Map::setMaxZoom(const double maxZoom) {
    impl->transform.setMaxZoom(maxZoom);
    if (getZoom() > maxZoom) {
        setZoom(maxZoom);
    }
}

double Map::getMaxZoom() const {
    return impl->transform.getState().getMaxZoom();
}

#pragma mark - Size

void Map::setSize(const Size size) {
    impl->transform.resize(size);
    impl->onUpdate(Update::Repaint);
}

Size Map::getSize() const {
    return impl->transform.getState().getSize();
}

#pragma mark - Rotation

void Map::rotateBy(const ScreenCoordinate& first, const ScreenCoordinate& second, const Duration& duration) {
    impl->transform.rotateBy(first, second, duration);
    impl->onUpdate(Update::Repaint);
}

void Map::setBearing(double degrees, const Duration& duration) {
    setBearing(degrees, EdgeInsets(), duration);
}

void Map::setBearing(double degrees, optional<ScreenCoordinate> anchor, const Duration& duration) {
    impl->transform.setAngle(-degrees * util::DEG2RAD, anchor, duration);
    impl->onUpdate(Update::Repaint);
}

void Map::setBearing(double degrees, optional<EdgeInsets> padding, const Duration& duration) {
    impl->transform.setAngle(-degrees * util::DEG2RAD, padding, duration);
    impl->onUpdate(Update::Repaint);
}

double Map::getBearing() const {
    return -impl->transform.getAngle() * util::RAD2DEG;
}

void Map::resetNorth(const Duration& duration) {
    impl->transform.setAngle(0, duration);
    impl->onUpdate(Update::Repaint);
}

#pragma mark - Pitch

void Map::setPitch(double pitch, const Duration& duration) {
    setPitch(pitch, {}, duration);
}

void Map::setPitch(double pitch, optional<ScreenCoordinate> anchor, const Duration& duration) {
    impl->transform.setPitch(pitch * util::DEG2RAD, anchor, duration);
    impl->onUpdate(Update::Repaint);
}

double Map::getPitch() const {
    return impl->transform.getPitch() * util::RAD2DEG;
}

#pragma mark - North Orientation

void Map::setNorthOrientation(NorthOrientation orientation) {
    impl->transform.setNorthOrientation(orientation);
    impl->onUpdate(Update::Repaint);
}

NorthOrientation Map::getNorthOrientation() const {
    return impl->transform.getNorthOrientation();
}

#pragma mark - Constrain mode

void Map::setConstrainMode(mbgl::ConstrainMode mode) {
    impl->transform.setConstrainMode(mode);
    impl->onUpdate(Update::Repaint);
}

ConstrainMode Map::getConstrainMode() const {
    return impl->transform.getConstrainMode();
}

#pragma mark - Viewport mode

void Map::setViewportMode(mbgl::ViewportMode mode) {
    impl->transform.setViewportMode(mode);
    impl->onUpdate(Update::Repaint);
}

ViewportMode Map::getViewportMode() const {
    return impl->transform.getViewportMode();
}

#pragma mark - Projection

double Map::getMetersPerPixelAtLatitude(double lat, double zoom) const {
    return Projection::getMetersPerPixelAtLatitude(lat, zoom);
}

ProjectedMeters Map::projectedMetersForLatLng(const LatLng& latLng) const {
    return Projection::projectedMetersForLatLng(latLng);
}

LatLng Map::latLngForProjectedMeters(const ProjectedMeters& projectedMeters) const {
    return Projection::latLngForProjectedMeters(projectedMeters);
}

ScreenCoordinate Map::pixelForLatLng(const LatLng& latLng) const {
    return impl->transform.latLngToScreenCoordinate(latLng);
}

LatLng Map::latLngForPixel(const ScreenCoordinate& pixel) const {
    return impl->transform.screenCoordinateToLatLng(pixel);
}

#pragma mark - Annotations

void Map::addAnnotationIcon(const std::string& name, std::shared_ptr<const SpriteImage> sprite) {
    impl->annotationManager->addIcon(name, sprite);
}

void Map::removeAnnotationIcon(const std::string& name) {
    impl->annotationManager->removeIcon(name);
}

double Map::getTopOffsetPixelsForAnnotationIcon(const std::string& name) {
    return impl->annotationManager->getTopOffsetPixelsForIcon(name);
}

AnnotationID Map::addAnnotation(const Annotation& annotation) {
    auto result = impl->annotationManager->addAnnotation(annotation, getMaxZoom());
    impl->onUpdate(Update::AnnotationStyle | Update::AnnotationData);
    return result;
}

void Map::updateAnnotation(AnnotationID id, const Annotation& annotation) {
    impl->onUpdate(impl->annotationManager->updateAnnotation(id, annotation, getMaxZoom()));
}

void Map::removeAnnotation(AnnotationID annotation) {
    impl->annotationManager->removeAnnotation(annotation);
    impl->onUpdate(Update::AnnotationStyle | Update::AnnotationData);
}

#pragma mark - Feature query api

std::vector<Feature> Map::queryRenderedFeatures(const ScreenCoordinate& point, const optional<std::vector<std::string>>& layerIDs) {
    if (!impl->style) return {};

    return impl->style->queryRenderedFeatures({
        { point },
        impl->transform.getState(),
        layerIDs
    });
}

std::vector<Feature> Map::queryRenderedFeatures(const ScreenBox& box, const optional<std::vector<std::string>>& layerIDs) {
    if (!impl->style) return {};

    return impl->style->queryRenderedFeatures({
        {
            box.min,
            { box.max.x, box.min.y },
            box.max,
            { box.min.x, box.max.y },
            box.min
        },
        impl->transform.getState(),
        layerIDs
    });
}

AnnotationIDs Map::queryPointAnnotations(const ScreenBox& box) {
    auto features = queryRenderedFeatures(box, {{ AnnotationManager::PointLayerID }});
    std::set<AnnotationID> set;
    for (auto &feature : features) {
        assert(feature.id);
        assert(*feature.id <= std::numeric_limits<AnnotationID>::max());
        set.insert(static_cast<AnnotationID>(feature.id->get<uint64_t>()));
    }
    AnnotationIDs ids;
    ids.reserve(set.size());
    std::move(set.begin(), set.end(), std::back_inserter(ids));
    return ids;
}

#pragma mark - Style API

style::Source* Map::getSource(const std::string& sourceID) {
    if (impl->style) {
        impl->styleMutated = true;
        return impl->style->getSource(sourceID);
    }
    return nullptr;
}

void Map::addSource(std::unique_ptr<style::Source> source) {
    if (impl->style) {
        impl->styleMutated = true;
        impl->style->addSource(std::move(source));
    }
}

std::unique_ptr<Source> Map::removeSource(const std::string& sourceID) {
    if (impl->style) {
        impl->styleMutated = true;
        return impl->style->removeSource(sourceID);
    }
    return nullptr;
}

style::Layer* Map::getLayer(const std::string& layerID) {
    if (impl->style) {
        impl->styleMutated = true;
        return impl->style->getLayer(layerID);
    }
    return nullptr;
}

void Map::addLayer(std::unique_ptr<Layer> layer, const optional<std::string>& before) {
    if (!impl->style) {
        return;
    }

    impl->styleMutated = true;
    impl->backend.activate();

    impl->style->addLayer(std::move(layer), before);
    impl->onUpdate(Update::Classes);

    impl->backend.deactivate();
}

std::unique_ptr<Layer> Map::removeLayer(const std::string& id) {
    if (!impl->style) {
        return nullptr;
    }

    impl->styleMutated = true;
    impl->backend.activate();
<<<<<<< HEAD

    auto removedLayer = impl->style->removeLayer(id);
    impl->onUpdate(Update::Classes);

    impl->backend.deactivate();

=======

    auto removedLayer = impl->style->removeLayer(id);
    impl->onUpdate(Update::Classes);

    impl->backend.deactivate();

>>>>>>> 3b14d7e3
    return removedLayer;
}

void Map::addImage(const std::string& name, std::unique_ptr<const SpriteImage> image) {
    if (!impl->style) {
        return;
    }

    impl->styleMutated = true;
    impl->style->spriteAtlas->setSprite(name, std::move(image));
    impl->style->spriteAtlas->updateDirty();

    impl->onUpdate(Update::Repaint);
}

void Map::removeImage(const std::string& name) {
    if (!impl->style) {
        return;
    }

    impl->styleMutated = true;
    impl->style->spriteAtlas->removeSprite(name);
    impl->style->spriteAtlas->updateDirty();

    impl->onUpdate(Update::Repaint);
}

#pragma mark - Defaults

std::string Map::getStyleName() const {
    if (impl->style) {
        return impl->style->getName();
    }
    return {};
}

LatLng Map::getDefaultLatLng() const {
    if (impl->style) {
        return impl->style->getDefaultLatLng();
    }
    return {};
}

double Map::getDefaultZoom() const {
    if (impl->style) {
        return impl->style->getDefaultZoom();
    }
    return {};
}

double Map::getDefaultBearing() const {
    if (impl->style) {
        return impl->style->getDefaultBearing();
    }
    return {};
}

double Map::getDefaultPitch() const {
    if (impl->style) {
        return impl->style->getDefaultPitch();
    }
    return {};
}

#pragma mark - Toggles

void Map::setDebug(MapDebugOptions debugOptions) {
    impl->debugOptions = debugOptions;
    impl->onUpdate(Update::Repaint);
}

void Map::cycleDebugOptions() {
#if not MBGL_USE_GLES2
    if (impl->debugOptions & MapDebugOptions::StencilClip)
        impl->debugOptions = MapDebugOptions::NoDebug;
    else if (impl->debugOptions & MapDebugOptions::Overdraw)
        impl->debugOptions = MapDebugOptions::StencilClip;
#else
    if (impl->debugOptions & MapDebugOptions::Overdraw)
        impl->debugOptions = MapDebugOptions::NoDebug;
#endif // MBGL_USE_GLES2
    else if (impl->debugOptions & MapDebugOptions::Collision)
        impl->debugOptions = MapDebugOptions::Overdraw;
    else if (impl->debugOptions & MapDebugOptions::Timestamps)
        impl->debugOptions = impl->debugOptions | MapDebugOptions::Collision;
    else if (impl->debugOptions & MapDebugOptions::ParseStatus)
        impl->debugOptions = impl->debugOptions | MapDebugOptions::Timestamps;
    else if (impl->debugOptions & MapDebugOptions::TileBorders)
        impl->debugOptions = impl->debugOptions | MapDebugOptions::ParseStatus;
    else
        impl->debugOptions = MapDebugOptions::TileBorders;

    impl->onUpdate(Update::Repaint);
}

MapDebugOptions Map::getDebug() const {
    return impl->debugOptions;
}

bool Map::isFullyLoaded() const {
    return impl->style ? impl->style->isLoaded() : false;
}

void Map::addClass(const std::string& className) {
    if (impl->style && impl->style->addClass(className)) {
        impl->onUpdate(Update::Classes);
    }
}

void Map::removeClass(const std::string& className) {
    if (impl->style && impl->style->removeClass(className)) {
        impl->onUpdate(Update::Classes);
    }
}

void Map::setClasses(const std::vector<std::string>& classNames) {
    if (impl->style) {
        impl->style->setClasses(classNames);
        impl->onUpdate(Update::Classes);
    }
}

style::TransitionOptions Map::getTransitionOptions() const {
    if (impl->style) {
        return impl->style->getTransitionOptions();
    }
    return {};
}

void Map::setTransitionOptions(const style::TransitionOptions& options) {
    if (impl->style) {
        impl->style->setTransitionOptions(options);
    }
}

bool Map::hasClass(const std::string& className) const {
    return impl->style ? impl->style->hasClass(className) : false;
}

std::vector<std::string> Map::getClasses() const {
    if (impl->style) {
        return impl->style->getClasses();
    }
    return {};
}

void Map::setSourceTileCacheSize(size_t size) {
    if (size != impl->sourceCacheSize) {
        impl->sourceCacheSize = size;
        if (!impl->style) return;
        impl->style->setSourceTileCacheSize(size);
        impl->backend.invalidate();
    }
}

void Map::onLowMemory() {
    if (impl->painter) {
        impl->backend.activate();
        impl->painter->cleanup();
        impl->backend.deactivate();
    }
    if (impl->style) {
        impl->style->onLowMemory();
        impl->backend.invalidate();
    }
}

void Map::Impl::onSourceAttributionChanged(style::Source&, const std::string&) {
    backend.notifyMapChange(MapChangeSourceDidChange);
}

void Map::Impl::onUpdate(Update flags) {
    updateFlags |= flags;
    asyncUpdate.send();
}
    
void Map::Impl::onStyleLoaded() {
    backend.notifyMapChange(MapChangeDidFinishLoadingStyle);
}

void Map::Impl::onStyleError() {
    backend.notifyMapChange(MapChangeDidFailLoadingMap);
}

void Map::Impl::onResourceError(std::exception_ptr error) {
    if (mode == MapMode::Still && stillImageRequest) {
        auto request = std::move(stillImageRequest);
        request->callback(error);
    }
}

void Map::dumpDebugLogs() const {
    Log::Info(Event::General, "--------------------------------------------------------------------------------");
    Log::Info(Event::General, "MapContext::styleURL: %s", impl->styleURL.c_str());
    if (impl->style) {
        impl->style->dumpDebugLogs();
    } else {
        Log::Info(Event::General, "no style loaded");
    }
    Log::Info(Event::General, "--------------------------------------------------------------------------------");
}

} // namespace mbgl<|MERGE_RESOLUTION|>--- conflicted
+++ resolved
@@ -851,21 +851,12 @@
 
     impl->styleMutated = true;
     impl->backend.activate();
-<<<<<<< HEAD
 
     auto removedLayer = impl->style->removeLayer(id);
     impl->onUpdate(Update::Classes);
 
     impl->backend.deactivate();
 
-=======
-
-    auto removedLayer = impl->style->removeLayer(id);
-    impl->onUpdate(Update::Classes);
-
-    impl->backend.deactivate();
-
->>>>>>> 3b14d7e3
     return removedLayer;
 }
 
