--- conflicted
+++ resolved
@@ -29,7 +29,7 @@
 private:
     const AnnotationType type = AnnotationType::Point;
     const AnnotationSegments geometry;
-    std::map<Tile::ID, std::vector<std::weak_ptr<const LiveTileFeature>>> tileFeatures;
+    std::unordered_map<Tile::ID, std::weak_ptr<const LiveTileFeature>, Tile::ID::Hash> tileFeatures;
     const LatLngBounds bounds;
 };
 
@@ -136,16 +136,11 @@
             auto feature =
                 std::make_shared<const LiveTileFeature>(FeatureType::Point, geometries, properties);
 
-<<<<<<< HEAD
             auto tile_it = tiles.find(tileID);
             if (tile_it != tiles.end()) {
-=======
-            auto tile_it = annotationTiles.find(tileID);
-            if (tile_it != annotationTiles.end()) {
                 //
                 // We have this tile created already. Add this feature to it.
                 //
->>>>>>> 77c38625
                 // get point layer & add feature
                 auto layer =
                     tile_it->second.second->getMutableLayer(layerID);
@@ -160,26 +155,17 @@
                 util::ptr<LiveTileLayer> layer = std::make_shared<LiveTileLayer>();
                 layer->addFeature(feature);
                 // create tile & record annotation association
-<<<<<<< HEAD
-                auto tile_pos = tiles.emplace(tileID, std::make_pair(std::unordered_set<uint32_t>({ annotationID }), util::make_unique<LiveTile>()));
-=======
-                auto tile_pos = annotationTiles.emplace(
-                    tileID, std::make_pair(AnnotationIDs({ annotationID }),
+                auto tile_pos = tiles.emplace(
+                    tileID, std::make_pair(std::unordered_set<uint32_t>({ annotationID }),
                                            util::make_unique<LiveTile>()));
->>>>>>> 77c38625
                 // add point layer to tile
                 tile_pos.first->second.second->addLayer(layerID, layer);
             }
 
-<<<<<<< HEAD
-            // record annotation association with tile feature
-            anno_it.first->second->tileFeatures.emplace(tileID, std::weak_ptr<const LiveTileFeature>(feature ));
-=======
             // Record annotation association with tile and tile feature. This is used to determine stale tiles,
             // as well as to remove the feature from the tile upon annotation deletion.
             anno_it.first->second->tileFeatures.emplace(
-                tileID, std::vector<std::weak_ptr<const LiveTileFeature>>({ feature }));
->>>>>>> 77c38625
+                tileID, std::weak_ptr<const LiveTileFeature>(feature));
 
             // get ready for the next-lower zoom number
             z2 /= 2;
@@ -194,8 +180,9 @@
     return std::make_pair(affectedTiles, annotationIDs);
 }
 
-<<<<<<< HEAD
-std::vector<Tile::ID> AnnotationManager::removeAnnotations(std::vector<uint32_t> ids, const Map& map) {
+std::vector<Tile::ID> AnnotationManager::removeAnnotations(const AnnotationIDs& ids, const Map& map) {
+    std::lock_guard<std::mutex> lock(mtx);
+
     std::vector<Tile::ID> affectedTiles;
 
     std::vector<uint32_t> z2s;
@@ -228,35 +215,10 @@
                 // remove annotation's features from tile
                 const auto& features_it = annotation->tileFeatures.find(tid);
                 if (features_it != annotation->tileFeatures.end()) {
-                    const auto& layer = tiles[tid].second->getMutableLayer(util::ANNOTATIONS_POINTS_LAYER_ID);
+                    const auto& layer =
+                        tiles[tid].second->getMutableLayer(layerID);
                     layer->removeFeature(features_it->second);
                     affectedTiles.push_back(tid);
-=======
-std::vector<Tile::ID> AnnotationManager::removeAnnotations(const AnnotationIDs& ids) {
-    std::lock_guard<std::mutex> lock(mtx);
-
-    std::vector<Tile::ID> affectedTiles;
-
-    for (auto& annotationID : ids) {
-        const auto annotation_it = annotations.find(annotationID);
-        if (annotation_it != annotations.end()) {
-            auto& annotation = annotation_it->second;
-            for (auto& tile_it : annotationTiles) {
-                // clean up tile -> annotation mapping used for bounds queries
-                auto& tileAnnotations = tile_it.second.first;
-                util::erase_if(tileAnnotations, tileAnnotations.begin(), tileAnnotations.end(),
-                               [&](const uint32_t annotationID_)
-                                   -> bool { return (annotationID_ == annotationID); });
-                // remove annotation feature from tile layer
-                auto features_it = annotation->tileFeatures.find(tile_it.first);
-                if (features_it != annotation->tileFeatures.end()) {
-                    const auto layer =
-                        tile_it.second.second->getMutableLayer(layerID);
-                    const auto& features = features_it->second;
-                    assert(!features.empty());
-                    layer->removeFeature(features[0]);
-                    affectedTiles.push_back(tile_it.first);
->>>>>>> 77c38625
                 }
             }
             annotations.erase(annotationID);
@@ -333,15 +295,9 @@
 const LiveTile* AnnotationManager::getTile(Tile::ID const& id) {
     std::lock_guard<std::mutex> lock(mtx);
 
-<<<<<<< HEAD
-    auto tile_it = tiles.find(id);
+    const auto tile_it = tiles.find(id);
     if (tile_it != tiles.end()) {
-        return tile_it->second.second;
-=======
-    const auto tile_it = annotationTiles.find(id);
-    if (tile_it != annotationTiles.end()) {
         return tile_it->second.second.get();
->>>>>>> 77c38625
     }
     return nullptr;
 }
