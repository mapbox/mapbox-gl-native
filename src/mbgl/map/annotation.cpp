--- conflicted
+++ resolved
@@ -238,7 +238,6 @@
         uint32_t y = 0;
 
         for (int8_t z = maxZoom; z >= 0; z--) {
-<<<<<<< HEAD
 
             std::unordered_map<TileID, GeometryCollection, TileID::Hash> featureTiles;
 
@@ -252,36 +251,7 @@
 
                 GeometryCollection geometries = {{ {{ coordinate }} }};
 
-                featureTiles.emplace(TileID(z, x, y), geometries);
-=======
-            affectedTiles.emplace_back(z, x, y, z);
-            TileID tileID = affectedTiles.back();
-
-            // calculate tile coordinate
-            const Coordinate coordinate(extent * (p.x * z2 - x), extent * (p.y * z2 - y));
-
-            const GeometryCollection geometries({ { { { coordinate } } } });
-
-            // at render time we style the annotation according to its {sprite} field
-            const std::map<std::string, std::string> properties = {
-                { "sprite", (symbols[i].length() ? symbols[i] : defaultPointAnnotationSymbol) }
-            };
-
-            auto feature =
-                std::make_shared<const LiveTileFeature>(FeatureType::Point, geometries, properties);
-
-            auto tile_it = tiles.find(tileID);
-            if (tile_it != tiles.end()) {
-                //
-                // We have this tile created already. Add this feature to it.
-                //
-                // get point layer & add feature
-                auto layer =
-                    tile_it->second.second->getMutableLayer(layerID);
-                layer->addFeature(feature);
-                // record annotation association with tile
-                tile_it->second.first.insert(annotationID);
->>>>>>> 967fc73c
+                featureTiles.emplace(TileID(z, x, y, z), geometries);
             } else {
                 for (size_t l = 0; l < projectedFeature.size(); ++l) {
 
@@ -296,10 +266,10 @@
 
                         const Coordinate coordinate(extent * (pp.x * z2 - x), extent * (pp.y * z2 - y));
 
-                        auto tile_it = featureTiles.find(TileID(z, x, y));
+                        auto tile_it = featureTiles.find(TileID(z, x, y, z));
 
                         if (tile_it != featureTiles.end()) {
-                            GeometryCollection& geometries = featureTiles.find(TileID(z, x, y))->second;
+                            GeometryCollection& geometries = featureTiles.find(TileID(z, x, y, z))->second;
                             if (geometries.size()) {
                                 geometries.back().push_back(coordinate);
                             } else {
@@ -307,7 +277,7 @@
                             }
                         } else {
                             GeometryCollection geometries = {{ {{ coordinate }} }};
-                            featureTiles.emplace(TileID(z, x, y), geometries);
+                            featureTiles.emplace(TileID(z, x, y, z), geometries);
                         }
                     }
                 }
@@ -423,7 +393,6 @@
         const auto& annotation_it = annotations.find(annotationID);
         if (annotation_it != annotations.end()) {
             const auto& annotation = annotation_it->second;
-<<<<<<< HEAD
             // remove feature(s) from relevant tiles
             if (annotation->type == AnnotationType::Point) {
                 // calculate annotation's affected tile for each zoom
@@ -432,7 +401,7 @@
                     p = projectPoint(latLng);
                     x = z2s[z] * p.x;
                     y = z2s[z] * p.y;
-                    TileID tid(z, x, y);
+                    TileID tid(z, x, y, z);
                     // erase annotation from tile's list
                     auto& tileAnnotations = tiles[tid].first;
                     tileAnnotations.erase(annotationID);
@@ -452,25 +421,6 @@
                         tile_it->second.second->removeLayer(ShapeLayerID + "." + std::to_string(annotationID));
                         affectedTiles.insert(tile_it->first);
                     }
-=======
-            // calculate annotation's affected tile for each zoom
-            for (uint8_t z = 0; z < zoomCount; ++z) {
-                latLng = annotation->getPoint();
-                p = projectPoint(latLng);
-                x = z2s[z] * p.x;
-                y = z2s[z] * p.y;
-                TileID tid(z, x, y, z);
-                // erase annotation from tile's list
-                auto& tileAnnotations = tiles[tid].first;
-                tileAnnotations.erase(annotationID);
-                // remove annotation's features from tile
-                const auto& features_it = annotation->tileFeatures.find(tid);
-                if (features_it != annotation->tileFeatures.end()) {
-                    const auto& layer =
-                        tiles[tid].second->getMutableLayer(layerID);
-                    layer->removeFeature(features_it->second);
-                    affectedTiles.push_back(tid);
->>>>>>> 967fc73c
                 }
 
                 // clear shape from render order
