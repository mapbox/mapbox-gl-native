--- conflicted
+++ resolved
@@ -12,11 +12,9 @@
 #include <mbgl/platform/log.hpp>
 #include <mbgl/util/constants.hpp>
 #include <mbgl/util/exception.hpp>
-<<<<<<< HEAD
 #include <mbgl/util/interactive_features_impl.hpp>
-=======
+
 #include <utility>
->>>>>>> d2d722a5
 
 using namespace mbgl;
 
@@ -148,7 +146,6 @@
 
     std::unique_ptr<Bucket> bucket = layer->createBucket(parameters);
 
-<<<<<<< HEAD
     if (layer.isInteractive) {
         for (std::size_t i = 0; i < geometryLayer->featureCount(); i++) {
             const auto feature = geometryLayer->getFeature(i);
@@ -187,10 +184,7 @@
         }
     }
 
-    if (layer.type == StyleLayerType::Symbol && partialParse) {
-=======
     if (layer->is<SymbolLayer>() && partialParse) {
->>>>>>> d2d722a5
         // We cannot parse this bucket yet. Instead, we're saving it for later.
         pending.emplace_back(layer->as<SymbolLayer>(), std::move(bucket));
     } else {
