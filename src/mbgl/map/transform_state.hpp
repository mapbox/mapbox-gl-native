--- conflicted
+++ resolved
@@ -58,43 +58,29 @@
 
     // State
     bool isChanging() const;
-<<<<<<< HEAD
-
-    double pixel_x() const;
-    double pixel_y() const;
     
     // User constraints
     LatLngBounds userConstraints = LatLngBounds(LatLng(-90, -180), LatLng(90, 180));
-=======
+
     bool isRotating() const;
     bool isScaling() const;
     bool isPanning() const;
     bool isGestureInProgress() const;
->>>>>>> 1d33790d
 
     // Conversion and projection
     PrecisionPoint latLngToPoint(const LatLng&) const;
     LatLng pointToLatLng(const PrecisionPoint&) const;
 
-<<<<<<< HEAD
-    vec2<double> latLngToPoint(const LatLng& latLng) const;
-    vec2<double> latLngToXY(LatLng latlng) const;
-    LatLng pointToLatLng(const vec2<double> point) const;
-=======
     TileCoordinate latLngToCoordinate(const LatLng&) const;
     LatLng coordinateToLatLng(const TileCoordinate&) const;
->>>>>>> 1d33790d
 
     PrecisionPoint coordinateToPoint(const TileCoordinate&) const;
+	PrecisionPoint latLngToXY(LatLng latlng) const;
     TileCoordinate pointToCoordinate(const PrecisionPoint&) const;
 
 private:
-<<<<<<< HEAD
-    void constrain(double& scale, double& y) const;
-    void userConstrain(double& scale_, double& x_, double& y_) const;
-=======
     void constrain(double& scale, double& x, double& y) const;
->>>>>>> 1d33790d
+	void userConstrain(double& scale_, double& x_, double& y_) const;
 
     // Limit the amount of zooming possible on the map.
     double min_scale = std::pow(2, 0);
