--- conflicted
+++ resolved
@@ -57,11 +57,7 @@
               const gl::IndexBuffer<DrawMode>& indexBuffer,
               const SegmentVector<Attributes>& segments,
               const PaintPropertyBinders& paintPropertyBinders,
-<<<<<<< HEAD
-              const typename PaintProperties::PossiblyEvaluated& currentProperties,
-=======
               const typename PaintProperties::Evaluated& currentProperties,
->>>>>>> 001988fb
               float currentZoom,
               const std::string& layerID) {
         typename AllUniforms::Values allUniformValues = uniformValues
@@ -105,7 +101,7 @@
           parameters(std::move(parameters_)) {
     }
 
-    Program& get(const typename PaintProperties::PossiblyEvaluated& currentProperties) {
+    Program& get(const typename PaintProperties::Evaluated& currentProperties) {
         Bitset bits = PaintPropertyBinders::constants(currentProperties);
         auto it = programs.find(bits);
         if (it != programs.end()) {
