--- conflicted
+++ resolved
@@ -68,6 +68,9 @@
                 tx,
                 ty,
                 static_cast<uint16_t>(sizeData.min * 10),
+                ),
+                mbgl::attributes::packUint8Pair(
+                   static_cast<uint8_t>(minzoom * 10),
                 static_cast<uint16_t>(sizeData.max * 10)
             }}
         };
@@ -114,9 +117,8 @@
                                                     const style::DataDrivenPropertyValue<float>& sizeProperty,
                                                     const float defaultValue);
 
-<<<<<<< HEAD
-    virtual Range<float> getVertexSizeData(const GeometryTileFeature& feature) = 0;
-    virtual ZoomEvaluatedSize evaluateForZoom(float currentZoom) const = 0;
+    virtual SymbolSizeAttributes::Bindings attributeBindings() const = 0;
+    virtual void populateVertexVector(const GeometryTileFeature& feature) = 0;
 
     UniformValues uniformValues(float currentZoom) const {
         const ZoomEvaluatedSize u = evaluateForZoom(currentZoom);
@@ -127,12 +129,6 @@
             uniforms::u_size::Value{ u.size }
         };
     }
-=======
-    virtual SymbolSizeAttributes::Bindings attributeBindings() const = 0;
-    virtual void populateVertexVector(const GeometryTileFeature& feature) = 0;
-    virtual UniformValues uniformValues(float currentZoom) const = 0;
-    virtual void upload(gl::Context&) = 0;
->>>>>>> 001988fb
 };
 
 // Return the smallest range of stops that covers the interval [lowerZoom, upperZoom]
@@ -178,16 +174,11 @@
         );
     }
     
-<<<<<<< HEAD
-    Range<float> getVertexSizeData(const GeometryTileFeature&) override { return { 0.0f, 0.0f }; };
-=======
     SymbolSizeAttributes::Bindings attributeBindings() const override {
         return SymbolSizeAttributes::Bindings { {} };
     }
 
-    void upload(gl::Context&) override {}
-    void populateVertexVector(const GeometryTileFeature&) override {};
->>>>>>> 001988fb
+    Range<float> getVertexSizeData(const GeometryTileFeature&) override { return { 0.0f, 0.0f }; };
     
     ZoomEvaluatedSize evaluateForZoom(float currentZoom) const override {
         float size = layoutSize;
@@ -232,28 +223,28 @@
           defaultValue(defaultValue_) {
     }
 
-<<<<<<< HEAD
+    SymbolSizeAttributes::Bindings attributeBindings() const override {
+        return SymbolSizeAttributes::Bindings { SymbolSizeAttributes::Attribute::binding(*buffer, 0, 1) };
+    }
+
     Range<float> getVertexSizeData(const GeometryTileFeature& feature) override {
         const float size = function.evaluate(feature, defaultValue);
-        return { size, size };
-=======
-    SymbolSizeAttributes::Bindings attributeBindings() const override {
-        return SymbolSizeAttributes::Bindings { SymbolSizeAttributes::Attribute::binding(*buffer, 0, 1) };
-    }
-
-    void populateVertexVector(const GeometryTileFeature& feature) override {
-        const auto sizeVertex = Vertex {
-            {{
-                static_cast<uint16_t>(function.evaluate(feature, defaultValue) * 10)
             }}
         };
         
         vertices.emplace_back(sizeVertex);
-        vertices.emplace_back(sizeVertex);
-        vertices.emplace_back(sizeVertex);
-        vertices.emplace_back(sizeVertex);
->>>>>>> 001988fb
+        return { size, size };
     };
+    
+    UniformValues uniformValues(float) const override {
+        return UniformValues {
+            uniforms::u_is_size_zoom_constant::Value{ true },
+            uniforms::u_is_size_feature_constant::Value{ false },
+            uniforms::u_size_t::Value{ 0.0f },      // unused
+            uniforms::u_size::Value{ 0.0f },        // unused
+            uniforms::u_layout_size::Value{ 0.0f }  // unused
+        };
+    }
     
     ZoomEvaluatedSize evaluateForZoom(float) const override {
         const float unused = 0.0f;
@@ -276,24 +267,15 @@
             return getCoveringStops(stops, tileZoom, tileZoom + 1); }))
     {}
 
-<<<<<<< HEAD
+    SymbolSizeAttributes::Bindings attributeBindings() const override {
+        return SymbolSizeAttributes::Bindings { SymbolSizeAttributes::Attribute::binding(*buffer, 0) };
+    }
+    
     Range<float> getVertexSizeData(const GeometryTileFeature& feature) override {
+        const auto sizeVertex = Vertex {
         return {
             function.evaluate(coveringZoomStops.min, feature, defaultValue),
             function.evaluate(coveringZoomStops.max, feature, defaultValue)
-=======
-    SymbolSizeAttributes::Bindings attributeBindings() const override {
-        return SymbolSizeAttributes::Bindings { SymbolSizeAttributes::Attribute::binding(*buffer, 0) };
-    }
-    
-    void populateVertexVector(const GeometryTileFeature& feature) override {
-        const auto sizeVertex = Vertex {
-            {{
-                static_cast<uint16_t>(function.evaluate(coveringZoomStops.min, feature, defaultValue) * 10),
-                static_cast<uint16_t>(function.evaluate(coveringZoomStops.max, feature, defaultValue) * 10),
-                static_cast<uint16_t>(function.evaluate(layoutZoom, feature, defaultValue) * 10)
-            }}
->>>>>>> 001988fb
         };
     };
     
@@ -362,11 +344,7 @@
               const gl::IndexBuffer<DrawMode>& indexBuffer,
               const SegmentVector<Attributes>& segments,
               const PaintPropertyBinders& paintPropertyBinders,
-<<<<<<< HEAD
               const typename PaintProperties::PossiblyEvaluated& currentProperties,
-=======
-              const typename PaintProperties::Evaluated& currentProperties,
->>>>>>> 001988fb
               float currentZoom,
               const std::string& layerID) {
         typename AllUniforms::Values allUniformValues = uniformValues
@@ -374,11 +352,7 @@
             .concat(paintPropertyBinders.uniformValues(currentZoom, currentProperties));
 
         typename Attributes::Bindings allAttributeBindings = LayoutAttributes::bindings(layoutVertexBuffer)
-<<<<<<< HEAD
-            .concat(SymbolDynamicLayoutAttributes::bindings(dynamicLayoutVertexBuffer))
-=======
             .concat(symbolSizeBinder.attributeBindings())
->>>>>>> 001988fb
             .concat(paintPropertyBinders.attributeBindings(currentProperties));
 
         for (auto& segment : segments) {
@@ -460,6 +434,8 @@
         uniforms::u_collision_y_stretch,
         uniforms::u_camera_to_center_distance,
         uniforms::u_pitch,
+        uniforms::u_bearing,
+        uniforms::u_aspect_ratio,
         uniforms::u_pitch_with_map,
         uniforms::u_max_camera_distance,
         uniforms::u_rotate_symbol,
