#pragma once

#include <mbgl/text/quads.hpp>
#include <mbgl/text/glyph_atlas.hpp>
#include <mbgl/text/collision_feature.hpp>
#include <mbgl/style/layers/symbol_layer_properties.hpp>


namespace mbgl {

class Anchor;
class IndexedSubfeature;

struct ShapedTextOrientations {
    Shaping horizontal;
    Shaping vertical;
    // The following are used with variable text placement on.
    Shaping& right = horizontal; 
    Shaping center;
    Shaping left;
    bool singleLine = false;
};

struct SymbolInstanceSharedData {
    SymbolInstanceSharedData(GeometryCoordinates line,
                            const ShapedTextOrientations& shapedTextOrientations,
                            const optional<PositionedIcon>& shapedIcon,
                            const optional<PositionedIcon>& verticallyShapedIcon,
                            const style::SymbolLayoutProperties::Evaluated& layout,
                            const style::SymbolPlacementType textPlacement,
                            const std::array<float, 2>& textOffset,
                            const GlyphPositions& positions,
                            bool allowVerticalPlacement);
    bool empty() const;
    GeometryCoordinates line;
    // Note: When singleLine == true, only `rightJustifiedGlyphQuads` is populated.
    SymbolQuads rightJustifiedGlyphQuads;
    SymbolQuads centerJustifiedGlyphQuads;
    SymbolQuads leftJustifiedGlyphQuads;
    SymbolQuads verticalGlyphQuads;
    optional<SymbolQuad> iconQuad;
    optional<SymbolQuad> verticalIconQuad;
};

class SymbolInstance {
public:
    SymbolInstance(Anchor& anchor_,
                   std::shared_ptr<SymbolInstanceSharedData> sharedData,
                   const ShapedTextOrientations& shapedTextOrientations,
                   const optional<PositionedIcon>& shapedIcon,
                   const optional<PositionedIcon>& verticallyShapedIcon,
                   const float textBoxScale,
                   const float textPadding,
                   const style::SymbolPlacementType textPlacement,
                   const std::array<float, 2>& textOffset,
                   const float iconBoxScale,
                   const float iconPadding,
                   const std::array<float, 2>& iconOffset,
                   const IndexedSubfeature& indexedFeature,
                   const std::size_t layoutFeatureIndex,
                   const std::size_t dataFeatureIndex,
                   std::u16string key,
                   const float overscaling,
                   const float iconRotation,
                   const float textRotation,
                   float radialTextOffset,
                   bool allowVerticalPlacement,
                   const uint8_t iconFlags = 0x00);

    optional<size_t> getDefaultHorizontalPlacedTextIndex() const;
    const GeometryCoordinates& line() const;
    const SymbolQuads& rightJustifiedGlyphQuads() const;
    const SymbolQuads& leftJustifiedGlyphQuads() const;
    const SymbolQuads& centerJustifiedGlyphQuads() const;
    const SymbolQuads& verticalGlyphQuads() const;
    const optional<SymbolQuad>& iconQuad() const;
    const optional<SymbolQuad>& verticalIconQuad() const;
    bool hasIcon() const;
    bool hasSdfIcon() const;
    void releaseSharedData();

private:
    std::shared_ptr<SymbolInstanceSharedData> sharedData;

public:
    Anchor anchor;
    bool hasText : 1;
<<<<<<< HEAD
    bool sdfIcon : 1;
    bool normalIcon : 1;
=======
    bool hasIcon : 1;
    bool hasSdfIcon : 1;
>>>>>>> 2d8733d7

    std::size_t rightJustifiedGlyphQuadsSize;
    std::size_t centerJustifiedGlyphQuadsSize;
    std::size_t leftJustifiedGlyphQuadsSize;
    std::size_t verticalGlyphQuadsSize;

    CollisionFeature textCollisionFeature;
    CollisionFeature iconCollisionFeature;
    optional<CollisionFeature> verticalTextCollisionFeature = nullopt;
    optional<CollisionFeature> verticalIconCollisionFeature = nullopt;
    WritingModeType writingModes;
    std::size_t layoutFeatureIndex; // Index into the set of features included at layout time
    std::size_t dataFeatureIndex;   // Index into the underlying tile data feature set
    std::array<float, 2> textOffset;
    std::array<float, 2> iconOffset;
    std::u16string key;
    bool isDuplicate;
    optional<size_t> placedRightTextIndex;
    optional<size_t> placedCenterTextIndex;
    optional<size_t> placedLeftTextIndex;
    optional<size_t> placedVerticalTextIndex;
    optional<size_t> placedIconIndex;
    optional<size_t> placedVerticalIconIndex;
    float textBoxScale;
    float radialTextOffset;
    bool singleLine;
    uint32_t crossTileID = 0;
};

} // namespace mbgl<|MERGE_RESOLUTION|>--- conflicted
+++ resolved
@@ -75,8 +75,6 @@
     const SymbolQuads& verticalGlyphQuads() const;
     const optional<SymbolQuad>& iconQuad() const;
     const optional<SymbolQuad>& verticalIconQuad() const;
-    bool hasIcon() const;
-    bool hasSdfIcon() const;
     void releaseSharedData();
 
 private:
@@ -85,13 +83,8 @@
 public:
     Anchor anchor;
     bool hasText : 1;
-<<<<<<< HEAD
-    bool sdfIcon : 1;
-    bool normalIcon : 1;
-=======
     bool hasIcon : 1;
     bool hasSdfIcon : 1;
->>>>>>> 2d8733d7
 
     std::size_t rightJustifiedGlyphQuadsSize;
     std::size_t centerJustifiedGlyphQuadsSize;
