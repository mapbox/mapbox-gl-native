--- conflicted
+++ resolved
@@ -632,7 +632,7 @@
 
     for (SymbolInstance &symbolInstance : bucket->symbolInstances) {
         const bool hasText = symbolInstance.hasText;
-        const bool hasIcon = symbolInstance.hasIcon();
+        const bool hasIcon = symbolInstance.hasIcon;
         const bool singleLine = symbolInstance.singleLine;
 
         const auto& feature = features.at(symbolInstance.layoutFeatureIndex);
@@ -643,11 +643,7 @@
         // is used when dynamic vertices for icon-text-fit image have to be updated.
         if (hasIcon) {
             const Range<float> sizeData = bucket->iconSizeBinder->getVertexSizeData(feature);
-<<<<<<< HEAD
-            auto& iconBuffer = symbolInstance.hasSdfIcon() ? bucket->sdfIcon : bucket->icon;
-=======
             auto& iconBuffer = symbolInstance.hasSdfIcon ? bucket->sdfIcon : bucket->icon;
->>>>>>> 2d8733d7
             const auto placeIcon = [&] (const SymbolQuad& iconQuad, auto& index, const WritingModeType writingMode) {
                 iconBuffer.placedSymbols.emplace_back(symbolInstance.anchor.point, symbolInstance.anchor.segment, sizeData.min, sizeData.max,
                         symbolInstance.iconOffset, writingMode, symbolInstance.line(), std::vector<float>());
