#include <mbgl/annotation/line_annotation_impl.hpp>
#include <mbgl/annotation/annotation_manager.hpp>
#include <mbgl/style/style.hpp>
#include <mbgl/style/layers/line_layer.hpp>

namespace mbgl {

using namespace style;

LineAnnotationImpl::LineAnnotationImpl(AnnotationID id_, LineAnnotation annotation_, uint8_t maxZoom_)
    : ShapeAnnotationImpl(id_, maxZoom_),
      annotation({ ShapeAnnotationGeometry::visit(annotation_.geometry, CloseShapeAnnotation{}), annotation_.opacity, annotation_.width, annotation_.color, annotation_.isMappyPath }) {
}

void LineAnnotationImpl::updateStyle(Style& style) const {
<<<<<<< HEAD
    if (style.getLayer(layerID))
        return;

    std::unique_ptr<LineLayer> layer = std::make_unique<LineLayer>(layerID, AnnotationManager::SourceID);
    layer->setSourceLayer(layerID);
    layer->setLineJoin(LineJoinType::Round);
    layer->setLineOpacity(annotation.opacity);
    layer->setLineWidth(annotation.width);
    layer->setLineColor(annotation.color);
	layer->setLineIsMappyPath(annotation.isMappyPath);

    style.addLayer(std::move(layer), AnnotationManager::PointLayerID);
=======
    Layer* layer = style.getLayer(layerID);

    if (!layer) {
        auto newLayer = std::make_unique<LineLayer>(layerID, AnnotationManager::SourceID);
        newLayer->setSourceLayer(layerID);
        newLayer->setLineJoin(LineJoinType::Round);
        layer = style.addLayer(std::move(newLayer), AnnotationManager::PointLayerID);
    }

    LineLayer* lineLayer = layer->as<LineLayer>();
    lineLayer->setLineOpacity(annotation.opacity);
    lineLayer->setLineWidth(annotation.width);
    lineLayer->setLineColor(annotation.color);
>>>>>>> c0ed193c
}

const ShapeAnnotationGeometry& LineAnnotationImpl::geometry() const {
    return annotation.geometry;
}

} // namespace mbgl<|MERGE_RESOLUTION|>--- conflicted
+++ resolved
@@ -13,20 +13,6 @@
 }
 
 void LineAnnotationImpl::updateStyle(Style& style) const {
-<<<<<<< HEAD
-    if (style.getLayer(layerID))
-        return;
-
-    std::unique_ptr<LineLayer> layer = std::make_unique<LineLayer>(layerID, AnnotationManager::SourceID);
-    layer->setSourceLayer(layerID);
-    layer->setLineJoin(LineJoinType::Round);
-    layer->setLineOpacity(annotation.opacity);
-    layer->setLineWidth(annotation.width);
-    layer->setLineColor(annotation.color);
-	layer->setLineIsMappyPath(annotation.isMappyPath);
-
-    style.addLayer(std::move(layer), AnnotationManager::PointLayerID);
-=======
     Layer* layer = style.getLayer(layerID);
 
     if (!layer) {
@@ -40,7 +26,7 @@
     lineLayer->setLineOpacity(annotation.opacity);
     lineLayer->setLineWidth(annotation.width);
     lineLayer->setLineColor(annotation.color);
->>>>>>> c0ed193c
+    lineLayer->setLineIsMappyPath(annotation.isMappyPath);
 }
 
 const ShapeAnnotationGeometry& LineAnnotationImpl::geometry() const {
