// NOTE: DO NOT CHANGE THIS FILE. IT IS AUTOMATICALLY GENERATED.
#include <llmr/platform/gl.hpp>
#ifndef GL_ES_VERSION_2_0
#include <llmr/shader/shaders.hpp>

using namespace llmr;

const shader_source llmr::shaders[SHADER_COUNT] = {
   {
<<<<<<< HEAD
       "#version 120\nattribute vec2 a_pos;\n\nuniform mat4 u_matrix;\nuniform float u_size;\n\nvoid main(void) {\n    gl_Position = u_matrix * vec4(a_pos, 0, 1);\n    gl_PointSize = u_size;\n}\n",
       "#version 120\nuniform vec4 u_color;\nuniform float u_blur;\n\nvoid main() {\n\tfloat dist = length(gl_PointCoord - 0.5);\n\tfloat t = smoothstep(0.5, 0.5 - u_blur, dist);\n\n    gl_FragColor = u_color * t;\n}\n",
=======
       "#version 120\nattribute vec2 a_pos;\nuniform mat4 u_matrix;\nvarying vec2 v_pos;\nvoid main ()\n{\n  vec4 tmpvar_1;\n  tmpvar_1.zw = vec2(0.0, 1.0);\n  tmpvar_1.xy = a_pos;\n  vec4 tmpvar_2;\n  tmpvar_2 = (u_matrix * tmpvar_1);\n  gl_Position = tmpvar_2;\n  v_pos = ((tmpvar_2.xy + 1.0) / 2.0);\n}\n\n",
       "#version 120\nuniform sampler2D u_image;\nuniform float u_opacity;\nvarying vec2 v_pos;\nvoid main ()\n{\n  gl_FragColor = (texture2D (u_image, v_pos) * u_opacity);\n}\n\n",
   },
   {
       "#version 120\nattribute vec2 a_pos;\nuniform mat4 u_matrix;\nuniform float u_size;\nvoid main ()\n{\n  vec4 tmpvar_1;\n  tmpvar_1.zw = vec2(0.0, 1.0);\n  tmpvar_1.xy = a_pos;\n  gl_Position = (u_matrix * tmpvar_1);\n  gl_PointSize = u_size;\n}\n\n",
       "#version 120\nuniform vec4 u_color;\nuniform float u_blur;\nvoid main ()\n{\n  vec2 x_1;\n  x_1 = (gl_PointCoord - 0.5);\n  float tmpvar_2;\n  tmpvar_2 = clamp (((\n    sqrt(dot (x_1, x_1))\n   - 0.5) / (\n    (0.5 - u_blur)\n   - 0.5)), 0.0, 1.0);\n  gl_FragColor = (u_color * (tmpvar_2 * (tmpvar_2 * \n    (3.0 - (2.0 * tmpvar_2))\n  )));\n}\n\n",
>>>>>>> 04e70b24
   },
   {
       "#version 120\nattribute vec2 a_pos;\nattribute vec2 a_tex;\n\nuniform mat4 u_matrix;\nuniform float u_size;\nuniform float u_ratio;\n\nvarying vec2 v_tex;\n\nvoid main() {\n    gl_Position = u_matrix * vec4(a_pos, 0, 1);\n    gl_PointSize = u_size;\n    v_tex = a_tex * u_ratio;\n}\n",
       "#version 120\nuniform sampler2D u_image;\nuniform vec2 u_dimension;\nuniform vec4 u_color;\nuniform float u_size;\n\nvarying vec2 v_tex;\n\nvoid main() {\n    vec2 pos = (v_tex + (gl_PointCoord - 0.5) * u_size) / u_dimension;\n    gl_FragColor = u_color * texture2D(u_image, pos);\n}\n",
   },
   {
       "#version 120\n// floor(127 / 2) == 63.0\n// the maximum allowed miter limit is 2.0 at the moment. the extrude normal is\n// stored in a byte (-128..127). we scale regular normals up to length 63, but\n// there are also \"special\" normals that have a bigger length (of up to 126 in\n// this case).\n// #define scale 63.0\n#define scale 0.015873016\n\nattribute vec2 a_pos;\nattribute vec2 a_extrude;\nattribute float a_linesofar;\n\n// posmatrix is for the vertex position, exmatrix is for rotating and projecting\n// the extrusion vector.\nuniform mat4 u_matrix;\nuniform mat4 u_exmatrix;\n\n// shared\nuniform float u_ratio;\nuniform vec2 u_linewidth;\nuniform vec4 u_color;\n\nvarying vec2 v_normal;\nvarying float v_linesofar;\n\nvoid main() {\n    // We store the texture normals in the most insignificant bit\n    // transform y so that 0 => -1 and 1 => 1\n    // In the texture normal, x is 0 if the normal points straight up/down and 1 if it's a round cap\n    // y is 1 if the normal points up, and -1 if it points down\n    vec2 normal = mod(a_pos, 2.0);\n    normal.y = sign(normal.y - 0.5);\n    v_normal = normal;\n\n    // Scale the extrusion vector down to a normal and then up by the line width\n    // of this vertex.\n    vec4 dist = vec4(u_linewidth.s * a_extrude * scale, 0.0, 0.0);\n\n    // Remove the texture normal bit of the position before scaling it with the\n    // model/view matrix. Add the extrusion vector *after* the model/view matrix\n    // because we're extruding the line in pixel space, regardless of the current\n    // tile's zoom level.\n    gl_Position = u_matrix * vec4(floor(a_pos * 0.5), 0.0, 1.0) + u_exmatrix * dist;\n    v_linesofar = a_linesofar * u_ratio;\n}",
       "#version 120\nuniform vec2 u_linewidth;\nuniform vec4 u_color;\n\nuniform vec2 u_dasharray;\n\nvarying vec2 v_normal;\nvarying float v_linesofar;\n\nvoid main() {\n    // Calculate the distance of the pixel from the line in pixels.\n    float dist = length(v_normal) * u_linewidth.s;\n\n    // Calculate the antialiasing fade factor. This is either when fading in\n    // the line in case of an offset line (v_linewidth.t) or when fading out\n    // (v_linewidth.s)\n    float alpha = clamp(min(dist - (u_linewidth.t - 1.0), u_linewidth.s - dist), 0.0, 1.0);\n\n    // Calculate the antialiasing fade factor based on distance to the dash.\n    // Only affects alpha when line is dashed\n    float pos = mod(v_linesofar, u_dasharray.x + u_dasharray.y);\n    alpha *= max(step(0.0, -u_dasharray.y), clamp(min(pos, u_dasharray.x - pos), 0.0, 1.0));\n\n    gl_FragColor = u_color * alpha;\n}",
   },
   {
       "#version 120\nattribute vec2 a_pos;\n\nuniform mat4 u_matrix;\nuniform vec2 u_world;\nuniform float u_size;\n\nvarying vec2 v_pos;\n\nvoid main() {\n    gl_Position = u_matrix * vec4(floor(a_pos / 2.0), 0.0, 1.0);\n    v_pos = (gl_Position.xy + 1.0) * u_world;\n    gl_PointSize = u_size;\n}\n",
       "#version 120\nuniform vec4 u_color;\nuniform vec2 u_linewidth;\n\nvarying vec2 v_pos;\n\nvoid main() {\n    float dist = length(v_pos - gl_FragCoord.xy);\n\n    // Calculate the antialiasing fade factor. This is either when fading in\n    // the line in case of an offset line (v_linewidth.t) or when fading out\n    // (v_linewidth.s)\n    float alpha = clamp(min(dist - (u_linewidth.t - 1.0), u_linewidth.s - dist), 0.0, 1.0);\n    gl_FragColor = u_color * alpha;\n}\n",
   },
   {
       "#version 120\nattribute vec2 a_pos;\nuniform mat4 u_matrix;\nuniform vec2 u_world;\n\nvarying vec2 v_pos;\n\nvoid main() {\n    gl_Position = u_matrix * vec4(a_pos, 0, 1);\n    v_pos = (gl_Position.xy + 1.0) / 2.0 * u_world;\n}\n",
       "#version 120\nuniform vec4 u_color;\n\nvarying vec2 v_pos;\n\nvoid main() {\n    float dist = length(v_pos - gl_FragCoord.xy);\n    float alpha = smoothstep(1.0, 0.0, dist);\n    gl_FragColor = u_color * alpha;\n}\n",
   },
   {
       "#version 120\nuniform mat4 u_matrix;\n\nattribute vec2 a_pos;\n\nvarying vec2 v_pos;\n\nvoid main() {\n    v_pos = a_pos;\n    gl_Position = u_matrix * vec4(a_pos, 0, 1);\n}\n",
       "#version 120\nuniform vec4 u_color;\n\nuniform vec2 u_offset;\nuniform vec2 u_pattern_size;\nuniform vec2 u_pattern_tl;\nuniform vec2 u_pattern_br;\nuniform float u_mix;\n\n\nuniform sampler2D u_image;\n\nvarying vec2 v_pos;\n\nvoid main() {\n\n    vec2 imagecoord = mod((v_pos + u_offset) / u_pattern_size, 1.0);\n    vec2 pos = mix(u_pattern_tl, u_pattern_br, imagecoord);\n    vec4 color1 = texture2D(u_image, pos);\n\n    vec2 imagecoord2 = mod(imagecoord * 2.0, 1.0);\n    vec2 pos2 = mix(u_pattern_tl, u_pattern_br, imagecoord2);\n    vec4 color2 = texture2D(u_image, pos2);\n\n    vec4 color = mix(color1, color2, u_mix);\n    gl_FragColor = color + u_color * (1.0 - color.a);\n}\n",
   },
   {
       "#version 120\nattribute vec2 a_pos;\n\nuniform mat4 u_matrix;\n\nvoid main() {\n    gl_Position = u_matrix * vec4(a_pos, 0, 1);\n}\n",
       "#version 120\nuniform vec4 u_color;\n\nvoid main() {\n    gl_FragColor = u_color;\n}\n",
   },
   {
       "#version 120\nuniform mat4 u_matrix;\n\nattribute vec2 a_pos;\n\nvarying vec2 v_pos;\n\nvoid main() {\n    gl_Position = u_matrix * vec4(a_pos, 0, 1);\n    v_pos = a_pos / 4096.0;\n}\n",
       "#version 120\nuniform sampler2D u_image;\nuniform float u_opacity;\n\nvarying vec2 v_pos;\n\nvoid main() {\n    gl_FragColor = texture2D(u_image, v_pos) * u_opacity;\n}\n",
   },
   {
       "#version 120\nattribute vec2 a_pos;\nattribute vec2 a_offset;\nattribute vec4 a_data1;\nattribute vec4 a_data2;\n\n\n// posmatrix is for the vertex position, exmatrix is for rotating and projecting\n// the extrusion vector.\nuniform mat4 u_matrix;\nuniform mat4 u_exmatrix;\nuniform float u_angle;\nuniform float u_zoom;\nuniform float u_flip;\nuniform float u_fadedist;\nuniform float u_minfadezoom;\nuniform float u_maxfadezoom;\nuniform float u_fadezoom;\n\nuniform vec2 u_texsize;\n\nvarying vec2 v_tex;\nvarying float v_alpha;\n\nvoid main() {\n    vec2 a_tex = a_data1.xy;\n    float a_labelminzoom = a_data1[2];\n    float a_angle = a_data1[3];\n    vec2 a_zoom = a_data2.st;\n    vec2 a_range = a_data2.pq;\n\n    float rev = 0.0;\n\n    // u_angle is angle of the map, -128..128 representing 0..2PI\n    // a_angle is angle of the label, 0..256 representing 0..2PI, where 0 is horizontal text\n    float rotated = mod(a_angle + u_angle, 256.0);\n    // if the label rotates with the map, and if the rotated label is upside down, hide it\n    if (u_flip > 0.0 && rotated >= 64.0 && rotated < 192.0) rev = 1.0;\n\n    // If the label should be invisible, we move the vertex outside\n    // of the view plane so that the triangle gets clipped. This makes it easier\n    // for us to create degenerate triangle strips.\n    // u_zoom is the current zoom level adjusted for the change in font size\n    float z = 2.0 - step(a_zoom[0], u_zoom) - (1.0 - step(a_zoom[1], u_zoom)) + rev;\n\n    // fade out labels\n    float alpha = clamp((u_fadezoom - a_labelminzoom) / u_fadedist, 0.0, 1.0);\n\n    if (u_fadedist >= 0.0) {\n        v_alpha = alpha;\n    } else {\n        v_alpha = 1.0 - alpha;\n    }\n    if (u_maxfadezoom < a_labelminzoom) {\n        v_alpha = 0.0;\n    }\n    if (u_minfadezoom >= a_labelminzoom) {\n        v_alpha = 1.0;\n    }\n\n    // if label has been faded out, clip it\n    z += step(v_alpha, 0.0);\n\n    // all the angles are 0..256 representing 0..2PI\n    // hide if (angle >= a_rangeend && angle < rangestart)\n    z += step(a_range[0], u_angle) * (1.0 - step(a_range[1], u_angle));\n\n    gl_Position = u_matrix * vec4(a_pos, 0, 1) + u_exmatrix * vec4(a_offset / 64.0, z, 0);\n    v_tex = a_tex * 4.0 / u_texsize;\n}\n",
       "#version 120\nuniform sampler2D u_texture;\nuniform vec4 u_color;\nuniform float u_buffer;\nuniform float u_gamma;\n\nvarying vec2 v_tex;\nvarying float v_alpha;\n\nvoid main() {\n    float dist = texture2D(u_texture, v_tex).a;\n    float alpha = smoothstep(u_buffer - u_gamma, u_buffer + u_gamma, dist) * v_alpha;\n    gl_FragColor = u_color * alpha;\n}\n",
   }
};
#endif<|MERGE_RESOLUTION|>--- conflicted
+++ resolved
@@ -7,17 +7,12 @@
 
 const shader_source llmr::shaders[SHADER_COUNT] = {
    {
-<<<<<<< HEAD
+       "#version 120\nattribute vec2 a_pos;\n\nuniform mat4 u_matrix;\nvarying vec2 v_pos;\n\nvoid main() {\n    gl_Position = u_matrix * vec4(a_pos, 0, 1);\n    v_pos = (gl_Position.xy + 1.0) / 2.0;\n}\n",
+       "#version 120\nuniform sampler2D u_image;\nuniform float u_opacity;\n\nvarying vec2 v_pos;\n\nvoid main() {\n    vec4 color = texture2D(u_image, v_pos);\n    gl_FragColor = color * u_opacity;\n}\n",
+   },
+   {
        "#version 120\nattribute vec2 a_pos;\n\nuniform mat4 u_matrix;\nuniform float u_size;\n\nvoid main(void) {\n    gl_Position = u_matrix * vec4(a_pos, 0, 1);\n    gl_PointSize = u_size;\n}\n",
        "#version 120\nuniform vec4 u_color;\nuniform float u_blur;\n\nvoid main() {\n\tfloat dist = length(gl_PointCoord - 0.5);\n\tfloat t = smoothstep(0.5, 0.5 - u_blur, dist);\n\n    gl_FragColor = u_color * t;\n}\n",
-=======
-       "#version 120\nattribute vec2 a_pos;\nuniform mat4 u_matrix;\nvarying vec2 v_pos;\nvoid main ()\n{\n  vec4 tmpvar_1;\n  tmpvar_1.zw = vec2(0.0, 1.0);\n  tmpvar_1.xy = a_pos;\n  vec4 tmpvar_2;\n  tmpvar_2 = (u_matrix * tmpvar_1);\n  gl_Position = tmpvar_2;\n  v_pos = ((tmpvar_2.xy + 1.0) / 2.0);\n}\n\n",
-       "#version 120\nuniform sampler2D u_image;\nuniform float u_opacity;\nvarying vec2 v_pos;\nvoid main ()\n{\n  gl_FragColor = (texture2D (u_image, v_pos) * u_opacity);\n}\n\n",
-   },
-   {
-       "#version 120\nattribute vec2 a_pos;\nuniform mat4 u_matrix;\nuniform float u_size;\nvoid main ()\n{\n  vec4 tmpvar_1;\n  tmpvar_1.zw = vec2(0.0, 1.0);\n  tmpvar_1.xy = a_pos;\n  gl_Position = (u_matrix * tmpvar_1);\n  gl_PointSize = u_size;\n}\n\n",
-       "#version 120\nuniform vec4 u_color;\nuniform float u_blur;\nvoid main ()\n{\n  vec2 x_1;\n  x_1 = (gl_PointCoord - 0.5);\n  float tmpvar_2;\n  tmpvar_2 = clamp (((\n    sqrt(dot (x_1, x_1))\n   - 0.5) / (\n    (0.5 - u_blur)\n   - 0.5)), 0.0, 1.0);\n  gl_FragColor = (u_color * (tmpvar_2 * (tmpvar_2 * \n    (3.0 - (2.0 * tmpvar_2))\n  )));\n}\n\n",
->>>>>>> 04e70b24
    },
    {
        "#version 120\nattribute vec2 a_pos;\nattribute vec2 a_tex;\n\nuniform mat4 u_matrix;\nuniform float u_size;\nuniform float u_ratio;\n\nvarying vec2 v_tex;\n\nvoid main() {\n    gl_Position = u_matrix * vec4(a_pos, 0, 1);\n    gl_PointSize = u_size;\n    v_tex = a_tex * u_ratio;\n}\n",
