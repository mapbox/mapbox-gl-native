--- conflicted
+++ resolved
@@ -656,20 +656,14 @@
 
     if (value.HasMember("strokeWidth")) {
         klass.halo_radius = parseFunction(value["strokeWidth"]);
-<<<<<<< HEAD
         klass.halo_radius_transition = parseTransition(value, "strokeWidth");
         klass.specifiers.insert("strokeWidth");
-=======
->>>>>>> 61dc88bf
     }
 
     if (value.HasMember("strokeBlur")) {
         klass.halo_blur = parseFunction(value["strokeBlur"]);
-<<<<<<< HEAD
         klass.halo_blur_transition = parseTransition(value, "strokeBlur");
         klass.specifiers.insert("strokeBlur");
-=======
->>>>>>> 61dc88bf
     }
 
     if (value.HasMember("size")) {
