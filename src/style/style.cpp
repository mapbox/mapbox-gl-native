--- conflicted
+++ resolved
@@ -14,11 +14,7 @@
 void Style::reset() {
     computed.fills.clear();
     computed.lines.clear();
-<<<<<<< HEAD
-    computed.points.clear();
-=======
     computed.icons.clear();
->>>>>>> 88cfc79a
     computed.texts.clear();
     computed.rasters.clear();
 }
@@ -28,7 +24,7 @@
 
     previous.fills = computed.fills;
     previous.lines = computed.lines;
-    previous.points = computed.points;
+    previous.icons = computed.icons;
     previous.texts = computed.texts;
     previous.rasters = computed.rasters;
     previous.background = computed.background;
@@ -315,28 +311,27 @@
 
             // TODO: This should be restricted to icon styles that have actual
             // values so as to not override with default values.
-<<<<<<< HEAD
-            llmr::PointProperties& point = computed.points[layer_name];
+            llmr::IconProperties& icon = computed.icons[layer_name];
 
             // enabled
-            point.enabled = layer.enabled.evaluate<bool>(z);
+            icon.enabled = layer.enabled.evaluate<bool>(z);
 
             // translate (transitionable)
             if (layer.translate_transition.duration &&
                 !transitions[layer_name].count(TransitionablePropertyKey::Translate) &&
-                (layer.translate[0].evaluate<float>(z) != previous.points[layer_name].translate[0] ||
-                 layer.translate[1].evaluate<float>(z) != previous.points[layer_name].translate[1])) {
-
-                transitioning.points[layer_name].translate = {{ previous.points[layer_name].translate[0],
-                                                                previous.points[layer_name].translate[1] }};
+                (layer.translate[0].evaluate<float>(z) != previous.icons[layer_name].translate[0] ||
+                 layer.translate[1].evaluate<float>(z) != previous.icons[layer_name].translate[1])) {
+
+                transitioning.icons[layer_name].translate = {{ previous.icons[layer_name].translate[0],
+                                                               previous.icons[layer_name].translate[1] }};
 
                 std::vector<float> from, to, transitioning_ref;
-                from.push_back(previous.points[layer_name].translate[0]);
-                from.push_back(previous.points[layer_name].translate[1]);
+                from.push_back(previous.icons[layer_name].translate[0]);
+                from.push_back(previous.icons[layer_name].translate[1]);
                 to.push_back(layer.translate[0].evaluate<float>(z));
                 to.push_back(layer.translate[1].evaluate<float>(z));
-                transitioning_ref.push_back(transitioning.points[layer_name].translate[0]);
-                transitioning_ref.push_back(transitioning.points[layer_name].translate[1]);
+                transitioning_ref.push_back(transitioning.icons[layer_name].translate[0]);
+                transitioning_ref.push_back(transitioning.icons[layer_name].translate[1]);
                 transitions[layer_name][TransitionablePropertyKey::Translate] =
                     std::make_shared<util::ease_transition<std::vector<float>>>(from,
                                                                                 to,
@@ -344,110 +339,97 @@
                                                                                 start,
                                                                                 layer.translate_transition.duration * 1_millisecond);
             } else if (transitions[layer_name].count(TransitionablePropertyKey::Translate)) {
-                point.translate = transitioning.points[layer_name].translate;
-            } else {
-                point.translate = {{ layer.translate[0].evaluate<float>(z),
-                                     layer.translate[1].evaluate<float>(z) }};
+                icon.translate = transitioning.icons[layer_name].translate;
+            } else {
+                icon.translate = {{ layer.translate[0].evaluate<float>(z),
+                                    layer.translate[1].evaluate<float>(z) }};
             }
 
             // translate anchor
-            point.translateAnchor = layer.translateAnchor;
+            icon.translateAnchor = layer.translateAnchor;
 
             // color (transitionable)
             if (layer.color_transition.duration &&
                 !transitions[layer_name].count(TransitionablePropertyKey::Color) &&
-                layer.color != previous.points[layer_name].color) {
-
-                transitioning.points[layer_name].color = previous.points[layer_name].color;
+                layer.color != previous.icons[layer_name].color) {
+
+                transitioning.icons[layer_name].color = previous.icons[layer_name].color;
 
                 transitions[layer_name][TransitionablePropertyKey::Color] =
-                    std::make_shared<util::ease_transition<Color>>(previous.points[layer_name].color,
+                    std::make_shared<util::ease_transition<Color>>(previous.icons[layer_name].color,
                                                                    layer.color,
-                                                                   transitioning.points[layer_name].color,
+                                                                   transitioning.icons[layer_name].color,
                                                                    start,
                                                                    layer.color_transition.duration * 1_millisecond);
             } else if (transitions[layer_name].count(TransitionablePropertyKey::Color)) {
-                point.color = transitioning.points[layer_name].color;
+                icon.color = transitioning.icons[layer_name].color;
             }
             else {
-                point.color = layer.color;
+                icon.color = layer.color;
             }
 
             // size
-            point.size = layer.size.evaluate<float>(z);
+            icon.size = layer.size.evaluate<float>(z);
 
             // opacity (transitionable)
             if (layer.opacity_transition.duration &&
                 !transitions[layer_name].count(TransitionablePropertyKey::Opacity) &&
-                layer.opacity.evaluate<float>(z) != previous.points[layer_name].opacity) {
-
-                transitioning.points[layer_name].opacity = previous.points[layer_name].opacity;
+                layer.opacity.evaluate<float>(z) != previous.icons[layer_name].opacity) {
+
+                transitioning.icons[layer_name].opacity = previous.icons[layer_name].opacity;
 
                 transitions[layer_name][TransitionablePropertyKey::Opacity] =
-                    std::make_shared<util::ease_transition<float>>(previous.points[layer_name].opacity,
+                    std::make_shared<util::ease_transition<float>>(previous.icons[layer_name].opacity,
                                                                    layer.opacity.evaluate<float>(z),
-                                                                   transitioning.points[layer_name].opacity,
+                                                                   transitioning.icons[layer_name].opacity,
                                                                    start,
                                                                    layer.opacity_transition.duration * 1_millisecond);
             } else if (transitions[layer_name].count(TransitionablePropertyKey::Opacity)) {
-                point.opacity = transitioning.points[layer_name].opacity;
-            } else {
-                point.opacity = layer.opacity.evaluate<float>(z);
+                icon.opacity = transitioning.icons[layer_name].opacity;
+            } else {
+                icon.opacity = layer.opacity.evaluate<float>(z);
             }
 
             // image
-            point.image = layer.image;
+            icon.image = layer.image;
 
             // radius (transitionable)
             if (layer.radius_transition.duration &&
                 !transitions[layer_name].count(TransitionablePropertyKey::Radius) &&
-                layer.radius.evaluate<float>(z) != previous.points[layer_name].radius) {
-
-                transitioning.points[layer_name].radius = previous.points[layer_name].radius;
+                layer.radius.evaluate<float>(z) != previous.icons[layer_name].radius) {
+
+                transitioning.icons[layer_name].radius = previous.icons[layer_name].radius;
 
                 transitions[layer_name][TransitionablePropertyKey::Radius] =
-                    std::make_shared<util::ease_transition<float>>(previous.points[layer_name].radius,
+                    std::make_shared<util::ease_transition<float>>(previous.icons[layer_name].radius,
                                                                    layer.radius.evaluate<float>(z),
-                                                                   transitioning.points[layer_name].radius,
+                                                                   transitioning.icons[layer_name].radius,
                                                                    start,
                                                                    layer.radius_transition.duration * 1_millisecond);
             } else if (transitions[layer_name].count(TransitionablePropertyKey::Radius)) {
-                point.radius = transitioning.points[layer_name].radius;
-            } else {
-                point.radius = layer.radius.evaluate<float>(z);
+                icon.radius = transitioning.icons[layer_name].radius;
+            } else {
+                icon.radius = layer.radius.evaluate<float>(z);
             }
 
             // blur (transitionable)
             if (layer.blur_transition.duration &&
                 !transitions[layer_name].count(TransitionablePropertyKey::Blur) &&
-                layer.blur.evaluate<float>(z) != previous.points[layer_name].blur) {
-
-                transitioning.points[layer_name].blur = previous.points[layer_name].blur;
+                layer.blur.evaluate<float>(z) != previous.icons[layer_name].blur) {
+
+                transitioning.icons[layer_name].blur = previous.icons[layer_name].blur;
 
                 transitions[layer_name][TransitionablePropertyKey::Blur] =
-                    std::make_shared<util::ease_transition<float>>(previous.points[layer_name].blur,
+                    std::make_shared<util::ease_transition<float>>(previous.icons[layer_name].blur,
                                                                    layer.blur.evaluate<float>(z),
-                                                                   transitioning.points[layer_name].blur,
+                                                                   transitioning.icons[layer_name].blur,
                                                                    start,
                                                                    layer.blur_transition.duration * 1_millisecond);
             } else if (transitions[layer_name].count(TransitionablePropertyKey::Blur)) {
-                point.blur = transitioning.points[layer_name].blur;
-            } else {
-                point.blur = layer.blur.evaluate<float>(z);
-            }
-=======
-            llmr::IconProperties& icon = computed.icons[layer_name];
-            icon.enabled = layer.enabled.evaluate<bool>(z);
-            icon.translate = {{ layer.translate[0].evaluate<float>(z),
-                                 layer.translate[1].evaluate<float>(z) }};
-            icon.translateAnchor = layer.translateAnchor;
-            icon.color = layer.color;
-            icon.size = layer.size.evaluate<float>(z);
-            icon.opacity = layer.opacity.evaluate<float>(z);
-            icon.image = layer.image;
-            icon.radius = layer.radius.evaluate<float>(z);
-            icon.blur = layer.blur.evaluate<float>(z);
->>>>>>> 88cfc79a
+                icon.blur = transitioning.icons[layer_name].blur;
+            } else {
+                icon.blur = layer.blur.evaluate<float>(z);
+            }
         }
 
         // Cascade text classes
@@ -516,7 +498,6 @@
 
             // size
             text.size = layer.size.evaluate<float>(z);
-<<<<<<< HEAD
 
             // halo color (transitionable)
             if (layer.halo_transition.duration &&
@@ -557,12 +538,10 @@
                 text.halo_radius = layer.halo_radius.evaluate<float>(z);
             }
 
+            // halo blur
+            text.haloBlur = layer.haloBlur.evaluate<float>(z);
+
             // rotate
-=======
-            text.halo = layer.halo;
-            text.haloRadius = layer.haloRadius.evaluate<float>(z);
-            text.haloBlur = layer.haloBlur.evaluate<float>(z);
->>>>>>> 88cfc79a
             text.rotate = layer.rotate.evaluate<float>(z);
 
             // always visible
