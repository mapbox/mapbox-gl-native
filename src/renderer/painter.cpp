--- conflicted
+++ resolved
@@ -148,7 +148,28 @@
     gl::end_group();
 }
 
-<<<<<<< HEAD
+void Painter::setStrata(float value) {
+    strata = value;
+}
+
+void Painter::prepareTile(const Tile& tile) {
+    matrix = tile.matrix;
+
+    GLint id = (GLint)tile.clip.mask.to_ulong();
+    GLuint mask = clipMask[tile.clip.length];
+    glStencilFunc(GL_EQUAL, id, mask);
+}
+
+void Painter::renderTileLayer(const Tile& tile, const LayerDescription &layer_desc) {
+    assert(tile.data);
+    if (tile.data->hasData(layer_desc)) {
+        gl::group group(util::sprintf<32>("render %d/%d/%d", tile.id.z, tile.id.y, tile.id.z));
+        prepareTile(tile);
+        tile.data->render(*this, layer_desc);
+        frameHistory.record(map.getAnimationTime(), map.getState().getNormalizedZoom());
+    }
+}
+
 void Painter::translateLayer(std::array<float, 2> translation, bool reverse) {
     if (translation[0] || translation[1]) {
         if (reverse) {
@@ -163,507 +184,6 @@
     }
 }
 
-void Painter::renderRaster(const std::string& layer_name, const std::shared_ptr<TileData>& tile_data) {
-    if (pass == Opaque) return;
-
-    auto raster_properties = map.getStyle().computed.rasters;
-    auto raster_properties_it = raster_properties.find(layer_name);
-    if (raster_properties_it == raster_properties.end()) return;
-
-    const RasterProperties& properties = raster_properties_it->second;
-    if (!properties.enabled) return;
-
-    gl::group group(layer_name + " (raster)");
-
-    useProgram(rasterShader->program);
-    rasterShader->setMatrix(matrix);
-    rasterShader->setImage(0);
-    rasterShader->setOpacity(properties.opacity * tile_data->raster->opacity);
-    tile_data->raster->bind(true);
-
-    coveringRasterArray.bind(*rasterShader, tileStencilBuffer, BUFFER_OFFSET(0));
-    glDepthRange(strata, 1.0f);
-    glDrawArrays(GL_TRIANGLES, 0, (GLsizei)tileStencilBuffer.index());
-}
-
-void Painter::renderFill(FillBucket& bucket, const std::string& layer_name, const Tile::ID& id) {
-    // Abort early.
-    if (bucket.empty()) return;
-
-    auto fill_properties = map.getStyle().computed.fills;
-    auto fill_properties_it = fill_properties.find(layer_name);
-    if (fill_properties_it == fill_properties.end()) return;
-
-    const FillProperties& properties = fill_properties_it->second;
-    if (!properties.enabled) return;
-
-    Color fill_color = properties.fill_color;
-    fill_color[0] *= properties.opacity;
-    fill_color[1] *= properties.opacity;
-    fill_color[2] *= properties.opacity;
-    fill_color[3] *= properties.opacity;
-
-    Color stroke_color = properties.stroke_color;
-    stroke_color[0] *= properties.opacity;
-    stroke_color[1] *= properties.opacity;
-    stroke_color[2] *= properties.opacity;
-    stroke_color[3] *= properties.opacity;
-
-    bool outline = properties.antialias && properties.stroke_color != properties.fill_color;
-    bool fringeline = properties.antialias && properties.stroke_color == properties.fill_color;
-    if (fringeline) {
-        outline = true;
-        stroke_color = fill_color;
-    }
-
-    translateLayer(properties.translate);
-
-    gl::group group(layer_name + " (fill)");
-    // Because we're drawing top-to-bottom, and we update the stencil mask
-    // below, we have to draw the outline first (!)
-    if (outline && pass == Translucent) {
-        useProgram(outlineShader->program);
-        outlineShader->setMatrix(matrix);
-        lineWidth(2.0f); // This is always fixed and does not depend on the pixelRatio!
-
-        outlineShader->setColor(stroke_color);
-
-        // Draw the entire line
-        outlineShader->setWorld({{
-            static_cast<float>(map.getState().getFramebufferWidth()),
-            static_cast<float>(map.getState().getFramebufferHeight())
-        }});
-        glDepthRange(strata, 1.0f);
-        bucket.drawVertices(*outlineShader);
-    } else if (fringeline) {
-        // // We're only drawing to the first seven bits (== support a maximum of
-        // // 127 overlapping polygons in one place before we get rendering errors).
-        // glStencilMask(0x3F);
-        // glClear(GL_STENCIL_BUFFER_BIT);
-
-        // // Draw front facing triangles. Wherever the 0x80 bit is 1, we are
-        // // increasing the lower 7 bits by one if the triangle is a front-facing
-        // // triangle. This means that all visible polygons should be in CCW
-        // // orientation, while all holes (see below) are in CW orientation.
-        // glStencilFunc(GL_EQUAL, 0x80, 0x80);
-
-        // // When we do a nonzero fill, we count the number of times a pixel is
-        // // covered by a counterclockwise polygon, and subtract the number of
-        // // times it is "uncovered" by a clockwise polygon.
-        // glStencilOp(GL_KEEP, GL_KEEP, GL_INCR_WRAP);
-    }
-
-    if ((fill_color[3] >= 1.0f) == (pass == Opaque)) {
-        auto &sprite = map.getStyle().sprite;
-        if (properties.image.size() && sprite && sprite->isLoaded()) {
-            // Draw texture fill
-            ImagePosition imagePos = sprite->getPosition(properties.image, true);
-
-            float factor = 8.0 / pow(2, map.getState().getIntegerZoom() - id.z);
-            float mix = fmod(map.getState().getZoom(), 1.0);
-
-            std::array<float, 2> imageSize = {{
-                    imagePos.size.x * factor,
-                    imagePos.size.y *factor
-                }
-            };
-
-            std::array<float, 2> offset = {{
-                    (float)fmod(id.x * 4096, imageSize[0]),
-                    (float)fmod(id.y * 4096, imageSize[1])
-                }
-            };
-
-            useProgram(patternShader->program);
-            patternShader->setMatrix(matrix);
-            patternShader->setOffset(offset);
-            patternShader->setPatternSize(imageSize);
-            patternShader->setPatternTopLeft({{ imagePos.tl.x, imagePos.tl.y }});
-            patternShader->setPatternBottomRight({{ imagePos.br.x, imagePos.br.y }});
-            patternShader->setColor(fill_color);
-            patternShader->setMix(mix);
-            sprite->raster->bind(true);
-
-            // Draw the actual triangles into the color & stencil buffer.
-            glDepthRange(strata + strata_epsilon, 1.0f);
-            bucket.drawElements(*patternShader);
-        } else {
-            // Only draw the fill when it's either opaque and we're drawing opaque
-            // fragments or when it's translucent and we're drawing translucent
-            // fragments
-            // Draw filling rectangle.
-            useProgram(plainShader->program);
-            plainShader->setMatrix(matrix);
-            plainShader->setColor(fill_color);
-
-            // Draw the actual triangles into the color & stencil buffer.
-            glDepthRange(strata + strata_epsilon, 1.0f);
-            bucket.drawElements(*plainShader);
-        }
-    }
-
-    // Because we're drawing top-to-bottom, and we update the stencil mask
-    // below, we have to draw the outline first (!)
-    if (fringeline && pass == Translucent) {
-        useProgram(outlineShader->program);
-        outlineShader->setMatrix(matrix);
-        lineWidth(2.0f); // This is always fixed and does not depend on the pixelRatio!
-
-        outlineShader->setColor(fill_color);
-
-        // Draw the entire line
-        outlineShader->setWorld({{
-            static_cast<float>(map.getState().getFramebufferWidth()),
-            static_cast<float>(map.getState().getFramebufferHeight())
-        }});
-
-        glDepthRange(strata + strata_epsilon, 1.0f);
-        bucket.drawVertices(*outlineShader);
-    }
-
-    translateLayer(properties.translate, true);
-}
-
-void Painter::renderLine(LineBucket& bucket, const std::string& layer_name, const Tile::ID& /*id*/) {
-    // Abort early.
-    if (pass == Opaque) return;
-    if (bucket.empty()) return;
-
-    auto line_properties = map.getStyle().computed.lines;
-    auto line_properties_it = line_properties.find(layer_name);
-    if (line_properties_it == line_properties.end()) return;
-
-    const LineProperties& properties = line_properties_it->second;
-    if (!properties.enabled) return;
-
-    float width = properties.width;
-    float offset = properties.offset / 2;
-
-    // These are the radii of the line. We are limiting it to 16, which will result
-    // in a point size of 64 on retina.
-    float inset = fmin((fmax(-1, offset - width / 2 - 0.5) + 1), 16.0f);
-    float outset = fmin(offset + width / 2 + 0.5, 16.0f);
-
-    Color color = properties.color;
-    color[0] *= properties.opacity;
-    color[1] *= properties.opacity;
-    color[2] *= properties.opacity;
-    color[3] *= properties.opacity;
-
-    float dash_length = properties.dash_array[0];
-    float dash_gap = properties.dash_array[1];
-
-    translateLayer(properties.translate);
-
-    gl::group group(layer_name + " (line)");
-    glDepthRange(strata, 1.0f);
-
-    // We're only drawing end caps + round line joins if the line is > 2px. Otherwise, they aren't visible anyway.
-    if (bucket.hasPoints() && outset > 1.0f) {
-        useProgram(linejoinShader->program);
-        linejoinShader->setMatrix(matrix);
-        linejoinShader->setColor(color);
-        linejoinShader->setWorld({{
-                map.getState().getFramebufferWidth() * 0.5f,
-                map.getState().getFramebufferHeight() * 0.5f
-            }
-        });
-        linejoinShader->setLineWidth({{
-                ((outset - 0.25f) * map.getState().getPixelRatio()),
-                ((inset - 0.25f) * map.getState().getPixelRatio())
-            }
-        });
-
-        float pointSize = ceil(map.getState().getPixelRatio() * outset * 2.0);
-#if defined(GL_ES_VERSION_2_0)
-        linejoinShader->setSize(pointSize);
-#else
-        glPointSize(pointSize);
-#endif
-        bucket.drawPoints(*linejoinShader);
-    }
-
-    // var imagePos = properties.image && imageSprite.getPosition(properties.image);
-    bool imagePos = false;
-    if (imagePos) {
-        // var factor = 8 / Math.pow(2, painter.transform.zoom - params.z);
-
-        // imageSprite.bind(gl, true);
-
-        // //factor = Math.pow(2, 4 - painter.transform.zoom + params.z);
-        // gl.switchShader(painter.linepatternShader, painter.translatedMatrix || painter.posMatrix, painter.extrudeMatrix);
-        // shader = painter.linepatternShader;
-        // glUniform2fv(painter.linepatternShader.u_pattern_size, [imagePos.size[0] * factor, imagePos.size[1] ]);
-        // glUniform2fv(painter.linepatternShader.u_pattern_tl, imagePos.tl);
-        // glUniform2fv(painter.linepatternShader.u_pattern_br, imagePos.br);
-        // glUniform1f(painter.linepatternShader.u_fade, painter.transform.z % 1.0);
-
-    } else {
-        useProgram(lineShader->program);
-        lineShader->setMatrix(matrix);
-        lineShader->setExtrudeMatrix(extrudeMatrix);
-        lineShader->setDashArray({{ dash_length, dash_gap }});
-        lineShader->setLineWidth({{ outset, inset }});
-        lineShader->setRatio(map.getState().getPixelRatio());
-        lineShader->setColor(color);
-        bucket.drawLines(*lineShader);
-    }
-
-    translateLayer(properties.translate, true);
-}
-
-void Painter::renderPoint(PointBucket& bucket, const std::string& layer_name, const Tile::ID& /*id&*/) {
-    // Abort early.
-    if (!bucket.hasPoints()) return;
-    if (pass == Opaque) return;
-
-    auto point_properties = map.getStyle().computed.points;
-    auto point_properties_it = point_properties.find(layer_name);
-    if (point_properties_it == point_properties.end()) return;
-
-    const PointProperties& properties = point_properties_it->second;
-    if (!properties.enabled) return;
-
-    translateLayer(properties.translate);
-
-    gl::group group(layer_name + " (point)");
-
-    Color color = properties.color;
-    color[0] *= properties.opacity;
-    color[1] *= properties.opacity;
-    color[2] *= properties.opacity;
-    color[3] *= properties.opacity;
-
-    auto &sprite = map.getStyle().sprite;
-    ImagePosition imagePos;
-
-    if (properties.image.length() && sprite && sprite->isLoaded()) {
-        std::string sized_image = properties.image;
-        if (properties.size) {
-            sized_image.append("-");
-            sized_image.append(std::to_string(static_cast<int>(std::round(properties.size))));
-        }
-        imagePos = sprite->getPosition(sized_image, false);
-    }
-
-    if (!imagePos.size) {
-        useProgram(dotShader->program);
-        dotShader->setMatrix(matrix);
-        dotShader->setColor(color);
-
-        const float pointSize = (properties.radius ? properties.radius * 2 : 8) * map.getState().getPixelRatio();
-#if defined(GL_ES_VERSION_2_0)
-            dotShader->setSize(pointSize);
-#else
-            glPointSize(pointSize);
-            glEnable(GL_POINT_SPRITE);
-#endif
-        dotShader->setBlur((properties.blur ? properties.blur : 1.5) / pointSize);
-
-        glDepthRange(strata, 1.0f);
-        bucket.drawPoints(*dotShader);
-    } else {
-        useProgram(pointShader->program);
-        pointShader->setMatrix(matrix);
-        pointShader->setColor(color);
-
-        pointShader->setImage(0);
-        pointShader->setPointTopLeft({{ imagePos.tl.x, imagePos.tl.y }});
-        pointShader->setPointBottomRight({{ imagePos.br.x, imagePos.br.y }});
-
-        sprite->raster->bind(map.getState().isChanging());
-
-        const float pointSize = (properties.size ? properties.size : (imagePos.size.x / map.getState().getPixelRatio())) * 1.4142135623730951 * map.getState().getPixelRatio();
-#if defined(GL_ES_VERSION_2_0)
-            pointShader->setSize(pointSize);
-#else
-            glPointSize(pointSize);
-            glEnable(GL_POINT_SPRITE);
-#endif
-
-        glDepthRange(strata, 1.0f);
-        bucket.drawPoints(*pointShader);
-    }
-
-    translateLayer(properties.translate, true);
-}
-
-void Painter::renderText(TextBucket& bucket, const std::string& layer_name, const Tile::ID& /*id*/) {
-    // Abort early.
-    if (pass == Opaque) return;
-    if (bucket.empty()) return;
-
-    auto text_properties = map.getStyle().computed.texts;
-    auto text_properties_it = text_properties.find(layer_name);
-    if (text_properties_it == text_properties.end()) return;
-
-    const TextProperties& properties = text_properties_it->second;
-    if (!properties.enabled) return;
-
-    translateLayer(properties.translate);
-
-    gl::group group(layer_name + " (text)");
-
-    mat4 exMatrix;
-    matrix::copy(exMatrix, projMatrix);
-    if (bucket.geom_desc.path == TextPathType::Curve) {
-        matrix::rotate_z(exMatrix, exMatrix, map.getState().getAngle());
-    }
-
-    const float rotate = properties.rotate;
-    if (rotate != 0.0f) {
-        matrix::rotate_z(exMatrix, exMatrix, rotate);
-    }
-
-    // If layerStyle.size > bucket.info.fontSize then labels may collide
-    float fontSize = fmin(properties.size, bucket.geom_desc.font_size);
-    matrix::scale(exMatrix, exMatrix, fontSize / 24.0f, fontSize / 24.0f, 1.0f);
-
-    useProgram(textShader->program);
-    textShader->setMatrix(matrix);
-    textShader->setExtrudeMatrix(exMatrix);
-
-    map.getGlyphAtlas().bind();
-    textShader->setTextureSize({{static_cast<float>(map.getGlyphAtlas().width),
-                                 static_cast<float>(map.getGlyphAtlas().height)}});
-
-    textShader->setGamma(2.5f / fontSize / map.getState().getPixelRatio());
-
-    // Convert the -pi..pi to an int8 range.
-    float angle = round((map.getState().getAngle() + rotate) / M_PI * 128);
-
-    // adjust min/max zooms for variable font sies
-    float zoomAdjust = log(fontSize / bucket.geom_desc.font_size) / log(2);
-
-    textShader->setAngle((int32_t)(angle + 256) % 256);
-    textShader->setFlip(bucket.geom_desc.path == TextPathType::Curve ? 1 : 0);
-    textShader->setZoom((map.getState().getNormalizedZoom() - zoomAdjust) * 10); // current zoom level
-
-    // Label fading
-    const time duration = 300_milliseconds;
-    const time currentTime = util::now();
-
-    std::deque<FrameSnapshot> &history = frameHistory.history;
-
-    // Remove frames until only one is outside the duration, or until there are only three
-    while (history.size() > 3 && history[1].timestamp + duration < currentTime) {
-        history.pop_front();
-    }
-
-    if (history[1].timestamp + duration < currentTime) {
-        history[0].z = history[1].z;
-    }
-
-    size_t frameLen = history.size();
-    assert("there should never be less than three frames in the history" && frameLen >= 3);
-
-    // Find the range of zoom levels we want to fade between
-    float startingZ = history.front().z;
-    const FrameSnapshot lastFrame = history.back();
-    float endingZ = lastFrame.z;
-    float lowZ = fmin(startingZ, endingZ);
-    float highZ = fmax(startingZ, endingZ);
-
-    // Calculate the speed of zooming, and how far it would zoom in terms of zoom levels in one duration
-    float zoomDiff = endingZ - history[1].z,
-        timeDiff = lastFrame.timestamp - history[1].timestamp;
-    if (timeDiff > duration) timeDiff = 1;
-    float fadedist = zoomDiff / (timeDiff / duration);
-
-    if (isnan(fadedist)) fprintf(stderr, "fadedist should never be NaN\n");
-
-    // At end of a zoom when the zoom stops changing continue pretending to zoom at that speed
-    // bump is how much farther it would have been if it had continued zooming at the same rate
-    float bump = (currentTime - lastFrame.timestamp) / duration * fadedist;
-
-    textShader->setFadeDist(fadedist * 10);
-    textShader->setMinFadeZoom(floor(lowZ * 10));
-    textShader->setMaxFadeZoom(floor(highZ * 10));
-    textShader->setFadeZoom((map.getState().getZoom() + bump) * 10);
-
-    // We're drawing in the translucent pass which is bottom-to-top, so we need
-    // to draw the halo first.
-    if (properties.halo[3] > 0.0f) {
-        textShader->setColor(properties.halo);
-        textShader->setBuffer(properties.haloRadius);
-        glDepthRange(strata, 1.0f);
-        bucket.drawGlyphs(*textShader);
-    }
-
-    // Then, we draw the text over the halo
-    textShader->setColor(properties.color);
-    textShader->setBuffer((256.0f - 64.0f) / 256.0f);
-    glDepthRange(strata + strata_epsilon, 1.0f);
-    bucket.drawGlyphs(*textShader);
-
-    translateLayer(properties.translate, true);
-}
-
-void Painter::renderDebug(const TileData::Ptr& tile_data) {
-    gl::group group("debug");
-
-    // Disable depth test and don't count this towards the depth buffer,
-    // but *don't* disable stencil test, as we want to clip the red tile border
-    // to the tile viewport.
-    glDisable(GL_DEPTH_TEST);
-
-    useProgram(plainShader->program);
-    plainShader->setMatrix(matrix);
-
-    // draw tile outline
-    tileBorderArray.bind(*plainShader, tileBorderBuffer, BUFFER_OFFSET(0));
-    plainShader->setColor(1.0f, 0.0f, 0.0f, 1.0f);
-    lineWidth(4.0f * map.getState().getPixelRatio());
-    glDrawArrays(GL_LINE_STRIP, 0, (GLsizei)tileBorderBuffer.index());
-
-    // draw debug info
-    tile_data->debugFontArray.bind(*plainShader, tile_data->debugFontBuffer, BUFFER_OFFSET(0));
-    plainShader->setColor(1.0f, 1.0f, 1.0f, 1.0f);
-    lineWidth(4.0f * map.getState().getPixelRatio());
-    glDrawArrays(GL_LINES, 0, (GLsizei)tile_data->debugFontBuffer.index());
-    plainShader->setColor(0.0f, 0.0f, 0.0f, 1.0f);
-    lineWidth(2.0f * map.getState().getPixelRatio());
-    glDrawArrays(GL_LINES, 0, (GLsizei)tile_data->debugFontBuffer.index());
-
-    glEnable(GL_DEPTH_TEST);
-=======
-void Painter::setStrata(float value) {
-    strata = value;
-}
-
-void Painter::prepareTile(const Tile& tile) {
-    matrix = tile.matrix;
-
-    GLint id = (GLint)tile.clip.mask.to_ulong();
-    GLuint mask = clipMask[tile.clip.length];
-    glStencilFunc(GL_EQUAL, id, mask);
-}
-
-void Painter::renderTileLayer(const Tile& tile, const LayerDescription &layer_desc) {
-    assert(tile.data);
-    if (tile.data->hasData(layer_desc)) {
-        gl::group group(util::sprintf<32>("render %d/%d/%d", tile.id.z, tile.id.y, tile.id.z));
-        prepareTile(tile);
-        tile.data->render(*this, layer_desc);
-        frameHistory.record(map.getAnimationTime(), map.getState().getNormalizedZoom());
-    }
-}
-
-void Painter::translateLayer(std::array<float, 2> translation, bool reverse) {
-    if (translation[0] || translation[1]) {
-        if (reverse) {
-            translation[0] *= -1;
-            translation[1] *= -1;
-        }
-        matrix::translate(matrix,
-                          matrix,
-                          translation[0] / map.getState().getPixelRatio(),
-                          translation[1] / map.getState().getPixelRatio(),
-                          0);
-    }
->>>>>>> 5c894884
-}
-
 void Painter::renderMatte() {
     gl::group group("matte");
     glDisable(GL_DEPTH_TEST);
