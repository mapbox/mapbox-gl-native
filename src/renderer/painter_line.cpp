#include <mbgl/renderer/painter.hpp>
#include <mbgl/renderer/line_bucket.hpp>
#include <mbgl/style/style_layer.hpp>
#include <mbgl/geometry/line_atlas.hpp>
#include <mbgl/map/map.hpp>

using namespace mbgl;

void Painter::renderLine(LineBucket& bucket, std::shared_ptr<StyleLayer> layer_desc, const Tile::ID& id, const mat4 &matrix) {
    // Abort early.
    if (pass == RenderPass::Opaque) return;
    if (!bucket.hasData()) return;

    const LineProperties &properties = layer_desc->getProperties<LineProperties>();

    float width = properties.width;
    float offset = properties.offset / 2;
    float antialiasing = 1 / map.getState().getPixelRatio();
    float blur = properties.blur + antialiasing;

    // These are the radii of the line. We are limiting it to 16, which will result
    // in a point size of 64 on retina.
    float inset = std::fmin((std::fmax(-1, offset - width / 2 - antialiasing / 2) + 1), 16.0f);
    float outset = std::fmin(offset + width / 2 + antialiasing / 2, 16.0f);

    Color color = properties.color;
    color[0] *= properties.opacity;
    color[1] *= properties.opacity;
    color[2] *= properties.opacity;
    color[3] *= properties.opacity;

<<<<<<< HEAD
    const mat4 &vtxMatrix = translatedMatrix(properties.translate, id, properties.translateAnchor);

    fprintf(stderr, "linepattern t %f\n", properties.dasharray.t);
    glDepthRange(strata, 1.0f);
=======
    float dash_length = properties.dash_array[0];
    float dash_gap = properties.dash_array[1];

    const mat4 &vtxMatrix = translatedMatrix(matrix, properties.translate, id, properties.translateAnchor);

    depthRange(strata, 1.0f);
>>>>>>> dbf6d7bc

    // We're only drawing end caps + round line joins if the line is > 2px. Otherwise, they aren't visible anyway.
    if (bucket.hasPoints() && outset > 1.0f) {
        useProgram(linejoinShader->program);
        linejoinShader->setMatrix(vtxMatrix);
        linejoinShader->setColor(color);
        linejoinShader->setWorld({{
                map.getState().getFramebufferWidth() * 0.5f,
                map.getState().getFramebufferHeight() * 0.5f
            }
        });
        linejoinShader->setLineWidth({{
                ((outset - 0.25f) * map.getState().getPixelRatio()),
                ((inset - 0.25f) * map.getState().getPixelRatio())
            }
        });

        float pointSize = std::ceil(map.getState().getPixelRatio() * outset * 2.0);
#if defined(GL_ES_VERSION_2_0)
        linejoinShader->setSize(pointSize);
#else
        glPointSize(pointSize);
#endif
        bucket.drawPoints(*linejoinShader);
    }

    // var imagePos = properties.image && imageSprite.getPosition(properties.image);
    bool imagePos = false;

    if (properties.dash_array[1] >= 0) {
        LineAtlas &lineAtlas = *map.getLineAtlas();

        float tilePixelRatio = map.getState().getScale() / (1 << id.z) / 8.0;

        const LinePattern &p = properties.dasharray;

        float width = 7.0;
        float height = 0.0;
        float scale = 1.0;

        float currentZ = map.getState().getZoom();
        float scaleA = std::pow(2, currentZ - p.fromZ);
        float scaleB = std::pow(2, currentZ - p.toZ);
        float gammaA = 512.0 / (p.fromScale * scaleA * width * 256 * map.getState().getPixelRatio());
        float gammaB = 512.0 / (p.toScale * scaleB * width * 256 * map.getState().getPixelRatio());
        float gamma = (gammaA + gammaB) / 2;

        useProgram(lineSDFShader->program);
        lineSDFShader->setMatrix(vtxMatrix);
        lineSDFShader->setExtrudeMatrix(extrudeMatrix);
        lineSDFShader->setLineWidth({{ 10 * outset, inset }});
        lineSDFShader->setBlur(blur);
        lineSDFShader->setColor(color);
        lineSDFShader->setFade(p.t);
        lineSDFShader->setPatternScaleA({{ tilePixelRatio / width / p.fromScale / scaleA, height }});
        lineSDFShader->setPatternScaleB({{ tilePixelRatio / width / p.toScale / scaleB, height }});
        lineSDFShader->setTexYA(0.5 / 512.0);
        lineSDFShader->setTexYB(0.5 / 512.0);
        lineSDFShader->setGamma(gamma);
        lineAtlas.bind();
        bucket.drawLines(*lineSDFShader);
    } else if (imagePos) {
        // var factor = 8 / Math.pow(2, painter.transform.zoom - params.z);

        // imageSprite.bind(gl, true);

        // //factor = Math.pow(2, 4 - painter.transform.zoom + params.z);
        // gl.switchShader(painter.linepatternShader, painter.translatedMatrix || painter.posMatrix, painter.extrudeMatrix);
        // shader = painter.linepatternShader;
        // glUniform2fv(painter.linepatternShader.u_pattern_size, [imagePos.size[0] * factor, imagePos.size[1] ]);
        // glUniform2fv(painter.linepatternShader.u_pattern_tl, imagePos.tl);
        // glUniform2fv(painter.linepatternShader.u_pattern_br, imagePos.br);
        // glUniform1f(painter.linepatternShader.u_fade, painter.transform.z % 1.0);

    } else {
        useProgram(lineShader->program);
        lineShader->setMatrix(vtxMatrix);
        lineShader->setExtrudeMatrix(extrudeMatrix);
        lineShader->setLineWidth({{ outset, inset }});
        lineShader->setBlur(blur);
        lineShader->setColor(color);
        bucket.drawLines(*lineShader);
    }
}<|MERGE_RESOLUTION|>--- conflicted
+++ resolved
@@ -29,19 +29,11 @@
     color[2] *= properties.opacity;
     color[3] *= properties.opacity;
 
-<<<<<<< HEAD
-    const mat4 &vtxMatrix = translatedMatrix(properties.translate, id, properties.translateAnchor);
-
     fprintf(stderr, "linepattern t %f\n", properties.dasharray.t);
-    glDepthRange(strata, 1.0f);
-=======
-    float dash_length = properties.dash_array[0];
-    float dash_gap = properties.dash_array[1];
 
     const mat4 &vtxMatrix = translatedMatrix(matrix, properties.translate, id, properties.translateAnchor);
 
     depthRange(strata, 1.0f);
->>>>>>> dbf6d7bc
 
     // We're only drawing end caps + round line joins if the line is > 2px. Otherwise, they aren't visible anyway.
     if (bucket.hasPoints() && outset > 1.0f) {
