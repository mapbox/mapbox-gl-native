--- conflicted
+++ resolved
@@ -8,8 +8,6 @@
     void *queue[2];
 } uv__messenger_item_t;
 
-<<<<<<< HEAD
-
 #if UV_VERSION_MAJOR == 0 && UV_VERSION_MINOR <= 10
 #pragma clang diagnostic push
 #pragma clang diagnostic ignored "-Wunused-parameter"
@@ -18,9 +16,6 @@
 #else
 void uv__messenger_callback(uv_async_t *async) {
 #endif
-=======
-void uv__messenger_callback(uv_async_t *async, int status) {
->>>>>>> 8954b397
     uv_messenger_t *msgr = (uv_messenger_t *)async->data;
 
     uv__messenger_item_t *item;
