--- conflicted
+++ resolved
@@ -8,221 +8,7 @@
 
 #include <thread>
 
-<<<<<<< HEAD
-class MapView {
-public:
-    MapView() :
-        dirty(true),
-        tracking(false),
-        rotating(false),
-        last_click(-1),
-        settings(),
-        map(settings) {
-    }
-
-    void init() {
-        if (!glfwInit()) {
-            fprintf(stderr, "Failed to initialize glfw\n");
-            exit(1);
-        }
-
-        glfwWindowHint(GLFW_STENCIL_BITS, 8);
-        glfwWindowHint(GLFW_DEPTH_BITS, 16);
-
-        window = glfwCreateWindow(1024, 768, "llmr", NULL, NULL);
-        if (!window) {
-            glfwTerminate();
-            fprintf(stderr, "Failed to initialize window\n");
-            exit(1);
-        }
-
-        glfwSetWindowUserPointer(window, this);
-        glfwMakeContextCurrent(window);
-
-
-        int width, height;
-        glfwGetWindowSize(window, &width, &height);
-        int fb_width, fb_height;
-        glfwGetFramebufferSize(window, &fb_width, &fb_height);
-
-        settings.load();
-        map.setup((double)fb_width / width);
-
-        resize(window, 0, 0);
-
-        glfwSwapInterval(1);
-
-        map.loadSettings();
-
-        glfwSetCursorPosCallback(window, mousemove);
-        glfwSetMouseButtonCallback(window, mouseclick);
-        glfwSetWindowSizeCallback(window, resize);
-        glfwSetFramebufferSizeCallback(window, resize);
-        glfwSetScrollCallback(window, scroll);
-        glfwSetCharCallback(window, character);
-        glfwSetKeyCallback(window, key);
-    }
-
-
-    static void character(GLFWwindow *window, unsigned int codepoint) {
-
-    }
-
-
-    static void key(GLFWwindow *window, int key, int scancode, int action, int mods) {
-        MapView *mapView = (MapView *)glfwGetWindowUserPointer(window);
-
-        if (action == GLFW_RELEASE) {
-            switch (key) {
-                case GLFW_KEY_ESCAPE:
-                    glfwSetWindowShouldClose(window, true);
-                    break;
-                case GLFW_KEY_TAB:
-                    mapView->map.toggleDebug();
-                    break;
-                case GLFW_KEY_X:
-                    if (!mods) mapView->map.resetPosition();
-                    break;
-                case GLFW_KEY_N:
-                    if (!mods) mapView->map.resetNorth();
-                    break;
-                case GLFW_KEY_R:
-                    if (!mods) mapView->map.toggleRaster();
-            }
-        }
-    }
-
-
-    static void scroll(GLFWwindow *window, double xoffset, double yoffset) {
-        MapView *mapView = (MapView *)glfwGetWindowUserPointer(window);
-        double delta = yoffset * 40;
-
-        bool is_wheel = delta != 0 && fmod(delta, 4.000244140625) == 0;
-
-        double absdelta = delta < 0 ? -delta : delta;
-        double scale = 2.0 / (1.0 + exp(-absdelta / 100.0));
-
-        // Make the scroll wheel a bit slower.
-        if (!is_wheel) {
-            scale = (scale - 1.0) / 2.0 + 1.0;
-        }
-
-        // Zooming out.
-        if (delta < 0 && scale != 0) {
-            scale = 1.0 / scale;
-        }
-
-        mapView->map.startScaling();
-        mapView->map.scaleBy(scale, mapView->last_x, mapView->last_y);
-    }
-
-    static void resize(GLFWwindow *window, int, int) {
-        MapView *mapView = (MapView *)glfwGetWindowUserPointer(window);
-
-        int width, height;
-        glfwGetWindowSize(window, &width, &height);
-        int fb_width, fb_height;
-        glfwGetFramebufferSize(window, &fb_width, &fb_height);
-
-        mapView->map.resize(width, height, fb_width, fb_height);
-    }
-
-    static void mouseclick(GLFWwindow *window, int button, int action, int modifiers) {
-        MapView *mapView = (MapView *)glfwGetWindowUserPointer(window);
-
-        if (button == GLFW_MOUSE_BUTTON_RIGHT || (button == GLFW_MOUSE_BUTTON_LEFT && modifiers & GLFW_MOD_CONTROL)) {
-            mapView->rotating = action == GLFW_PRESS;
-            if (mapView->rotating) {
-                mapView->start_x = mapView->last_x;
-                mapView->start_y = mapView->last_y;
-            } else {
-                mapView->map.stopRotating();
-            }
-        } else if (button == GLFW_MOUSE_BUTTON_LEFT) {
-            mapView->tracking = action == GLFW_PRESS;
-
-            if (action == GLFW_RELEASE) {
-                mapView->map.stopPanning();
-                double now = glfwGetTime();
-                if (now - mapView->last_click < 0.4) {
-                    mapView->map.scaleBy(2.0, mapView->last_x, mapView->last_y);
-                }
-                mapView->last_click = now;
-            }
-        }
-    }
-
-    static void mousemove(GLFWwindow *window, double x, double y) {
-        MapView *mapView = (MapView *)glfwGetWindowUserPointer(window);
-        if (mapView->tracking) {
-            double dx = x - mapView->last_x;
-            double dy = y - mapView->last_y;
-            if (dx || dy) {
-                mapView->map.startPanning();
-                mapView->map.moveBy(dx, dy);
-            }
-        } else if (mapView->rotating) {
-            mapView->map.startRotating();
-            mapView->map.rotateBy(mapView->start_x, mapView->start_y, mapView->last_x, mapView->last_y, x, y);
-        }
-        mapView->last_x = x;
-        mapView->last_y = y;
-    }
-
-    int run() {
-        while (!glfwWindowShouldClose(window)) {
-            if (dirty) {
-                try {
-                    dirty = render();
-                } catch (std::exception& ex) {
-                    fprintf(stderr, "exception: %s\n", ex.what());
-                }
-                glfwSwapBuffers(window);
-                fps();
-            }
-
-            if (dirty) {
-                glfwPollEvents();
-            } else {
-                glfwWaitEvents();
-            }
-        }
-
-        return 0;
-    }
-
-    bool render() {
-        return map.render();
-    }
-
-    void fps() {
-        static int frames = 0;
-        static double time_elapsed = 0;
-
-        frames++;
-        double current_time = glfwGetTime();
-
-        if (current_time - time_elapsed >= 1) {
-            fprintf(stderr, "FPS: %4.2f\n", frames / (current_time - time_elapsed));
-            time_elapsed = current_time;
-            frames = 0;
-        }
-    }
-
-    ~MapView() {
-        glfwTerminate();
-    }
-
-public:
-    bool dirty;
-    double last_x, last_y;
-    bool tracking;
-
-    double start_x, start_y;
-    bool rotating;
-=======
 MapView *mapView = nullptr;
->>>>>>> bdfa761c
 
 int main() {
     llmr::Settings_MacOSX settings;
